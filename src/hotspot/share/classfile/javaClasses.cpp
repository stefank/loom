/*
 * Copyright (c) 1997, 2019, Oracle and/or its affiliates. All rights reserved.
 * DO NOT ALTER OR REMOVE COPYRIGHT NOTICES OR THIS FILE HEADER.
 *
 * This code is free software; you can redistribute it and/or modify it
 * under the terms of the GNU General Public License version 2 only, as
 * published by the Free Software Foundation.
 *
 * This code is distributed in the hope that it will be useful, but WITHOUT
 * ANY WARRANTY; without even the implied warranty of MERCHANTABILITY or
 * FITNESS FOR A PARTICULAR PURPOSE.  See the GNU General Public License
 * version 2 for more details (a copy is included in the LICENSE file that
 * accompanied this code).
 *
 * You should have received a copy of the GNU General Public License version
 * 2 along with this work; if not, write to the Free Software Foundation,
 * Inc., 51 Franklin St, Fifth Floor, Boston, MA 02110-1301 USA.
 *
 * Please contact Oracle, 500 Oracle Parkway, Redwood Shores, CA 94065 USA
 * or visit www.oracle.com if you need additional information or have any
 * questions.
 *
 */

#include "precompiled.hpp"
#include "classfile/altHashing.hpp"
#include "classfile/classLoaderData.inline.hpp"
#include "classfile/javaClasses.inline.hpp"
#include "classfile/moduleEntry.hpp"
#include "classfile/stringTable.hpp"
#include "classfile/symbolTable.hpp"
#include "classfile/vmSymbols.hpp"
#include "code/debugInfo.hpp"
#include "code/dependencyContext.hpp"
#include "code/pcDesc.hpp"
#include "interpreter/interpreter.hpp"
#include "interpreter/linkResolver.hpp"
#include "logging/log.hpp"
#include "logging/logStream.hpp"
#include "memory/heapShared.inline.hpp"
#include "memory/metaspaceShared.hpp"
#include "memory/oopFactory.hpp"
#include "memory/resourceArea.hpp"
#include "memory/universe.hpp"
#include "oops/fieldStreams.hpp"
#include "oops/instanceKlass.hpp"
#include "oops/instanceMirrorKlass.hpp"
#include "oops/klass.hpp"
#include "oops/method.inline.hpp"
#include "oops/objArrayOop.inline.hpp"
#include "oops/oop.inline.hpp"
#include "oops/symbol.hpp"
#include "oops/typeArrayOop.inline.hpp"
#include "prims/jvmtiExport.hpp"
#include "prims/resolvedMethodTable.hpp"
#include "runtime/fieldDescriptor.inline.hpp"
#include "runtime/frame.inline.hpp"
#include "runtime/handles.inline.hpp"
#include "runtime/init.hpp"
#include "runtime/interfaceSupport.inline.hpp"
#include "runtime/java.hpp"
#include "runtime/javaCalls.hpp"
#include "runtime/jniHandles.inline.hpp"
#include "runtime/safepoint.hpp"
#include "runtime/safepointVerifiers.hpp"
#include "runtime/thread.inline.hpp"
#include "runtime/vframe.inline.hpp"
#include "runtime/vm_version.hpp"
#include "utilities/align.hpp"
#include "utilities/preserveException.hpp"
#include "utilities/utf8.hpp"
#if INCLUDE_JVMCI
#include "jvmci/jvmciJavaClasses.hpp"
#endif

#define INJECTED_FIELD_COMPUTE_OFFSET(klass, name, signature, may_be_java)    \
  klass::_##name##_offset = JavaClasses::compute_injected_offset(JavaClasses::klass##_##name##_enum);

#if INCLUDE_CDS
#define INJECTED_FIELD_SERIALIZE_OFFSET(klass, name, signature, may_be_java) \
  f->do_u4((u4*)&_##name##_offset);
#endif

#define DECLARE_INJECTED_FIELD(klass, name, signature, may_be_java)           \
  { SystemDictionary::WK_KLASS_ENUM_NAME(klass), vmSymbols::VM_SYMBOL_ENUM_NAME(name##_name), vmSymbols::VM_SYMBOL_ENUM_NAME(signature), may_be_java },

InjectedField JavaClasses::_injected_fields[] = {
  ALL_INJECTED_FIELDS(DECLARE_INJECTED_FIELD)
};

// Register native methods of Object
void java_lang_Object::register_natives(TRAPS) {
  InstanceKlass* obj = SystemDictionary::Object_klass();
  Method::register_native(obj, vmSymbols::hashCode_name(),
                          vmSymbols::void_int_signature(), (address) &JVM_IHashCode, CHECK);
  Method::register_native(obj, vmSymbols::wait_name(),
                          vmSymbols::long_void_signature(), (address) &JVM_MonitorWait, CHECK);
  Method::register_native(obj, vmSymbols::notify_name(),
                          vmSymbols::void_method_signature(), (address) &JVM_MonitorNotify, CHECK);
  Method::register_native(obj, vmSymbols::notifyAll_name(),
                          vmSymbols::void_method_signature(), (address) &JVM_MonitorNotifyAll, CHECK);
  Method::register_native(obj, vmSymbols::clone_name(),
                          vmSymbols::void_object_signature(), (address) &JVM_Clone, THREAD);
}

int JavaClasses::compute_injected_offset(InjectedFieldID id) {
  return _injected_fields[id].compute_offset();
}

InjectedField* JavaClasses::get_injected(Symbol* class_name, int* field_count) {
  *field_count = 0;

  vmSymbols::SID sid = vmSymbols::find_sid(class_name);
  if (sid == vmSymbols::NO_SID) {
    // Only well known classes can inject fields
    return NULL;
  }

  int count = 0;
  int start = -1;

#define LOOKUP_INJECTED_FIELD(klass, name, signature, may_be_java) \
  if (sid == vmSymbols::VM_SYMBOL_ENUM_NAME(klass)) {              \
    count++;                                                       \
    if (start == -1) start = klass##_##name##_enum;                \
  }
  ALL_INJECTED_FIELDS(LOOKUP_INJECTED_FIELD);
#undef LOOKUP_INJECTED_FIELD

  if (start != -1) {
    *field_count = count;
    return _injected_fields + start;
  }
  return NULL;
}


// Helpful routine for computing field offsets at run time rather than hardcoding them
// Finds local fields only, including static fields.  Static field offsets are from the
// beginning of the mirror.
static void compute_offset(int &dest_offset,
                           InstanceKlass* ik, Symbol* name_symbol, Symbol* signature_symbol,
                           bool is_static = false) {
  fieldDescriptor fd;
  if (ik == NULL) {
    ResourceMark rm;
    log_error(class)("Mismatch JDK version for field: %s type: %s", name_symbol->as_C_string(), signature_symbol->as_C_string());
    vm_exit_during_initialization("Invalid layout of well-known class");
  }

  if (!ik->find_local_field(name_symbol, signature_symbol, &fd) || fd.is_static() != is_static) {
    ResourceMark rm;
    log_error(class)("Invalid layout of %s field: %s type: %s", ik->external_name(),
                     name_symbol->as_C_string(), signature_symbol->as_C_string());
#ifndef PRODUCT
    // Prints all fields and offsets
    Log(class) lt;
    LogStream ls(lt.error());
    ik->print_on(&ls);
#endif //PRODUCT
    vm_exit_during_initialization("Invalid layout of well-known class: use -Xlog:class+load=info to see the origin of the problem class");
  }
  dest_offset = fd.offset();
}

// Overloading to pass name as a string.
static void compute_offset(int& dest_offset, InstanceKlass* ik,
                           const char* name_string, Symbol* signature_symbol,
                           bool is_static = false) {
  TempNewSymbol name = SymbolTable::probe(name_string, (int)strlen(name_string));
  if (name == NULL) {
    ResourceMark rm;
    log_error(class)("Name %s should be in the SymbolTable since its class is loaded", name_string);
    vm_exit_during_initialization("Invalid layout of well-known class", ik->external_name());
  }
  compute_offset(dest_offset, ik, name, signature_symbol, is_static);
}

int java_lang_String::value_offset  = 0;
int java_lang_String::hash_offset   = 0;
int java_lang_String::hashIsZero_offset = 0;
int java_lang_String::coder_offset  = 0;

bool java_lang_String::initialized  = false;

bool java_lang_String::is_instance(oop obj) {
  return is_instance_inlined(obj);
}

#if INCLUDE_CDS
#define FIELD_SERIALIZE_OFFSET(offset, klass, name, signature, is_static) \
  f->do_u4((u4*)&offset)
#endif

#define FIELD_COMPUTE_OFFSET(offset, klass, name, signature, is_static) \
  compute_offset(offset, klass, name, vmSymbols::signature(), is_static)

#define STRING_FIELDS_DO(macro) \
  macro(value_offset, k, vmSymbols::value_name(), byte_array_signature, false); \
  macro(hash_offset,  k, "hash",                  int_signature,        false); \
  macro(hashIsZero_offset, k, "hashIsZero",       bool_signature,       false); \
  macro(coder_offset, k, "coder",                 byte_signature,       false);

void java_lang_String::compute_offsets() {
  if (initialized) {
    return;
  }

  InstanceKlass* k = SystemDictionary::String_klass();
  STRING_FIELDS_DO(FIELD_COMPUTE_OFFSET);

  initialized = true;
}

#if INCLUDE_CDS
void java_lang_String::serialize_offsets(SerializeClosure* f) {
  STRING_FIELDS_DO(FIELD_SERIALIZE_OFFSET);
  f->do_bool(&initialized);
}
#endif

class CompactStringsFixup : public FieldClosure {
private:
  bool _value;

public:
  CompactStringsFixup(bool value) : _value(value) {}

  void do_field(fieldDescriptor* fd) {
    if (fd->name() == vmSymbols::compact_strings_name()) {
      oop mirror = fd->field_holder()->java_mirror();
      assert(fd->field_holder() == SystemDictionary::String_klass(), "Should be String");
      assert(mirror != NULL, "String must have mirror already");
      mirror->bool_field_put(fd->offset(), _value);
    }
  }
};

void java_lang_String::set_compact_strings(bool value) {
  CompactStringsFixup fix(value);
  SystemDictionary::String_klass()->do_local_static_fields(&fix);
}

Handle java_lang_String::basic_create(int length, bool is_latin1, TRAPS) {
  assert(initialized, "Must be initialized");
  assert(CompactStrings || !is_latin1, "Must be UTF16 without CompactStrings");

  // Create the String object first, so there's a chance that the String
  // and the char array it points to end up in the same cache line.
  oop obj;
  obj = SystemDictionary::String_klass()->allocate_instance(CHECK_NH);

  // Create the char array.  The String object must be handlized here
  // because GC can happen as a result of the allocation attempt.
  Handle h_obj(THREAD, obj);
  int arr_length = is_latin1 ? length : length << 1; // 2 bytes per UTF16.
  typeArrayOop buffer = oopFactory::new_byteArray(arr_length, CHECK_NH);;

  // Point the String at the char array
  obj = h_obj();
  set_value(obj, buffer);
  // No need to zero the offset, allocation zero'ed the entire String object
  set_coder(obj, is_latin1 ? CODER_LATIN1 : CODER_UTF16);
  return h_obj;
}

Handle java_lang_String::create_from_unicode(const jchar* unicode, int length, TRAPS) {
  bool is_latin1 = CompactStrings && UNICODE::is_latin1(unicode, length);
  Handle h_obj = basic_create(length, is_latin1, CHECK_NH);
  typeArrayOop buffer = value(h_obj());
  assert(TypeArrayKlass::cast(buffer->klass())->element_type() == T_BYTE, "only byte[]");
  if (is_latin1) {
    for (int index = 0; index < length; index++) {
      buffer->byte_at_put(index, (jbyte)unicode[index]);
    }
  } else {
    for (int index = 0; index < length; index++) {
      buffer->char_at_put(index, unicode[index]);
    }
  }

#ifdef ASSERT
  {
    ResourceMark rm;
    char* expected = UNICODE::as_utf8(unicode, length);
    char* actual = as_utf8_string(h_obj());
    if (strcmp(expected, actual) != 0) {
      tty->print_cr("Unicode conversion failure: %s --> %s", expected, actual);
      ShouldNotReachHere();
    }
  }
#endif

  return h_obj;
}

oop java_lang_String::create_oop_from_unicode(const jchar* unicode, int length, TRAPS) {
  Handle h_obj = create_from_unicode(unicode, length, CHECK_0);
  return h_obj();
}

Handle java_lang_String::create_from_str(const char* utf8_str, TRAPS) {
  if (utf8_str == NULL) {
    return Handle();
  }
  bool has_multibyte, is_latin1;
  int length = UTF8::unicode_length(utf8_str, is_latin1, has_multibyte);
  if (!CompactStrings) {
    has_multibyte = true;
    is_latin1 = false;
  }

  Handle h_obj = basic_create(length, is_latin1, CHECK_NH);
  if (length > 0) {
    if (!has_multibyte) {
      const jbyte* src = reinterpret_cast<const jbyte*>(utf8_str);
      ArrayAccess<>::arraycopy_from_native(src, value(h_obj()), typeArrayOopDesc::element_offset<jbyte>(0), length);
    } else if (is_latin1) {
      UTF8::convert_to_unicode(utf8_str, value(h_obj())->byte_at_addr(0), length);
    } else {
      UTF8::convert_to_unicode(utf8_str, value(h_obj())->char_at_addr(0), length);
    }
  }

#ifdef ASSERT
  // This check is too strict because the input string is not necessarily valid UTF8.
  // For example, it may be created with arbitrary content via jni_NewStringUTF.
  /*
  {
    ResourceMark rm;
    const char* expected = utf8_str;
    char* actual = as_utf8_string(h_obj());
    if (strcmp(expected, actual) != 0) {
      tty->print_cr("String conversion failure: %s --> %s", expected, actual);
      ShouldNotReachHere();
    }
  }
  */
#endif

  return h_obj;
}

oop java_lang_String::create_oop_from_str(const char* utf8_str, TRAPS) {
  Handle h_obj = create_from_str(utf8_str, CHECK_0);
  return h_obj();
}

Handle java_lang_String::create_from_symbol(Symbol* symbol, TRAPS) {
  const char* utf8_str = (char*)symbol->bytes();
  int utf8_len = symbol->utf8_length();

  bool has_multibyte, is_latin1;
  int length = UTF8::unicode_length(utf8_str, utf8_len, is_latin1, has_multibyte);
  if (!CompactStrings) {
    has_multibyte = true;
    is_latin1 = false;
  }

  Handle h_obj = basic_create(length, is_latin1, CHECK_NH);
  if (length > 0) {
    if (!has_multibyte) {
      const jbyte* src = reinterpret_cast<const jbyte*>(utf8_str);
      ArrayAccess<>::arraycopy_from_native(src, value(h_obj()), typeArrayOopDesc::element_offset<jbyte>(0), length);
    } else if (is_latin1) {
      UTF8::convert_to_unicode(utf8_str, value(h_obj())->byte_at_addr(0), length);
    } else {
      UTF8::convert_to_unicode(utf8_str, value(h_obj())->char_at_addr(0), length);
    }
  }

#ifdef ASSERT
  {
    ResourceMark rm;
    const char* expected = symbol->as_utf8();
    char* actual = as_utf8_string(h_obj());
    if (strncmp(expected, actual, utf8_len) != 0) {
      tty->print_cr("Symbol conversion failure: %s --> %s", expected, actual);
      ShouldNotReachHere();
    }
  }
#endif

  return h_obj;
}

// Converts a C string to a Java String based on current encoding
Handle java_lang_String::create_from_platform_dependent_str(const char* str, TRAPS) {
  assert(str != NULL, "bad arguments");

  typedef jstring (JNICALL *to_java_string_fn_t)(JNIEnv*, const char *);
  static to_java_string_fn_t _to_java_string_fn = NULL;

  if (_to_java_string_fn == NULL) {
    void *lib_handle = os::native_java_library();
    _to_java_string_fn = CAST_TO_FN_PTR(to_java_string_fn_t, os::dll_lookup(lib_handle, "JNU_NewStringPlatform"));
#if defined(_WIN32) && !defined(_WIN64)
    if (_to_java_string_fn == NULL) {
      // On 32 bit Windows, also try __stdcall decorated name
      _to_java_string_fn = CAST_TO_FN_PTR(to_java_string_fn_t, os::dll_lookup(lib_handle, "_JNU_NewStringPlatform@8"));
    }
#endif
    if (_to_java_string_fn == NULL) {
      fatal("JNU_NewStringPlatform missing");
    }
  }

  jstring js = NULL;
  {
    assert(THREAD->is_Java_thread(), "must be java thread");
    JavaThread* thread = (JavaThread*)THREAD;
    HandleMark hm(thread);
    ThreadToNativeFromVM ttn(thread);
    js = (_to_java_string_fn)(thread->jni_environment(), str);
  }

  Handle native_platform_string(THREAD, JNIHandles::resolve(js));
  JNIHandles::destroy_local(js);  // destroy local JNIHandle.
  return native_platform_string;
}

// Converts a Java String to a native C string that can be used for
// native OS calls.
char* java_lang_String::as_platform_dependent_str(Handle java_string, TRAPS) {
  typedef char* (*to_platform_string_fn_t)(JNIEnv*, jstring, bool*);
  static to_platform_string_fn_t _to_platform_string_fn = NULL;

  if (_to_platform_string_fn == NULL) {
    void *lib_handle = os::native_java_library();
    _to_platform_string_fn = CAST_TO_FN_PTR(to_platform_string_fn_t, os::dll_lookup(lib_handle, "GetStringPlatformChars"));
    if (_to_platform_string_fn == NULL) {
      fatal("GetStringPlatformChars missing");
    }
  }

  char *native_platform_string;
  { JavaThread* thread = (JavaThread*)THREAD;
    assert(thread->is_Java_thread(), "must be java thread");
    JNIEnv *env = thread->jni_environment();
    jstring js = (jstring) JNIHandles::make_local(env, java_string());
    bool is_copy;
    HandleMark hm(thread);
    ThreadToNativeFromVM ttn(thread);
    native_platform_string = (_to_platform_string_fn)(env, js, &is_copy);
    assert(is_copy == JNI_TRUE, "is_copy value changed");
    JNIHandles::destroy_local(js);
  }
  return native_platform_string;
}

Handle java_lang_String::char_converter(Handle java_string, jchar from_char, jchar to_char, TRAPS) {
  oop          obj    = java_string();
  // Typical usage is to convert all '/' to '.' in string.
  typeArrayOop value  = java_lang_String::value(obj);
  int          length = java_lang_String::length(obj, value);
  bool      is_latin1 = java_lang_String::is_latin1(obj);

  // First check if any from_char exist
  int index; // Declared outside, used later
  for (index = 0; index < length; index++) {
    jchar c = !is_latin1 ? value->char_at(index) :
                  ((jchar) value->byte_at(index)) & 0xff;
    if (c == from_char) {
      break;
    }
  }
  if (index == length) {
    // No from_char, so do not copy.
    return java_string;
  }

  // Check if result string will be latin1
  bool to_is_latin1 = false;

  // Replacement char must be latin1
  if (CompactStrings && UNICODE::is_latin1(to_char)) {
    if (is_latin1) {
      // Source string is latin1 as well
      to_is_latin1 = true;
    } else if (!UNICODE::is_latin1(from_char)) {
      // We are replacing an UTF16 char. Scan string to
      // check if result can be latin1 encoded.
      to_is_latin1 = true;
      for (index = 0; index < length; index++) {
        jchar c = value->char_at(index);
        if (c != from_char && !UNICODE::is_latin1(c)) {
          to_is_latin1 = false;
          break;
        }
      }
    }
  }

  // Create new UNICODE (or byte) buffer. Must handlize value because GC
  // may happen during String and char array creation.
  typeArrayHandle h_value(THREAD, value);
  Handle string = basic_create(length, to_is_latin1, CHECK_NH);
  typeArrayOop from_buffer = h_value();
  typeArrayOop to_buffer = java_lang_String::value(string());

  // Copy contents
  for (index = 0; index < length; index++) {
    jchar c = (!is_latin1) ? from_buffer->char_at(index) :
                    ((jchar) from_buffer->byte_at(index)) & 0xff;
    if (c == from_char) {
      c = to_char;
    }
    if (!to_is_latin1) {
      to_buffer->char_at_put(index, c);
    } else {
      to_buffer->byte_at_put(index, (jbyte) c);
    }
  }
  return string;
}

jchar* java_lang_String::as_unicode_string(oop java_string, int& length, TRAPS) {
  typeArrayOop value  = java_lang_String::value(java_string);
               length = java_lang_String::length(java_string, value);
  bool      is_latin1 = java_lang_String::is_latin1(java_string);

  jchar* result = NEW_RESOURCE_ARRAY_RETURN_NULL(jchar, length);
  if (result != NULL) {
    if (!is_latin1) {
      for (int index = 0; index < length; index++) {
        result[index] = value->char_at(index);
      }
    } else {
      for (int index = 0; index < length; index++) {
        result[index] = ((jchar) value->byte_at(index)) & 0xff;
      }
    }
  } else {
    THROW_MSG_0(vmSymbols::java_lang_OutOfMemoryError(), "could not allocate Unicode string");
  }
  return result;
}

unsigned int java_lang_String::hash_code(oop java_string) {
  // The hash and hashIsZero fields are subject to a benign data race,
  // making it crucial to ensure that any observable result of the
  // calculation in this method stays correct under any possible read of
  // these fields. Necessary restrictions to allow this to be correct
  // without explicit memory fences or similar concurrency primitives is
  // that we can ever only write to one of these two fields for a given
  // String instance, and that the computation is idempotent and derived
  // from immutable state
  assert(initialized && (hash_offset > 0) && (hashIsZero_offset > 0), "Must be initialized");
  if (java_lang_String::hash_is_set(java_string)) {
    return java_string->int_field(hash_offset);
  }

  typeArrayOop value = java_lang_String::value(java_string);
  int         length = java_lang_String::length(java_string, value);
  bool     is_latin1 = java_lang_String::is_latin1(java_string);

  unsigned int hash = 0;
  if (length > 0) {
    if (is_latin1) {
      hash = java_lang_String::hash_code(value->byte_at_addr(0), length);
    } else {
      hash = java_lang_String::hash_code(value->char_at_addr(0), length);
    }
  }

  if (hash != 0) {
    java_string->int_field_put(hash_offset, hash);
  } else {
    java_string->bool_field_put(hashIsZero_offset, true);
  }
  return hash;
}

char* java_lang_String::as_quoted_ascii(oop java_string) {
  typeArrayOop value  = java_lang_String::value(java_string);
  int          length = java_lang_String::length(java_string, value);
  bool      is_latin1 = java_lang_String::is_latin1(java_string);

  if (length == 0) return NULL;

  char* result;
  int result_length;
  if (!is_latin1) {
    jchar* base = value->char_at_addr(0);
    result_length = UNICODE::quoted_ascii_length(base, length) + 1;
    result = NEW_RESOURCE_ARRAY(char, result_length);
    UNICODE::as_quoted_ascii(base, length, result, result_length);
  } else {
    jbyte* base = value->byte_at_addr(0);
    result_length = UNICODE::quoted_ascii_length(base, length) + 1;
    result = NEW_RESOURCE_ARRAY(char, result_length);
    UNICODE::as_quoted_ascii(base, length, result, result_length);
  }
  assert(result_length >= length + 1, "must not be shorter");
  assert(result_length == (int)strlen(result) + 1, "must match");
  return result;
}

Symbol* java_lang_String::as_symbol(oop java_string) {
  typeArrayOop value  = java_lang_String::value(java_string);
  int          length = java_lang_String::length(java_string, value);
  bool      is_latin1 = java_lang_String::is_latin1(java_string);
  if (!is_latin1) {
    jchar* base = (length == 0) ? NULL : value->char_at_addr(0);
    Symbol* sym = SymbolTable::new_symbol(base, length);
    return sym;
  } else {
    ResourceMark rm;
    jbyte* position = (length == 0) ? NULL : value->byte_at_addr(0);
    const char* base = UNICODE::as_utf8(position, length);
    Symbol* sym = SymbolTable::new_symbol(base, length);
    return sym;
  }
}

Symbol* java_lang_String::as_symbol_or_null(oop java_string) {
  typeArrayOop value  = java_lang_String::value(java_string);
  int          length = java_lang_String::length(java_string, value);
  bool      is_latin1 = java_lang_String::is_latin1(java_string);
  if (!is_latin1) {
    jchar* base = (length == 0) ? NULL : value->char_at_addr(0);
    return SymbolTable::probe_unicode(base, length);
  } else {
    ResourceMark rm;
    jbyte* position = (length == 0) ? NULL : value->byte_at_addr(0);
    const char* base = UNICODE::as_utf8(position, length);
    return SymbolTable::probe(base, length);
  }
}

int java_lang_String::utf8_length(oop java_string, typeArrayOop value) {
  assert(value_equals(value, java_lang_String::value(java_string)),
         "value must be same as java_lang_String::value(java_string)");
  int length = java_lang_String::length(java_string, value);
  if (length == 0) {
    return 0;
  }
  if (!java_lang_String::is_latin1(java_string)) {
    return UNICODE::utf8_length(value->char_at_addr(0), length);
  } else {
    return UNICODE::utf8_length(value->byte_at_addr(0), length);
  }
}

int java_lang_String::utf8_length(oop java_string) {
  typeArrayOop value = java_lang_String::value(java_string);
  return utf8_length(java_string, value);
}

char* java_lang_String::as_utf8_string(oop java_string) {
  typeArrayOop value  = java_lang_String::value(java_string);
  int          length = java_lang_String::length(java_string, value);
  bool      is_latin1 = java_lang_String::is_latin1(java_string);
  if (!is_latin1) {
    jchar* position = (length == 0) ? NULL : value->char_at_addr(0);
    return UNICODE::as_utf8(position, length);
  } else {
    jbyte* position = (length == 0) ? NULL : value->byte_at_addr(0);
    return UNICODE::as_utf8(position, length);
  }
}

char* java_lang_String::as_utf8_string(oop java_string, typeArrayOop value, char* buf, int buflen) {
  assert(value_equals(value, java_lang_String::value(java_string)),
         "value must be same as java_lang_String::value(java_string)");
  int     length = java_lang_String::length(java_string, value);
  bool is_latin1 = java_lang_String::is_latin1(java_string);
  if (!is_latin1) {
    jchar* position = (length == 0) ? NULL : value->char_at_addr(0);
    return UNICODE::as_utf8(position, length, buf, buflen);
  } else {
    jbyte* position = (length == 0) ? NULL : value->byte_at_addr(0);
    return UNICODE::as_utf8(position, length, buf, buflen);
  }
}

char* java_lang_String::as_utf8_string(oop java_string, char* buf, int buflen) {
  typeArrayOop value = java_lang_String::value(java_string);
  return as_utf8_string(java_string, value, buf, buflen);
}

char* java_lang_String::as_utf8_string(oop java_string, int start, int len) {
  typeArrayOop value  = java_lang_String::value(java_string);
  bool      is_latin1 = java_lang_String::is_latin1(java_string);
  assert(start + len <= java_lang_String::length(java_string), "just checking");
  if (!is_latin1) {
    jchar* position = value->char_at_addr(start);
    return UNICODE::as_utf8(position, len);
  } else {
    jbyte* position = value->byte_at_addr(start);
    return UNICODE::as_utf8(position, len);
  }
}

char* java_lang_String::as_utf8_string(oop java_string, typeArrayOop value, int start, int len, char* buf, int buflen) {
  assert(value_equals(value, java_lang_String::value(java_string)),
         "value must be same as java_lang_String::value(java_string)");
  assert(start + len <= java_lang_String::length(java_string), "just checking");
  bool is_latin1 = java_lang_String::is_latin1(java_string);
  if (!is_latin1) {
    jchar* position = value->char_at_addr(start);
    return UNICODE::as_utf8(position, len, buf, buflen);
  } else {
    jbyte* position = value->byte_at_addr(start);
    return UNICODE::as_utf8(position, len, buf, buflen);
  }
}

bool java_lang_String::equals(oop java_string, const jchar* chars, int len) {
  assert(java_string->klass() == SystemDictionary::String_klass(),
         "must be java_string");
  typeArrayOop value = java_lang_String::value_no_keepalive(java_string);
  int length = java_lang_String::length(java_string, value);
  if (length != len) {
    return false;
  }
  bool is_latin1 = java_lang_String::is_latin1(java_string);
  if (!is_latin1) {
    for (int i = 0; i < len; i++) {
      if (value->char_at(i) != chars[i]) {
        return false;
      }
    }
  } else {
    for (int i = 0; i < len; i++) {
      if ((((jchar) value->byte_at(i)) & 0xff) != chars[i]) {
        return false;
      }
    }
  }
  return true;
}

bool java_lang_String::equals(oop str1, oop str2) {
  assert(str1->klass() == SystemDictionary::String_klass(),
         "must be java String");
  assert(str2->klass() == SystemDictionary::String_klass(),
         "must be java String");
  typeArrayOop value1    = java_lang_String::value_no_keepalive(str1);
  bool         is_latin1 = java_lang_String::is_latin1(str1);
  typeArrayOop value2    = java_lang_String::value_no_keepalive(str2);
  bool         is_latin2 = java_lang_String::is_latin1(str2);

  if (is_latin1 != is_latin2) {
    // Strings with different coders are never equal.
    return false;
  }
  return value_equals(value1, value2);
}

void java_lang_String::print(oop java_string, outputStream* st) {
  assert(java_string->klass() == SystemDictionary::String_klass(), "must be java_string");
  typeArrayOop value  = java_lang_String::value_no_keepalive(java_string);

  if (value == NULL) {
    // This can happen if, e.g., printing a String
    // object before its initializer has been called
    st->print("NULL");
    return;
  }

  int length = java_lang_String::length(java_string, value);
  bool is_latin1 = java_lang_String::is_latin1(java_string);

  st->print("\"");
  for (int index = 0; index < length; index++) {
    st->print("%c", (!is_latin1) ?  value->char_at(index) :
                           ((jchar) value->byte_at(index)) & 0xff );
  }
  st->print("\"");
}


static void initialize_static_field(fieldDescriptor* fd, Handle mirror, TRAPS) {
  assert(mirror.not_null() && fd->is_static(), "just checking");
  if (fd->has_initial_value()) {
    BasicType t = fd->field_type();
    switch (t) {
      case T_BYTE:
        mirror()->byte_field_put(fd->offset(), fd->int_initial_value());
              break;
      case T_BOOLEAN:
        mirror()->bool_field_put(fd->offset(), fd->int_initial_value());
              break;
      case T_CHAR:
        mirror()->char_field_put(fd->offset(), fd->int_initial_value());
              break;
      case T_SHORT:
        mirror()->short_field_put(fd->offset(), fd->int_initial_value());
              break;
      case T_INT:
        mirror()->int_field_put(fd->offset(), fd->int_initial_value());
        break;
      case T_FLOAT:
        mirror()->float_field_put(fd->offset(), fd->float_initial_value());
        break;
      case T_DOUBLE:
        mirror()->double_field_put(fd->offset(), fd->double_initial_value());
        break;
      case T_LONG:
        mirror()->long_field_put(fd->offset(), fd->long_initial_value());
        break;
      case T_OBJECT:
        {
          assert(fd->signature() == vmSymbols::string_signature(),
                 "just checking");
          if (DumpSharedSpaces && HeapShared::is_archived_object(mirror())) {
            // Archive the String field and update the pointer.
            oop s = mirror()->obj_field(fd->offset());
            oop archived_s = StringTable::create_archived_string(s, CHECK);
            mirror()->obj_field_put(fd->offset(), archived_s);
          } else {
            oop string = fd->string_initial_value(CHECK);
            mirror()->obj_field_put(fd->offset(), string);
          }
        }
        break;
      default:
        THROW_MSG(vmSymbols::java_lang_ClassFormatError(),
                  "Illegal ConstantValue attribute in class file");
    }
  }
}


void java_lang_Class::fixup_mirror(Klass* k, TRAPS) {
  assert(InstanceMirrorKlass::offset_of_static_fields() != 0, "must have been computed already");

  // If the offset was read from the shared archive, it was fixed up already
  if (!k->is_shared()) {
    if (k->is_instance_klass()) {
      // During bootstrap, java.lang.Class wasn't loaded so static field
      // offsets were computed without the size added it.  Go back and
      // update all the static field offsets to included the size.
      for (JavaFieldStream fs(InstanceKlass::cast(k)); !fs.done(); fs.next()) {
        if (fs.access_flags().is_static()) {
          int real_offset = fs.offset() + InstanceMirrorKlass::offset_of_static_fields();
          fs.set_offset(real_offset);
        }
      }
    }
  }

  if (k->is_shared() && k->has_raw_archived_mirror()) {
    if (HeapShared::open_archive_heap_region_mapped()) {
      bool present = restore_archived_mirror(k, Handle(), Handle(), Handle(), CHECK);
      assert(present, "Missing archived mirror for %s", k->external_name());
      return;
    } else {
      k->set_java_mirror_handle(NULL);
      k->clear_has_raw_archived_mirror();
    }
  }
  create_mirror(k, Handle(), Handle(), Handle(), CHECK);
}

void java_lang_Class::initialize_mirror_fields(Klass* k,
                                               Handle mirror,
                                               Handle protection_domain,
                                               TRAPS) {
  // Allocate a simple java object for a lock.
  // This needs to be a java object because during class initialization
  // it can be held across a java call.
  typeArrayOop r = oopFactory::new_typeArray(T_INT, 0, CHECK);
  set_init_lock(mirror(), r);

  // Set protection domain also
  set_protection_domain(mirror(), protection_domain());

  // Initialize static fields
  InstanceKlass::cast(k)->do_local_static_fields(&initialize_static_field, mirror, CHECK);
}

// Set the java.lang.Module module field in the java_lang_Class mirror
void java_lang_Class::set_mirror_module_field(Klass* k, Handle mirror, Handle module, TRAPS) {
  if (module.is_null()) {
    // During startup, the module may be NULL only if java.base has not been defined yet.
    // Put the class on the fixup_module_list to patch later when the java.lang.Module
    // for java.base is known. But note that since we captured the NULL module another
    // thread may have completed that initialization.

    bool javabase_was_defined = false;
    {
      MutexLocker m1(Module_lock, THREAD);
      // Keep list of classes needing java.base module fixup
      if (!ModuleEntryTable::javabase_defined()) {
        assert(k->java_mirror() != NULL, "Class's mirror is null");
        k->class_loader_data()->inc_keep_alive();
        assert(fixup_module_field_list() != NULL, "fixup_module_field_list not initialized");
        fixup_module_field_list()->push(k);
      } else {
        javabase_was_defined = true;
      }
    }

    // If java.base was already defined then patch this particular class with java.base.
    if (javabase_was_defined) {
      ModuleEntry *javabase_entry = ModuleEntryTable::javabase_moduleEntry();
      assert(javabase_entry != NULL && javabase_entry->module() != NULL,
             "Setting class module field, " JAVA_BASE_NAME " should be defined");
      Handle javabase_handle(THREAD, javabase_entry->module());
      set_module(mirror(), javabase_handle());
    }
  } else {
    assert(Universe::is_module_initialized() ||
           (ModuleEntryTable::javabase_defined() &&
            (module() == ModuleEntryTable::javabase_moduleEntry()->module())),
           "Incorrect java.lang.Module specification while creating mirror");
    set_module(mirror(), module());
  }
}

// Statically allocate fixup lists because they always get created.
void java_lang_Class::allocate_fixup_lists() {
  GrowableArray<Klass*>* mirror_list =
    new (ResourceObj::C_HEAP, mtClass) GrowableArray<Klass*>(40, true);
  set_fixup_mirror_list(mirror_list);

  GrowableArray<Klass*>* module_list =
    new (ResourceObj::C_HEAP, mtModule) GrowableArray<Klass*>(500, true);
  set_fixup_module_field_list(module_list);
}

void java_lang_Class::create_mirror(Klass* k, Handle class_loader,
                                    Handle module, Handle protection_domain, TRAPS) {
  assert(k != NULL, "Use create_basic_type_mirror for primitive types");
  assert(k->java_mirror() == NULL, "should only assign mirror once");

  // Use this moment of initialization to cache modifier_flags also,
  // to support Class.getModifiers().  Instance classes recalculate
  // the cached flags after the class file is parsed, but before the
  // class is put into the system dictionary.
  int computed_modifiers = k->compute_modifier_flags(CHECK);
  k->set_modifier_flags(computed_modifiers);
  // Class_klass has to be loaded because it is used to allocate
  // the mirror.
  if (SystemDictionary::Class_klass_loaded()) {
    // Allocate mirror (java.lang.Class instance)
    oop mirror_oop = InstanceMirrorKlass::cast(SystemDictionary::Class_klass())->allocate_instance(k, CHECK);
    Handle mirror(THREAD, mirror_oop);
    Handle comp_mirror;

    // Setup indirection from mirror->klass
    java_lang_Class::set_klass(mirror(), k);

    InstanceMirrorKlass* mk = InstanceMirrorKlass::cast(mirror->klass());
    assert(oop_size(mirror()) == mk->instance_size(k), "should have been set");

    java_lang_Class::set_static_oop_field_count(mirror(), mk->compute_static_oop_field_count(mirror()));

    // It might also have a component mirror.  This mirror must already exist.
    if (k->is_array_klass()) {
      if (k->is_typeArray_klass()) {
        BasicType type = TypeArrayKlass::cast(k)->element_type();
        comp_mirror = Handle(THREAD, Universe::java_mirror(type));
      } else {
        assert(k->is_objArray_klass(), "Must be");
        Klass* element_klass = ObjArrayKlass::cast(k)->element_klass();
        assert(element_klass != NULL, "Must have an element klass");
        comp_mirror = Handle(THREAD, element_klass->java_mirror());
      }
      assert(comp_mirror() != NULL, "must have a mirror");

      // Two-way link between the array klass and its component mirror:
      // (array_klass) k -> mirror -> component_mirror -> array_klass -> k
      set_component_mirror(mirror(), comp_mirror());
      // See below for ordering dependencies between field array_klass in component mirror
      // and java_mirror in this klass.
    } else {
      assert(k->is_instance_klass(), "Must be");

      initialize_mirror_fields(k, mirror, protection_domain, THREAD);
      if (HAS_PENDING_EXCEPTION) {
        // If any of the fields throws an exception like OOM remove the klass field
        // from the mirror so GC doesn't follow it after the klass has been deallocated.
        // This mirror looks like a primitive type, which logically it is because it
        // it represents no class.
        java_lang_Class::set_klass(mirror(), NULL);
        return;
      }
    }

    // set the classLoader field in the java_lang_Class instance
    assert(class_loader() == k->class_loader(), "should be same");
    set_class_loader(mirror(), class_loader());

    // Setup indirection from klass->mirror
    // after any exceptions can happen during allocations.
    k->set_java_mirror(mirror);

    // Set the module field in the java_lang_Class instance.  This must be done
    // after the mirror is set.
    set_mirror_module_field(k, mirror, module, THREAD);

    if (comp_mirror() != NULL) {
      // Set after k->java_mirror() is published, because compiled code running
      // concurrently doesn't expect a k to have a null java_mirror.
      release_set_array_klass(comp_mirror(), k);
    }
  } else {
    assert(fixup_mirror_list() != NULL, "fixup_mirror_list not initialized");
    fixup_mirror_list()->push(k);
  }
}

#if INCLUDE_CDS_JAVA_HEAP
// Clears mirror fields. Static final fields with initial values are reloaded
// from constant pool. The object identity hash is in the object header and is
// not affected.
class ResetMirrorField: public FieldClosure {
 private:
  Handle _m;

 public:
  ResetMirrorField(Handle mirror) : _m(mirror) {}

  void do_field(fieldDescriptor* fd) {
    assert(DumpSharedSpaces, "dump time only");
    assert(_m.not_null(), "Mirror cannot be NULL");

    if (fd->is_static() && fd->has_initial_value()) {
      initialize_static_field(fd, _m, Thread::current());
      return;
    }

    BasicType ft = fd->field_type();
    switch (ft) {
      case T_BYTE:
        _m()->byte_field_put(fd->offset(), 0);
        break;
      case T_CHAR:
        _m()->char_field_put(fd->offset(), 0);
        break;
      case T_DOUBLE:
        _m()->double_field_put(fd->offset(), 0);
        break;
      case T_FLOAT:
        _m()->float_field_put(fd->offset(), 0);
        break;
      case T_INT:
        _m()->int_field_put(fd->offset(), 0);
        break;
      case T_LONG:
        _m()->long_field_put(fd->offset(), 0);
        break;
      case T_SHORT:
        _m()->short_field_put(fd->offset(), 0);
        break;
      case T_BOOLEAN:
        _m()->bool_field_put(fd->offset(), false);
        break;
      case T_ARRAY:
      case T_OBJECT: {
        // It might be useful to cache the String field, but
        // for now just clear out any reference field
        oop o = _m()->obj_field(fd->offset());
        _m()->obj_field_put(fd->offset(), NULL);
        break;
      }
      default:
        ShouldNotReachHere();
        break;
     }
  }
};

void java_lang_Class::archive_basic_type_mirrors(TRAPS) {
  assert(HeapShared::is_heap_object_archiving_allowed(),
         "HeapShared::is_heap_object_archiving_allowed() must be true");

  for (int t = 0; t <= T_VOID; t++) {
    oop m = Universe::_mirrors[t];
    if (m != NULL) {
      // Update the field at _array_klass_offset to point to the relocated array klass.
      oop archived_m = HeapShared::archive_heap_object(m, THREAD);
      assert(archived_m != NULL, "sanity");
      Klass *ak = (Klass*)(archived_m->metadata_field(_array_klass_offset));
      assert(ak != NULL || t == T_VOID, "should not be NULL");
      if (ak != NULL) {
        Klass *reloc_ak = MetaspaceShared::get_relocated_klass(ak);
        archived_m->metadata_field_put(_array_klass_offset, reloc_ak);
      }

      // Clear the fields. Just to be safe
      Klass *k = m->klass();
      Handle archived_mirror_h(THREAD, archived_m);
      ResetMirrorField reset(archived_mirror_h);
      InstanceKlass::cast(k)->do_nonstatic_fields(&reset);

      log_trace(cds, heap, mirror)(
        "Archived %s mirror object from " PTR_FORMAT " ==> " PTR_FORMAT,
        type2name((BasicType)t), p2i(Universe::_mirrors[t]), p2i(archived_m));

      Universe::_mirrors[t] = archived_m;
    }
  }

  assert(Universe::_mirrors[T_INT] != NULL &&
         Universe::_mirrors[T_FLOAT] != NULL &&
         Universe::_mirrors[T_DOUBLE] != NULL &&
         Universe::_mirrors[T_BYTE] != NULL &&
         Universe::_mirrors[T_BOOLEAN] != NULL &&
         Universe::_mirrors[T_CHAR] != NULL &&
         Universe::_mirrors[T_LONG] != NULL &&
         Universe::_mirrors[T_SHORT] != NULL &&
         Universe::_mirrors[T_VOID] != NULL, "sanity");

  Universe::set_int_mirror(Universe::_mirrors[T_INT]);
  Universe::set_float_mirror(Universe::_mirrors[T_FLOAT]);
  Universe::set_double_mirror(Universe::_mirrors[T_DOUBLE]);
  Universe::set_byte_mirror(Universe::_mirrors[T_BYTE]);
  Universe::set_bool_mirror(Universe::_mirrors[T_BOOLEAN]);
  Universe::set_char_mirror(Universe::_mirrors[T_CHAR]);
  Universe::set_long_mirror(Universe::_mirrors[T_LONG]);
  Universe::set_short_mirror(Universe::_mirrors[T_SHORT]);
  Universe::set_void_mirror(Universe::_mirrors[T_VOID]);
}

//
// After the mirror object is successfully archived, the archived
// klass is set with _has_archived_raw_mirror flag.
//
// The _has_archived_raw_mirror flag is cleared at runtime when the
// archived mirror is restored. If archived java heap data cannot
// be used at runtime, new mirror object is created for the shared
// class. The _has_archived_raw_mirror is cleared also during the process.
oop java_lang_Class::archive_mirror(Klass* k, TRAPS) {
  assert(HeapShared::is_heap_object_archiving_allowed(),
         "HeapShared::is_heap_object_archiving_allowed() must be true");

  // Mirror is already archived
  if (k->has_raw_archived_mirror()) {
    assert(k->archived_java_mirror_raw() != NULL, "no archived mirror");
    return k->archived_java_mirror_raw();
  }

  // No mirror
  oop mirror = k->java_mirror();
  if (mirror == NULL) {
    return NULL;
  }

  if (k->is_instance_klass()) {
    InstanceKlass *ik = InstanceKlass::cast(k);
    assert(ik->signers() == NULL, "class with signer should have been excluded");

    if (!(ik->is_shared_boot_class() || ik->is_shared_platform_class() ||
          ik->is_shared_app_class())) {
      // Archiving mirror for classes from non-builtin loaders is not
      // supported. Clear the _java_mirror within the archived class.
      k->set_java_mirror_handle(NULL);
      return NULL;
    }
  }

  // Now start archiving the mirror object
  oop archived_mirror = HeapShared::archive_heap_object(mirror, THREAD);
  if (archived_mirror == NULL) {
    return NULL;
  }

  archived_mirror = process_archived_mirror(k, mirror, archived_mirror, THREAD);
  if (archived_mirror == NULL) {
    return NULL;
  }

  k->set_archived_java_mirror_raw(archived_mirror);

  k->set_has_raw_archived_mirror();

  ResourceMark rm;
  log_trace(cds, heap, mirror)(
    "Archived %s mirror object from " PTR_FORMAT " ==> " PTR_FORMAT,
    k->external_name(), p2i(mirror), p2i(archived_mirror));

  return archived_mirror;
}

// The process is based on create_mirror().
oop java_lang_Class::process_archived_mirror(Klass* k, oop mirror,
                                             oop archived_mirror,
                                             Thread *THREAD) {
  // Clear nonstatic fields in archived mirror. Some of the fields will be set
  // to archived metadata and objects below.
  Klass *c = archived_mirror->klass();
  Handle archived_mirror_h(THREAD, archived_mirror);
  ResetMirrorField reset(archived_mirror_h);
  InstanceKlass::cast(c)->do_nonstatic_fields(&reset);

  if (k->is_array_klass()) {
    oop archived_comp_mirror;
    if (k->is_typeArray_klass()) {
      // The primitive type mirrors are already archived. Get the archived mirror.
      oop comp_mirror = java_lang_Class::component_mirror(mirror);
      archived_comp_mirror = HeapShared::find_archived_heap_object(comp_mirror);
      assert(archived_comp_mirror != NULL, "Must be");
    } else {
      assert(k->is_objArray_klass(), "Must be");
      Klass* element_klass = ObjArrayKlass::cast(k)->element_klass();
      assert(element_klass != NULL, "Must have an element klass");
      archived_comp_mirror = archive_mirror(element_klass, THREAD);
      if (archived_comp_mirror == NULL) {
        return NULL;
      }
    }
    java_lang_Class::set_component_mirror(archived_mirror, archived_comp_mirror);
  } else {
    assert(k->is_instance_klass(), "Must be");

    // Reset local static fields in the mirror
    InstanceKlass::cast(k)->do_local_static_fields(&reset);

    java_lang_Class:set_init_lock(archived_mirror, NULL);

    set_protection_domain(archived_mirror, NULL);
  }

  // clear class loader and mirror_module_field
  set_class_loader(archived_mirror, NULL);
  set_module(archived_mirror, NULL);

  // The archived mirror's field at _klass_offset is still pointing to the original
  // klass. Updated the field in the archived mirror to point to the relocated
  // klass in the archive.
  Klass *reloc_k = MetaspaceShared::get_relocated_klass(as_Klass(mirror));
  log_debug(cds, heap, mirror)(
    "Relocate mirror metadata field at _klass_offset from " PTR_FORMAT " ==> " PTR_FORMAT,
    p2i(as_Klass(mirror)), p2i(reloc_k));
  archived_mirror->metadata_field_put(_klass_offset, reloc_k);

  // The field at _array_klass_offset is pointing to the original one dimension
  // higher array klass if exists. Relocate the pointer.
  Klass *arr = array_klass_acquire(mirror);
  if (arr != NULL) {
    Klass *reloc_arr = MetaspaceShared::get_relocated_klass(arr);
    log_debug(cds, heap, mirror)(
      "Relocate mirror metadata field at _array_klass_offset from " PTR_FORMAT " ==> " PTR_FORMAT,
      p2i(arr), p2i(reloc_arr));
    archived_mirror->metadata_field_put(_array_klass_offset, reloc_arr);
  }
  return archived_mirror;
}

// Returns true if the mirror is updated, false if no archived mirror
// data is present. After the archived mirror object is restored, the
// shared klass' _has_raw_archived_mirror flag is cleared.
bool java_lang_Class::restore_archived_mirror(Klass *k,
                                              Handle class_loader, Handle module,
                                              Handle protection_domain, TRAPS) {
  // Postpone restoring archived mirror until java.lang.Class is loaded. Please
  // see more details in SystemDictionary::resolve_well_known_classes().
  if (!SystemDictionary::Class_klass_loaded()) {
    assert(fixup_mirror_list() != NULL, "fixup_mirror_list not initialized");
    fixup_mirror_list()->push(k);
    return true;
  }

  oop m = HeapShared::materialize_archived_object(k->archived_java_mirror_raw_narrow());

  if (m == NULL) {
    return false;
  }

  log_debug(cds, mirror)("Archived mirror is: " PTR_FORMAT, p2i(m));

  // mirror is archived, restore
  assert(HeapShared::is_archived_object(m), "must be archived mirror object");
  Handle mirror(THREAD, m);

  if (!k->is_array_klass()) {
    // - local static final fields with initial values were initialized at dump time

    // create the init_lock
    typeArrayOop r = oopFactory::new_typeArray(T_INT, 0, CHECK_(false));
    set_init_lock(mirror(), r);

    if (protection_domain.not_null()) {
      set_protection_domain(mirror(), protection_domain());
    }
  }

  assert(class_loader() == k->class_loader(), "should be same");
  if (class_loader.not_null()) {
    set_class_loader(mirror(), class_loader());
  }

  k->set_java_mirror(mirror);
  k->clear_has_raw_archived_mirror();

  set_mirror_module_field(k, mirror, module, THREAD);

  ResourceMark rm;
  log_trace(cds, heap, mirror)(
    "Restored %s archived mirror " PTR_FORMAT, k->external_name(), p2i(mirror()));

  return true;
}
#endif // INCLUDE_CDS_JAVA_HEAP

void java_lang_Class::fixup_module_field(Klass* k, Handle module) {
  assert(_module_offset != 0, "must have been computed already");
  java_lang_Class::set_module(k->java_mirror(), module());
}

int  java_lang_Class::oop_size(oop java_class) {
  assert(_oop_size_offset != 0, "must be set");
  int size = java_class->int_field(_oop_size_offset);
  assert(size > 0, "Oop size must be greater than zero, not %d", size);
  return size;
}


void java_lang_Class::set_oop_size(HeapWord* java_class, int size) {
  assert(_oop_size_offset != 0, "must be set");
  assert(size > 0, "Oop size must be greater than zero, not %d", size);
  *(int*)(((char*)java_class) + _oop_size_offset) = size;
}

int  java_lang_Class::static_oop_field_count(oop java_class) {
  assert(_static_oop_field_count_offset != 0, "must be set");
  return java_class->int_field(_static_oop_field_count_offset);
}

int  java_lang_Class::static_oop_field_count_raw(oop java_class) {
  assert(_static_oop_field_count_offset != 0, "must be set");
  return java_class->int_field_raw(_static_oop_field_count_offset);
}

void java_lang_Class::set_static_oop_field_count(oop java_class, int size) {
  assert(_static_oop_field_count_offset != 0, "must be set");
  java_class->int_field_put(_static_oop_field_count_offset, size);
}

oop java_lang_Class::protection_domain(oop java_class) {
  assert(_protection_domain_offset != 0, "must be set");
  return java_class->obj_field(_protection_domain_offset);
}
void java_lang_Class::set_protection_domain(oop java_class, oop pd) {
  assert(_protection_domain_offset != 0, "must be set");
  java_class->obj_field_put(_protection_domain_offset, pd);
}

void java_lang_Class::set_component_mirror(oop java_class, oop comp_mirror) {
  assert(_component_mirror_offset != 0, "must be set");
    java_class->obj_field_put(_component_mirror_offset, comp_mirror);
  }
oop java_lang_Class::component_mirror(oop java_class) {
  assert(_component_mirror_offset != 0, "must be set");
  return java_class->obj_field(_component_mirror_offset);
}

oop java_lang_Class::init_lock(oop java_class) {
  assert(_init_lock_offset != 0, "must be set");
  return java_class->obj_field(_init_lock_offset);
}
void java_lang_Class::set_init_lock(oop java_class, oop init_lock) {
  assert(_init_lock_offset != 0, "must be set");
  java_class->obj_field_put(_init_lock_offset, init_lock);
}

objArrayOop java_lang_Class::signers(oop java_class) {
  assert(_signers_offset != 0, "must be set");
  return (objArrayOop)java_class->obj_field(_signers_offset);
}
void java_lang_Class::set_signers(oop java_class, objArrayOop signers) {
  assert(_signers_offset != 0, "must be set");
  java_class->obj_field_put(_signers_offset, (oop)signers);
}


void java_lang_Class::set_class_loader(oop java_class, oop loader) {
  // jdk7 runs Queens in bootstrapping and jdk8-9 has no coordinated pushes yet.
  if (_class_loader_offset != 0) {
    java_class->obj_field_put(_class_loader_offset, loader);
  }
}

oop java_lang_Class::class_loader(oop java_class) {
  assert(_class_loader_offset != 0, "must be set");
  return java_class->obj_field(_class_loader_offset);
}

oop java_lang_Class::module(oop java_class) {
  assert(_module_offset != 0, "must be set");
  return java_class->obj_field(_module_offset);
}

void java_lang_Class::set_module(oop java_class, oop module) {
  assert(_module_offset != 0, "must be set");
  java_class->obj_field_put(_module_offset, module);
}

oop java_lang_Class::name(Handle java_class, TRAPS) {
  assert(_name_offset != 0, "must be set");
  oop o = java_class->obj_field(_name_offset);
  if (o == NULL) {
    o = StringTable::intern(java_lang_Class::as_external_name(java_class()), THREAD);
    java_class->obj_field_put(_name_offset, o);
  }
  return o;
}

oop java_lang_Class::source_file(oop java_class) {
  assert(_source_file_offset != 0, "must be set");
  return java_class->obj_field(_source_file_offset);
}

void java_lang_Class::set_source_file(oop java_class, oop source_file) {
  assert(_source_file_offset != 0, "must be set");
  java_class->obj_field_put(_source_file_offset, source_file);
}

oop java_lang_Class::create_basic_type_mirror(const char* basic_type_name, BasicType type, TRAPS) {
  // This should be improved by adding a field at the Java level or by
  // introducing a new VM klass (see comment in ClassFileParser)
  oop java_class = InstanceMirrorKlass::cast(SystemDictionary::Class_klass())->allocate_instance(NULL, CHECK_0);
  if (type != T_VOID) {
    Klass* aklass = Universe::typeArrayKlassObj(type);
    assert(aklass != NULL, "correct bootstrap");
    release_set_array_klass(java_class, aklass);
  }
#ifdef ASSERT
  InstanceMirrorKlass* mk = InstanceMirrorKlass::cast(SystemDictionary::Class_klass());
  assert(java_lang_Class::static_oop_field_count(java_class) == 0, "should have been zeroed by allocation");
#endif
  return java_class;
}


Klass* java_lang_Class::as_Klass(oop java_class) {
  //%note memory_2
  assert(java_lang_Class::is_instance(java_class), "must be a Class object");
  Klass* k = ((Klass*)java_class->metadata_field(_klass_offset));
  assert(k == NULL || k->is_klass(), "type check");
  return k;
}

Klass* java_lang_Class::as_Klass_raw(oop java_class) {
  //%note memory_2
  assert(java_lang_Class::is_instance(java_class), "must be a Class object");
  Klass* k = ((Klass*)java_class->metadata_field_raw(_klass_offset));
  assert(k == NULL || k->is_klass(), "type check");
  return k;
}


void java_lang_Class::set_klass(oop java_class, Klass* klass) {
  assert(java_lang_Class::is_instance(java_class), "must be a Class object");
  java_class->metadata_field_put(_klass_offset, klass);
}


void java_lang_Class::print_signature(oop java_class, outputStream* st) {
  assert(java_lang_Class::is_instance(java_class), "must be a Class object");
  Symbol* name = NULL;
  bool is_instance = false;
  if (is_primitive(java_class)) {
    name = vmSymbols::type_signature(primitive_type(java_class));
  } else {
    Klass* k = as_Klass(java_class);
    is_instance = k->is_instance_klass();
    name = k->name();
  }
  if (name == NULL) {
    st->print("<null>");
    return;
  }
  if (is_instance)  st->print("L");
  st->write((char*) name->base(), (int) name->utf8_length());
  if (is_instance)  st->print(";");
}

Symbol* java_lang_Class::as_signature(oop java_class, bool intern_if_not_found) {
  assert(java_lang_Class::is_instance(java_class), "must be a Class object");
  Symbol* name;
  if (is_primitive(java_class)) {
    name = vmSymbols::type_signature(primitive_type(java_class));
    // Because this can create a new symbol, the caller has to decrement
    // the refcount, so make adjustment here and below for symbols returned
    // that are not created or incremented due to a successful lookup.
    name->increment_refcount();
  } else {
    Klass* k = as_Klass(java_class);
    if (!k->is_instance_klass()) {
      name = k->name();
      name->increment_refcount();
    } else {
      ResourceMark rm;
      const char* sigstr = k->signature_name();
      int         siglen = (int) strlen(sigstr);
      if (!intern_if_not_found) {
        name = SymbolTable::probe(sigstr, siglen);
      } else {
        name = SymbolTable::new_symbol(sigstr, siglen);
      }
    }
  }
  return name;
}

// Returns the Java name for this Java mirror (Resource allocated)
// See Klass::external_name().
// For primitive type Java mirrors, its type name is returned.
const char* java_lang_Class::as_external_name(oop java_class) {
  assert(java_lang_Class::is_instance(java_class), "must be a Class object");
  const char* name = NULL;
  if (is_primitive(java_class)) {
    name = type2name(primitive_type(java_class));
  } else {
    name = as_Klass(java_class)->external_name();
  }
  if (name == NULL) {
    name = "<null>";
  }
  return name;
}

Klass* java_lang_Class::array_klass_acquire(oop java_class) {
  Klass* k = ((Klass*)java_class->metadata_field_acquire(_array_klass_offset));
  assert(k == NULL || k->is_klass() && k->is_array_klass(), "should be array klass");
  return k;
}


void java_lang_Class::release_set_array_klass(oop java_class, Klass* klass) {
  assert(klass->is_klass() && klass->is_array_klass(), "should be array klass");
  java_class->release_metadata_field_put(_array_klass_offset, klass);
}


BasicType java_lang_Class::primitive_type(oop java_class) {
  assert(java_lang_Class::is_primitive(java_class), "just checking");
  Klass* ak = ((Klass*)java_class->metadata_field(_array_klass_offset));
  BasicType type = T_VOID;
  if (ak != NULL) {
    // Note: create_basic_type_mirror above initializes ak to a non-null value.
    type = ArrayKlass::cast(ak)->element_type();
  } else {
    assert(java_class == Universe::void_mirror(), "only valid non-array primitive");
  }
  assert(Universe::java_mirror(type) == java_class, "must be consistent");
  return type;
}

BasicType java_lang_Class::as_BasicType(oop java_class, Klass** reference_klass) {
  assert(java_lang_Class::is_instance(java_class), "must be a Class object");
  if (is_primitive(java_class)) {
    if (reference_klass != NULL)
      (*reference_klass) = NULL;
    return primitive_type(java_class);
  } else {
    if (reference_klass != NULL)
      (*reference_klass) = as_Klass(java_class);
    return T_OBJECT;
  }
}


oop java_lang_Class::primitive_mirror(BasicType t) {
  oop mirror = Universe::java_mirror(t);
  assert(mirror != NULL && mirror->is_a(SystemDictionary::Class_klass()), "must be a Class");
  assert(java_lang_Class::is_primitive(mirror), "must be primitive");
  return mirror;
}

bool java_lang_Class::offsets_computed = false;
int  java_lang_Class::classRedefinedCount_offset = -1;

#define CLASS_FIELDS_DO(macro) \
  macro(classRedefinedCount_offset, k, "classRedefinedCount", int_signature,         false); \
  macro(_class_loader_offset,       k, "classLoader",         classloader_signature, false); \
  macro(_component_mirror_offset,   k, "componentType",       class_signature,       false); \
  macro(_module_offset,             k, "module",              module_signature,      false); \
  macro(_name_offset,               k, "name",                string_signature,      false); \

void java_lang_Class::compute_offsets() {
  if (offsets_computed) {
    return;
  }

  offsets_computed = true;

  InstanceKlass* k = SystemDictionary::Class_klass();
  CLASS_FIELDS_DO(FIELD_COMPUTE_OFFSET);

  // Init lock is a C union with component_mirror.  Only instanceKlass mirrors have
  // init_lock and only ArrayKlass mirrors have component_mirror.  Since both are oops
  // GC treats them the same.
  _init_lock_offset = _component_mirror_offset;

  CLASS_INJECTED_FIELDS(INJECTED_FIELD_COMPUTE_OFFSET);
}

#if INCLUDE_CDS
void java_lang_Class::serialize_offsets(SerializeClosure* f) {
  f->do_bool(&offsets_computed);
  f->do_u4((u4*)&_init_lock_offset);

  CLASS_FIELDS_DO(FIELD_SERIALIZE_OFFSET);

  CLASS_INJECTED_FIELDS(INJECTED_FIELD_SERIALIZE_OFFSET);
}
#endif

int java_lang_Class::classRedefinedCount(oop the_class_mirror) {
  if (classRedefinedCount_offset == -1) {
    // If we don't have an offset for it then just return -1 as a marker.
    return -1;
  }

  return the_class_mirror->int_field(classRedefinedCount_offset);
}

void java_lang_Class::set_classRedefinedCount(oop the_class_mirror, int value) {
  if (classRedefinedCount_offset == -1) {
    // If we don't have an offset for it then nothing to set.
    return;
  }

  the_class_mirror->int_field_put(classRedefinedCount_offset, value);
}


// Note: JDK1.1 and before had a privateInfo_offset field which was used for the
//       platform thread structure, and a eetop offset which was used for thread
//       local storage (and unused by the HotSpot VM). In JDK1.2 the two structures
//       merged, so in the HotSpot VM we just use the eetop field for the thread
//       instead of the privateInfo_offset.
//
// Note: The stackSize field is only present starting in 1.4.

int java_lang_Thread_FieldHolder::_group_offset = 0;
int java_lang_Thread_FieldHolder::_priority_offset = 0;
int java_lang_Thread_FieldHolder::_stackSize_offset = 0;
int java_lang_Thread_FieldHolder::_stillborn_offset = 0;
int java_lang_Thread_FieldHolder::_daemon_offset = 0;
int java_lang_Thread_FieldHolder::_thread_status_offset = 0;

#define THREAD_FIELD_HOLDER_FIELDS_DO(macro) \
  macro(_group_offset,         k, vmSymbols::group_name(), threadgroup_signature, false); \
  macro(_priority_offset,      k, vmSymbols::priority_name(), int_signature, false); \
  macro(_stackSize_offset,     k, "stackSize", long_signature, false); \
  macro(_stillborn_offset,     k, "stillborn", bool_signature, false); \
  macro(_daemon_offset,        k, vmSymbols::daemon_name(), bool_signature, false); \
  macro(_thread_status_offset, k, "threadStatus", int_signature, false)

void java_lang_Thread_FieldHolder::compute_offsets() {
  assert(_group_offset == 0, "offsets should be initialized only once");

  InstanceKlass* k = SystemDictionary::Thread_FieldHolder_klass();
  THREAD_FIELD_HOLDER_FIELDS_DO(FIELD_COMPUTE_OFFSET);
}

#if INCLUDE_CDS
void java_lang_Thread_FieldHolder::serialize_offsets(SerializeClosure* f) {
  THREAD_FIELD_HOLDER_FIELDS_DO(FIELD_SERIALIZE_OFFSET);
}
#endif

oop java_lang_Thread_FieldHolder::threadGroup(oop holder) {
  return holder->obj_field(_group_offset);
}

ThreadPriority java_lang_Thread_FieldHolder::priority(oop holder) {
  return (ThreadPriority)holder->int_field(_priority_offset);
}

void java_lang_Thread_FieldHolder::set_priority(oop holder, ThreadPriority priority) {
  holder->int_field_put(_priority_offset, priority);
}

jlong java_lang_Thread_FieldHolder::stackSize(oop holder) {
  return holder->long_field(_stackSize_offset);
}

bool java_lang_Thread_FieldHolder::is_stillborn(oop holder) {
  return holder->bool_field(_stillborn_offset) != 0;
}

void java_lang_Thread_FieldHolder::set_stillborn(oop holder) {
  holder->bool_field_put(_stillborn_offset, true);
}

bool java_lang_Thread_FieldHolder::is_daemon(oop holder) {
  return holder->bool_field(_daemon_offset) != 0;
}

void java_lang_Thread_FieldHolder::set_daemon(oop holder) {
  holder->bool_field_put(_daemon_offset, true);
}

void java_lang_Thread_FieldHolder::set_thread_status(oop holder, java_lang_Thread::ThreadStatus status) {
  holder->int_field_put(_thread_status_offset, status);
}

java_lang_Thread::ThreadStatus java_lang_Thread_FieldHolder::get_thread_status(oop holder) {
  return (java_lang_Thread::ThreadStatus)holder->int_field(_thread_status_offset);
}

int java_lang_Thread::_holder_offset = 0;
int java_lang_Thread::_name_offset = 0;
int java_lang_Thread::_contextClassLoader_offset = 0;
int java_lang_Thread::_inheritedAccessControlContext_offset = 0;
int java_lang_Thread::_eetop_offset = 0;
<<<<<<< HEAD
=======
int java_lang_Thread::_interrupted_offset = 0;
int java_lang_Thread::_daemon_offset = 0;
int java_lang_Thread::_stillborn_offset = 0;
int java_lang_Thread::_stackSize_offset = 0;
>>>>>>> 476cfd15
int java_lang_Thread::_tid_offset = 0;
int java_lang_Thread::_continuation_offset = 0;
int java_lang_Thread::_fiber_offset = 0 ;
int java_lang_Thread::_park_blocker_offset = 0;

#define THREAD_FIELDS_DO(macro) \
  macro(_holder_offset,        k, "holder", thread_fieldholder_signature, false); \
  macro(_name_offset,          k, vmSymbols::name_name(), string_signature, false); \
  macro(_contextClassLoader_offset, k, vmSymbols::contextClassLoader_name(), classloader_signature, false); \
  macro(_inheritedAccessControlContext_offset, k, vmSymbols::inheritedAccessControlContext_name(), accesscontrolcontext_signature, false); \
  macro(_eetop_offset,         k, "eetop", long_signature, false); \
<<<<<<< HEAD
=======
  macro(_interrupted_offset,   k, "interrupted", bool_signature, false); \
  macro(_stillborn_offset,     k, "stillborn", bool_signature, false); \
  macro(_stackSize_offset,     k, "stackSize", long_signature, false); \
>>>>>>> 476cfd15
  macro(_tid_offset,           k, "tid", long_signature, false); \
  macro(_park_blocker_offset,  k, "parkBlocker", object_signature, false); \
  macro(_continuation_offset,  k, "cont", continuation_signature, false); \
  macro(_fiber_offset,         k, "fiber", fiber_signature, false)

void java_lang_Thread::compute_offsets() {
  assert(_holder_offset == 0, "offsets should be initialized only once");

  InstanceKlass* k = SystemDictionary::Thread_klass();
  THREAD_FIELDS_DO(FIELD_COMPUTE_OFFSET);
}

#if INCLUDE_CDS
void java_lang_Thread::serialize_offsets(SerializeClosure* f) {
  THREAD_FIELDS_DO(FIELD_SERIALIZE_OFFSET);
}
#endif

JavaThread* java_lang_Thread::thread(oop java_thread) {
  return (JavaThread*)java_thread->address_field(_eetop_offset);
}


void java_lang_Thread::set_thread(oop java_thread, JavaThread* thread) {
  java_thread->address_field_put(_eetop_offset, (address)thread);
}

<<<<<<< HEAD
oop java_lang_Thread::holder(oop java_thread) {
  return java_thread->obj_field(_holder_offset);
}
=======
bool java_lang_Thread::interrupted(oop java_thread) {
#if INCLUDE_JFR
  if (java_thread == NULL) {
    // can happen from Jfr::on_vm_init leading to call of JavaThread::sleep
    assert(!is_init_completed(), "should only happen during init");
    return false;
  }
#endif
  return java_thread->bool_field_volatile(_interrupted_offset);
}

void java_lang_Thread::set_interrupted(oop java_thread, bool val) {
  java_thread->bool_field_put_volatile(_interrupted_offset, val);
}

>>>>>>> 476cfd15

oop java_lang_Thread::name(oop java_thread) {
  return java_thread->obj_field(_name_offset);
}


void java_lang_Thread::set_name(oop java_thread, oop name) {
  java_thread->obj_field_put(_name_offset, name);
}


ThreadPriority java_lang_Thread::priority(oop java_thread) {
  oop holder = java_lang_Thread::holder(java_thread);
  return java_lang_Thread_FieldHolder::priority(holder);
}


void java_lang_Thread::set_priority(oop java_thread, ThreadPriority priority) {
  oop holder = java_lang_Thread::holder(java_thread);
  java_lang_Thread_FieldHolder::set_priority(holder, priority);
}


oop java_lang_Thread::threadGroup(oop java_thread) {
  oop holder = java_lang_Thread::holder(java_thread);
  return java_lang_Thread_FieldHolder::threadGroup(holder);
}


bool java_lang_Thread::is_stillborn(oop java_thread) {
  oop holder = java_lang_Thread::holder(java_thread);
  return java_lang_Thread_FieldHolder::is_stillborn(holder);
}


// We never have reason to turn the stillborn bit off
void java_lang_Thread::set_stillborn(oop java_thread) {
  oop holder = java_lang_Thread::holder(java_thread);
  java_lang_Thread_FieldHolder::set_stillborn(holder);
}


bool java_lang_Thread::is_alive(oop java_thread) {
  JavaThread* thr = java_lang_Thread::thread(java_thread);
  return (thr != NULL);
}


bool java_lang_Thread::is_daemon(oop java_thread) {
  oop holder = java_lang_Thread::holder(java_thread);
  return java_lang_Thread_FieldHolder::is_daemon(holder);
}

void java_lang_Thread::set_daemon(oop java_thread) {
  oop holder = java_lang_Thread::holder(java_thread);
  java_lang_Thread_FieldHolder::set_daemon(holder);
}

oop java_lang_Thread::context_class_loader(oop java_thread) {
  return java_thread->obj_field(_contextClassLoader_offset);
}

oop java_lang_Thread::inherited_access_control_context(oop java_thread) {
  return java_thread->obj_field(_inheritedAccessControlContext_offset);
}


jlong java_lang_Thread::stackSize(oop java_thread) {
  oop holder = java_lang_Thread::holder(java_thread);
  return java_lang_Thread_FieldHolder::stackSize(holder);
}

// Write the thread status value to threadStatus field in java.lang.Thread java class.
void java_lang_Thread::set_thread_status(oop java_thread,
                                         java_lang_Thread::ThreadStatus status) {
  oop holder = java_lang_Thread::holder(java_thread);
  java_lang_Thread_FieldHolder::set_thread_status(holder, status);
}

// Read thread status value from threadStatus field in java.lang.Thread java class.
java_lang_Thread::ThreadStatus java_lang_Thread::get_thread_status(oop java_thread) {
  // Make sure the caller is operating on behalf of the VM or is
  // running VM code (state == _thread_in_vm).
  assert(Threads_lock->owned_by_self() || Thread::current()->is_VM_thread() ||
         JavaThread::current()->thread_state() == _thread_in_vm,
         "Java Thread is not running in vm");
  oop holder = java_lang_Thread::holder(java_thread);
  return java_lang_Thread_FieldHolder::get_thread_status(holder);
}


jlong java_lang_Thread::thread_id(oop java_thread) {
  return java_thread->long_field(_tid_offset);
}

oop java_lang_Thread::continuation(oop java_thread) {
  return java_thread->obj_field(_continuation_offset);
}

void java_lang_Thread::set_continuation(oop java_thread, oop continuation) {
  tty->print_cr(">>> java_lang_Thread::set_continuation %p", (oopDesc*)continuation);
  return java_thread->obj_field_put(_continuation_offset, continuation);
}

oop java_lang_Thread::fiber(oop java_thread) {
  return java_thread->obj_field(_fiber_offset);
}

oop java_lang_Thread::park_blocker(oop java_thread) {
  return java_thread->obj_field(_park_blocker_offset);
}

const char* java_lang_Thread::thread_status_name(oop java_thread) {
  oop holder = java_lang_Thread::holder(java_thread);
  ThreadStatus status = java_lang_Thread_FieldHolder::get_thread_status(holder);
  switch (status) {
    case NEW                      : return "NEW";
    case RUNNABLE                 : return "RUNNABLE";
    case SLEEPING                 : return "TIMED_WAITING (sleeping)";
    case IN_OBJECT_WAIT           : return "WAITING (on object monitor)";
    case IN_OBJECT_WAIT_TIMED     : return "TIMED_WAITING (on object monitor)";
    case PARKED                   : return "WAITING (parking)";
    case PARKED_TIMED             : return "TIMED_WAITING (parking)";
    case BLOCKED_ON_MONITOR_ENTER : return "BLOCKED (on object monitor)";
    case TERMINATED               : return "TERMINATED";
    default                       : return "UNKNOWN";
  };
}
int java_lang_ThreadGroup::_parent_offset = 0;
int java_lang_ThreadGroup::_name_offset = 0;
int java_lang_ThreadGroup::_threads_offset = 0;
int java_lang_ThreadGroup::_groups_offset = 0;
int java_lang_ThreadGroup::_maxPriority_offset = 0;
int java_lang_ThreadGroup::_destroyed_offset = 0;
int java_lang_ThreadGroup::_daemon_offset = 0;
int java_lang_ThreadGroup::_nthreads_offset = 0;
int java_lang_ThreadGroup::_ngroups_offset = 0;

oop  java_lang_ThreadGroup::parent(oop java_thread_group) {
  assert(oopDesc::is_oop(java_thread_group), "thread group must be oop");
  return java_thread_group->obj_field(_parent_offset);
}

// ("name as oop" accessor is not necessary)

const char* java_lang_ThreadGroup::name(oop java_thread_group) {
  oop name = java_thread_group->obj_field(_name_offset);
  // ThreadGroup.name can be null
  if (name != NULL) {
    return java_lang_String::as_utf8_string(name);
  }
  return NULL;
}

int java_lang_ThreadGroup::nthreads(oop java_thread_group) {
  assert(oopDesc::is_oop(java_thread_group), "thread group must be oop");
  return java_thread_group->int_field(_nthreads_offset);
}

objArrayOop java_lang_ThreadGroup::threads(oop java_thread_group) {
  oop threads = java_thread_group->obj_field(_threads_offset);
  assert(threads != NULL, "threadgroups should have threads");
  assert(threads->is_objArray(), "just checking"); // Todo: Add better type checking code
  return objArrayOop(threads);
}

int java_lang_ThreadGroup::ngroups(oop java_thread_group) {
  assert(oopDesc::is_oop(java_thread_group), "thread group must be oop");
  return java_thread_group->int_field(_ngroups_offset);
}

objArrayOop java_lang_ThreadGroup::groups(oop java_thread_group) {
  oop groups = java_thread_group->obj_field(_groups_offset);
  assert(groups == NULL || groups->is_objArray(), "just checking"); // Todo: Add better type checking code
  return objArrayOop(groups);
}

ThreadPriority java_lang_ThreadGroup::maxPriority(oop java_thread_group) {
  assert(oopDesc::is_oop(java_thread_group), "thread group must be oop");
  return (ThreadPriority) java_thread_group->int_field(_maxPriority_offset);
}

bool java_lang_ThreadGroup::is_destroyed(oop java_thread_group) {
  assert(oopDesc::is_oop(java_thread_group), "thread group must be oop");
  return java_thread_group->bool_field(_destroyed_offset) != 0;
}

bool java_lang_ThreadGroup::is_daemon(oop java_thread_group) {
  assert(oopDesc::is_oop(java_thread_group), "thread group must be oop");
  return java_thread_group->bool_field(_daemon_offset) != 0;
}

#define THREADGROUP_FIELDS_DO(macro) \
  macro(_parent_offset,      k, vmSymbols::parent_name(),      threadgroup_signature,       false); \
  macro(_name_offset,        k, vmSymbols::name_name(),        string_signature,            false); \
  macro(_threads_offset,     k, vmSymbols::threads_name(),     thread_array_signature,      false); \
  macro(_groups_offset,      k, vmSymbols::groups_name(),      threadgroup_array_signature, false); \
  macro(_maxPriority_offset, k, vmSymbols::maxPriority_name(), int_signature,               false); \
  macro(_destroyed_offset,   k, vmSymbols::destroyed_name(),   bool_signature,              false); \
  macro(_daemon_offset,      k, vmSymbols::daemon_name(),      bool_signature,              false); \
  macro(_nthreads_offset,    k, vmSymbols::nthreads_name(),    int_signature,               false); \
  macro(_ngroups_offset,     k, vmSymbols::ngroups_name(),     int_signature,               false)

void java_lang_ThreadGroup::compute_offsets() {
  assert(_parent_offset == 0, "offsets should be initialized only once");

  InstanceKlass* k = SystemDictionary::ThreadGroup_klass();
  THREADGROUP_FIELDS_DO(FIELD_COMPUTE_OFFSET);
}

#if INCLUDE_CDS
void java_lang_ThreadGroup::serialize_offsets(SerializeClosure* f) {
  THREADGROUP_FIELDS_DO(FIELD_SERIALIZE_OFFSET);
}
#endif


// java_lang_Fiber

int java_lang_Fiber::static_notify_jvmti_events_offset = 0;
int java_lang_Fiber::_carrierThread_offset = 0;
int java_lang_Fiber::_continuation_offset = 0;

#define FIBER_FIELDS_DO(macro) \
  macro(static_notify_jvmti_events_offset,  k, "notifyJvmtiEvents",  bool_signature, true); \
  macro(_carrierThread_offset,  k, "carrierThread",  thread_signature, false); \
  macro(_continuation_offset,  k, "cont",  continuation_signature, false)

static jboolean fiber_notify_jvmti_events = JNI_FALSE;

void java_lang_Fiber::compute_offsets() {
  InstanceKlass* k = SystemDictionary::Fiber_klass();
  FIBER_FIELDS_DO(FIELD_COMPUTE_OFFSET);
}

void java_lang_Fiber::init_static_notify_jvmti_events() {
  if (fiber_notify_jvmti_events) {
    InstanceKlass* ik = SystemDictionary::Fiber_klass();
    oop base = ik->static_field_base_raw();
    base->release_bool_field_put(static_notify_jvmti_events_offset, fiber_notify_jvmti_events);
  }
}

bool java_lang_Fiber::is_instance(oop obj) {
  return obj != NULL && is_subclass(obj->klass());
}

oop java_lang_Fiber::carrier_thread(oop fiber) {
  oop thread = fiber->obj_field(_carrierThread_offset);
  return thread;
}
 
oop java_lang_Fiber::continuation(oop fiber) {
  oop cont = fiber->obj_field(_continuation_offset);
  return cont;
}

#if INCLUDE_CDS
void java_lang_Fiber::serialize_offsets(SerializeClosure* f) {
   FIBER_FIELDS_DO(FIELD_SERIALIZE_OFFSET);
}
#endif

void java_lang_Fiber::set_notify_jvmti_events(jboolean enable) {
  fiber_notify_jvmti_events = enable;
}


#define THROWABLE_FIELDS_DO(macro) \
  macro(backtrace_offset,     k, "backtrace",     object_signature,                  false); \
  macro(detailMessage_offset, k, "detailMessage", string_signature,                  false); \
  macro(stackTrace_offset,    k, "stackTrace",    java_lang_StackTraceElement_array, false); \
  macro(depth_offset,         k, "depth",         int_signature,                     false); \
  macro(static_unassigned_stacktrace_offset, k, "UNASSIGNED_STACK", java_lang_StackTraceElement_array, true)

void java_lang_Throwable::compute_offsets() {
  InstanceKlass* k = SystemDictionary::Throwable_klass();
  THROWABLE_FIELDS_DO(FIELD_COMPUTE_OFFSET);
}

#if INCLUDE_CDS
void java_lang_Throwable::serialize_offsets(SerializeClosure* f) {
  THROWABLE_FIELDS_DO(FIELD_SERIALIZE_OFFSET);
}
#endif

oop java_lang_Throwable::unassigned_stacktrace() {
  InstanceKlass* ik = SystemDictionary::Throwable_klass();
  oop base = ik->static_field_base_raw();
  return base->obj_field(static_unassigned_stacktrace_offset);
}

oop java_lang_Throwable::backtrace(oop throwable) {
  return throwable->obj_field_acquire(backtrace_offset);
}


void java_lang_Throwable::set_backtrace(oop throwable, oop value) {
  throwable->release_obj_field_put(backtrace_offset, value);
}

int java_lang_Throwable::depth(oop throwable) {
  return throwable->int_field(depth_offset);
}

void java_lang_Throwable::set_depth(oop throwable, int value) {
  throwable->int_field_put(depth_offset, value);
}

oop java_lang_Throwable::message(oop throwable) {
  return throwable->obj_field(detailMessage_offset);
}


// Return Symbol for detailed_message or NULL
Symbol* java_lang_Throwable::detail_message(oop throwable) {
  PRESERVE_EXCEPTION_MARK;  // Keep original exception
  oop detailed_message = java_lang_Throwable::message(throwable);
  if (detailed_message != NULL) {
    return java_lang_String::as_symbol(detailed_message);
  }
  return NULL;
}

void java_lang_Throwable::set_message(oop throwable, oop value) {
  throwable->obj_field_put(detailMessage_offset, value);
}


void java_lang_Throwable::set_stacktrace(oop throwable, oop st_element_array) {
  throwable->obj_field_put(stackTrace_offset, st_element_array);
}

void java_lang_Throwable::clear_stacktrace(oop throwable) {
  set_stacktrace(throwable, NULL);
}


void java_lang_Throwable::print(oop throwable, outputStream* st) {
  ResourceMark rm;
  Klass* k = throwable->klass();
  assert(k != NULL, "just checking");
  st->print("%s", k->external_name());
  oop msg = message(throwable);
  if (msg != NULL) {
    st->print(": %s", java_lang_String::as_utf8_string(msg));
  }
}

// After this many redefines, the stack trace is unreliable.
const int MAX_VERSION = USHRT_MAX;

static inline bool version_matches(Method* method, int version) {
  assert(version < MAX_VERSION, "version is too big");
  return method != NULL && (method->constants()->version() == version);
}

// This class provides a simple wrapper over the internal structure of
// exception backtrace to insulate users of the backtrace from needing
// to know what it looks like.
// The code of this class is not GC safe. Allocations can only happen
// in expand().
class BacktraceBuilder: public StackObj {
 friend class BacktraceIterator;
 private:
  Handle          _backtrace;
  objArrayOop     _head;
  typeArrayOop    _methods;
  typeArrayOop    _bcis;
  objArrayOop     _mirrors;
  typeArrayOop    _names; // Needed to insulate method name against redefinition.
  objArrayOop     _conts;
  // This is set to a java.lang.Boolean(true) if the top frame
  // of the backtrace is omitted because it shall be hidden.
  // Else it is null.
  oop             _has_hidden_top_frame;
  int             _index;
  NoSafepointVerifier _nsv;

  enum {
    trace_methods_offset = java_lang_Throwable::trace_methods_offset,
    trace_bcis_offset    = java_lang_Throwable::trace_bcis_offset,
    trace_mirrors_offset = java_lang_Throwable::trace_mirrors_offset,
    trace_names_offset   = java_lang_Throwable::trace_names_offset,
    trace_conts_offset   = java_lang_Throwable::trace_conts_offset,
    trace_next_offset    = java_lang_Throwable::trace_next_offset,
    trace_hidden_offset  = java_lang_Throwable::trace_hidden_offset,
    trace_size           = java_lang_Throwable::trace_size,
    trace_chunk_size     = java_lang_Throwable::trace_chunk_size
  };

  // get info out of chunks
  static typeArrayOop get_methods(objArrayHandle chunk) {
    typeArrayOop methods = typeArrayOop(chunk->obj_at(trace_methods_offset));
    assert(methods != NULL, "method array should be initialized in backtrace");
    return methods;
  }
  static typeArrayOop get_bcis(objArrayHandle chunk) {
    typeArrayOop bcis = typeArrayOop(chunk->obj_at(trace_bcis_offset));
    assert(bcis != NULL, "bci array should be initialized in backtrace");
    return bcis;
  }
  static objArrayOop get_mirrors(objArrayHandle chunk) {
    objArrayOop mirrors = objArrayOop(chunk->obj_at(trace_mirrors_offset));
    assert(mirrors != NULL, "mirror array should be initialized in backtrace");
    return mirrors;
  }
  static typeArrayOop get_names(objArrayHandle chunk) {
    typeArrayOop names = typeArrayOop(chunk->obj_at(trace_names_offset));
    assert(names != NULL, "names array should be initialized in backtrace");
    return names;
  }
  static objArrayOop get_conts(objArrayHandle chunk) {
    objArrayOop conts = objArrayOop(chunk->obj_at(trace_conts_offset));
    assert(conts != NULL, "conts array should be initialized in backtrace");
    return conts;
  }
  static oop get_has_hidden_top_frame(objArrayHandle chunk) {
    oop hidden = chunk->obj_at(trace_hidden_offset);
    return hidden;
  }

 public:

  // constructor for new backtrace
  BacktraceBuilder(TRAPS): _head(NULL), _methods(NULL), _bcis(NULL), _mirrors(NULL), _names(NULL), _conts(NULL), _has_hidden_top_frame(NULL) {
    expand(CHECK);
    _backtrace = Handle(THREAD, _head);
    _index = 0;
  }

  BacktraceBuilder(Thread* thread, objArrayHandle backtrace) {
    _methods = get_methods(backtrace);
    _bcis = get_bcis(backtrace);
    _mirrors = get_mirrors(backtrace);
    _names = get_names(backtrace);
    _conts = get_conts(backtrace);
    _has_hidden_top_frame = get_has_hidden_top_frame(backtrace);
    assert(_methods->length() == _bcis->length() &&
           _methods->length() == _mirrors->length() &&
           _mirrors->length() == _names->length() && 
           _names->length() == _conts->length(),
           "method and source information arrays should match");

    // head is the preallocated backtrace
    _head = backtrace();
    _backtrace = Handle(thread, _head);
    _index = 0;
  }

  void expand(TRAPS) {
    objArrayHandle old_head(THREAD, _head);
    PauseNoSafepointVerifier pnsv(&_nsv);

    objArrayOop head = oopFactory::new_objectArray(trace_size, CHECK);
    objArrayHandle new_head(THREAD, head);

    typeArrayOop methods = oopFactory::new_shortArray(trace_chunk_size, CHECK);
    typeArrayHandle new_methods(THREAD, methods);

    typeArrayOop bcis = oopFactory::new_intArray(trace_chunk_size, CHECK);
    typeArrayHandle new_bcis(THREAD, bcis);

    objArrayOop mirrors = oopFactory::new_objectArray(trace_chunk_size, CHECK);
    objArrayHandle new_mirrors(THREAD, mirrors);

    typeArrayOop names = oopFactory::new_symbolArray(trace_chunk_size, CHECK);
    typeArrayHandle new_names(THREAD, names);

    objArrayOop conts = oopFactory::new_objectArray(trace_chunk_size, CHECK);
    objArrayHandle new_conts(THREAD, conts);

    if (!old_head.is_null()) {
      old_head->obj_at_put(trace_next_offset, new_head());
    }
    new_head->obj_at_put(trace_methods_offset, new_methods());
    new_head->obj_at_put(trace_bcis_offset, new_bcis());
    new_head->obj_at_put(trace_mirrors_offset, new_mirrors());
    new_head->obj_at_put(trace_names_offset, new_names());
    new_head->obj_at_put(trace_conts_offset, new_conts());
    new_head->obj_at_put(trace_hidden_offset, NULL);

    _head    = new_head();
    _methods = new_methods();
    _bcis = new_bcis();
    _mirrors = new_mirrors();
    _names  = new_names();
    _conts  = new_conts();
    _index = 0;
  }

  oop backtrace() {
    return _backtrace();
  }

  inline void push(Method* method, int bci, oop contScopeName, TRAPS) {
    // Smear the -1 bci to 0 since the array only holds unsigned
    // shorts.  The later line number lookup would just smear the -1
    // to a 0 even if it could be recorded.
    if (bci == SynchronizationEntryBCI) bci = 0;

    if (_index >= trace_chunk_size) {
      methodHandle mhandle(THREAD, method);
      expand(CHECK);
      method = mhandle();
    }

    _methods->ushort_at_put(_index, method->orig_method_idnum());
    _bcis->int_at_put(_index, Backtrace::merge_bci_and_version(bci, method->constants()->version()));

    // Note:this doesn't leak symbols because the mirror in the backtrace keeps the
    // klass owning the symbols alive so their refcounts aren't decremented.
    Symbol* name = method->name();
    _names->symbol_at_put(_index, name);

    // We need to save the mirrors in the backtrace to keep the class
    // from being unloaded while we still have this stack trace.
    assert(method->method_holder()->java_mirror() != NULL, "never push null for mirror");
    _mirrors->obj_at_put(_index, method->method_holder()->java_mirror());

    _conts->obj_at_put(_index, contScopeName);

    _index++;
  }

  void set_has_hidden_top_frame(TRAPS) {
    if (_has_hidden_top_frame == NULL) {
      // It would be nice to add java/lang/Boolean::TRUE here
      // to indicate that this backtrace has a hidden top frame.
      // But this code is used before TRUE is allocated.
      // Therefor let's just use an arbitrary legal oop
      // available right here. We only test for != null
      // anyways. _methods is a short[].
      assert(_methods != NULL, "we need a legal oop");
      _has_hidden_top_frame = _methods;
      _head->obj_at_put(trace_hidden_offset, _has_hidden_top_frame);
    }
  }

};

struct BacktraceElement : public StackObj {
  int _method_id;
  int _bci;
  int _version;
  Symbol* _name;
  Handle _mirror;
  Handle _cont; // the continuation scope name (String)
  BacktraceElement(Handle mirror, int mid, int version, int bci, Symbol* name, Handle cont) :
                   _method_id(mid), _bci(bci), _version(version), _name(name), _mirror(mirror), _cont(cont) {}
};

class BacktraceIterator : public StackObj {
  int _index;
  objArrayHandle  _result;
  objArrayHandle  _mirrors;
  typeArrayHandle _methods;
  typeArrayHandle _bcis;
  typeArrayHandle _names;
  objArrayHandle  _conts;

  void init(objArrayHandle result, Thread* thread) {
    // Get method id, bci, version and mirror from chunk
    _result = result;
    if (_result.not_null()) {
      _methods = typeArrayHandle(thread, BacktraceBuilder::get_methods(_result));
      _bcis = typeArrayHandle(thread, BacktraceBuilder::get_bcis(_result));
      _mirrors = objArrayHandle(thread, BacktraceBuilder::get_mirrors(_result));
      _names = typeArrayHandle(thread, BacktraceBuilder::get_names(_result));
      _conts = objArrayHandle(thread, BacktraceBuilder::get_conts(_result));
      _index = 0;
    }
  }
 public:
  BacktraceIterator(objArrayHandle result, Thread* thread) {
    init(result, thread);
    assert(_methods.is_null() || _methods->length() == java_lang_Throwable::trace_chunk_size, "lengths don't match");
  }

  BacktraceElement next(Thread* thread) {
    BacktraceElement e (Handle(thread, _mirrors->obj_at(_index)),
                        _methods->ushort_at(_index),
                        Backtrace::version_at(_bcis->int_at(_index)),
                        Backtrace::bci_at(_bcis->int_at(_index)),
                        _names->symbol_at(_index),
                        Handle(thread, _conts->obj_at(_index)));
    _index++;

    if (_index >= java_lang_Throwable::trace_chunk_size) {
      int next_offset = java_lang_Throwable::trace_next_offset;
      // Get next chunk
      objArrayHandle result (thread, objArrayOop(_result->obj_at(next_offset)));
      init(result, thread);
    }
    return e;
  }

  bool repeat() {
    return _result.not_null() && _mirrors->obj_at(_index) != NULL;
  }
};


// Print stack trace element to resource allocated buffer
static void print_stack_element_to_stream(outputStream* st, Handle mirror, int method_id,
                                          int version, int bci, Symbol* name) {
  ResourceMark rm;

  // Get strings and string lengths
  InstanceKlass* holder = InstanceKlass::cast(java_lang_Class::as_Klass(mirror()));
  const char* klass_name  = holder->external_name();
  int buf_len = (int)strlen(klass_name);

  char* method_name = name->as_C_string();
  buf_len += (int)strlen(method_name);

  char* source_file_name = NULL;
  Symbol* source = Backtrace::get_source_file_name(holder, version);
  if (source != NULL) {
    source_file_name = source->as_C_string();
    buf_len += (int)strlen(source_file_name);
  }

  char *module_name = NULL, *module_version = NULL;
  ModuleEntry* module = holder->module();
  if (module->is_named()) {
    module_name = module->name()->as_C_string();
    buf_len += (int)strlen(module_name);
    if (module->version() != NULL) {
      module_version = module->version()->as_C_string();
      buf_len += (int)strlen(module_version);
    }
  }

  // Allocate temporary buffer with extra space for formatting and line number
  char* buf = NEW_RESOURCE_ARRAY(char, buf_len + 64);

  // Print stack trace line in buffer
  sprintf(buf, "\tat %s.%s(", klass_name, method_name);

  // Print module information
  if (module_name != NULL) {
    if (module_version != NULL) {
      sprintf(buf + (int)strlen(buf), "%s@%s/", module_name, module_version);
    } else {
      sprintf(buf + (int)strlen(buf), "%s/", module_name);
    }
  }

  // The method can be NULL if the requested class version is gone
  Method* method = holder->method_with_orig_idnum(method_id, version);
  if (!version_matches(method, version)) {
    strcat(buf, "Redefined)");
  } else {
    int line_number = Backtrace::get_line_number(method, bci);
    if (line_number == -2) {
      strcat(buf, "Native Method)");
    } else {
      if (source_file_name != NULL && (line_number != -1)) {
        // Sourcename and linenumber
        sprintf(buf + (int)strlen(buf), "%s:%d)", source_file_name, line_number);
      } else if (source_file_name != NULL) {
        // Just sourcename
        sprintf(buf + (int)strlen(buf), "%s)", source_file_name);
      } else {
        // Neither sourcename nor linenumber
        sprintf(buf + (int)strlen(buf), "Unknown Source)");
      }
      CompiledMethod* nm = method->code();
      if (WizardMode && nm != NULL) {
        sprintf(buf + (int)strlen(buf), "(nmethod " INTPTR_FORMAT ")", (intptr_t)nm);
      }
    }
  }

  st->print_cr("%s", buf);
}

void java_lang_Throwable::print_stack_element(outputStream *st, const methodHandle& method, int bci) {
  Handle mirror (Thread::current(),  method->method_holder()->java_mirror());
  int method_id = method->orig_method_idnum();
  int version = method->constants()->version();
  print_stack_element_to_stream(st, mirror, method_id, version, bci, method->name());
}

/**
 * Print the throwable message and its stack trace plus all causes by walking the
 * cause chain.  The output looks the same as of Throwable.printStackTrace().
 */
void java_lang_Throwable::print_stack_trace(Handle throwable, outputStream* st) {
  // First, print the message.
  print(throwable(), st);
  st->cr();

  // Now print the stack trace.
  Thread* THREAD = Thread::current();
  while (throwable.not_null()) {
    objArrayHandle result (THREAD, objArrayOop(backtrace(throwable())));
    if (result.is_null()) {
      st->print_raw_cr("\t<<no stack trace available>>");
      return;
    }
    BacktraceIterator iter(result, THREAD);

    while (iter.repeat()) {
      BacktraceElement bte = iter.next(THREAD);
      print_stack_element_to_stream(st, bte._mirror, bte._method_id, bte._version, bte._bci, bte._name);
    }
    {
      // Call getCause() which doesn't necessarily return the _cause field.
      EXCEPTION_MARK;
      JavaValue cause(T_OBJECT);
      JavaCalls::call_virtual(&cause,
                              throwable,
                              throwable->klass(),
                              vmSymbols::getCause_name(),
                              vmSymbols::void_throwable_signature(),
                              THREAD);
      // Ignore any exceptions. we are in the middle of exception handling. Same as classic VM.
      if (HAS_PENDING_EXCEPTION) {
        CLEAR_PENDING_EXCEPTION;
        throwable = Handle();
      } else {
        throwable = Handle(THREAD, (oop) cause.get_jobject());
        if (throwable.not_null()) {
          st->print("Caused by: ");
          print(throwable(), st);
          st->cr();
        }
      }
    }
  }
}

/**
 * Print the throwable stack trace by calling the Java method java.lang.Throwable.printStackTrace().
 */
void java_lang_Throwable::java_printStackTrace(Handle throwable, TRAPS) {
  assert(throwable->is_a(SystemDictionary::Throwable_klass()), "Throwable instance expected");
  JavaValue result(T_VOID);
  JavaCalls::call_virtual(&result,
                          throwable,
                          SystemDictionary::Throwable_klass(),
                          vmSymbols::printStackTrace_name(),
                          vmSymbols::void_method_signature(),
                          THREAD);
}

extern "C" void pfl();

void java_lang_Throwable::fill_in_stack_trace(Handle throwable, Handle contScope, const methodHandle& method, TRAPS) {
  if (!StackTraceInThrowable) return;
  ResourceMark rm(THREAD);

  // Start out by clearing the backtrace for this object, in case the VM
  // runs out of memory while allocating the stack trace
  set_backtrace(throwable(), NULL);
  // Clear lazily constructed Java level stacktrace if refilling occurs
  // This is unnecessary in 1.7+ but harmless
  clear_stacktrace(throwable());

  int max_depth = MaxJavaStackTraceDepth;
  JavaThread* thread = (JavaThread*)THREAD;

  BacktraceBuilder bt(CHECK);

  // If there is no Java frame just return the method that was being called
  // with bci 0
  if (!thread->has_last_Java_frame()) {
    if (max_depth >= 1 && method() != NULL) {
      bt.push(method(), 0, NULL, CHECK);
      log_info(stacktrace)("%s, %d", throwable->klass()->external_name(), 1);
      set_depth(throwable(), 1);
      set_backtrace(throwable(), bt.backtrace());
    }
    return;
  }

  // Instead of using vframe directly, this version of fill_in_stack_trace
  // basically handles everything by hand. This significantly improved the
  // speed of this method call up to 28.5% on Solaris sparc. 27.1% on Windows.
  // See bug 6333838 for  more details.
  // The "ASSERT" here is to verify this method generates the exactly same stack
  // trace as utilizing vframe.
#ifdef ASSERT
  vframeStream st(thread, contScope);
  methodHandle st_method(THREAD, st.method());
#endif
  int total_count = 0;
  RegisterMap map(thread, false, true);
  int decode_offset = 0;
  CompiledMethod* nm = NULL;
  bool skip_fillInStackTrace_check = false;
  bool skip_throwableInit_check = false;
  bool skip_hidden = !ShowHiddenFrames;
  bool is_last = false;
  oop cont = thread->last_continuation();
  for (frame fr = thread->last_frame(); max_depth == 0 || max_depth != total_count;) {
    Method* method = NULL;
    int bci = 0;
    oop contScopeName = (cont != NULL) ? java_lang_ContinuationScope::name(java_lang_Continuation::scope(cont)) : (oop)NULL;

    // Compiled java method case.
    if (decode_offset != 0) {
      DebugInfoReadStream stream(nm, decode_offset);
      decode_offset = stream.read_int();
      method = (Method*)nm->metadata_at(stream.read_int());
      bci = stream.read_bci();
    } else {
      if (fr.is_first_frame()) break;

      assert (contScope.is_null() || cont != NULL, "must be");
      if (cont != NULL && Continuation::is_continuation_entry_frame(fr, &map)) {
        oop scope = java_lang_Continuation::scope(cont);
        if (contScope.not_null() && (scope == contScope())) {
          is_last = true;
        } else {
          // if (!Continuation::is_frame_in_continuation(fr, cont)) {
          //   tty->print_cr(">>>>>");
          //   fr.print_on(tty);
          //   tty->print_cr("<<<<<");
          //   pfl();
          // }
          assert (Continuation::is_frame_in_continuation(fr, cont), "must be");
          cont = java_lang_Continuation::parent(cont);
        }
      }

      address pc = fr.pc();
      if (fr.is_interpreted_frame()) {
        address bcp;
        if (!map.in_cont()) {
          bcp = fr.interpreter_frame_bcp();
          method = fr.interpreter_frame_method();
        } else {
          bcp = Continuation::interpreter_frame_bcp(fr, &map);
          method = Continuation::interpreter_frame_method(fr, &map);
        }
        bci =  method->bci_from(bcp);
        fr = fr.sender(&map);
      } else {
        CodeBlob* cb = fr.cb();
        // HMMM QQQ might be nice to have frame return nm as NULL if cb is non-NULL
        // but non nmethod
        fr = fr.sender(&map);
        if (cb == NULL || !cb->is_compiled()) {
          continue;
        }
        nm = cb->as_compiled_method();
        assert (nm->method() != NULL, "must be");
        if (nm->method()->is_native()) {
          method = nm->method();
          bci = 0;
        } else {
          PcDesc* pd = nm->pc_desc_at(pc);
          decode_offset = pd->scope_decode_offset();
          // if decode_offset is not equal to 0, it will execute the
          // "compiled java method case" at the beginning of the loop.
          continue;
        }
      }
    }
#ifdef ASSERT
    assert(st_method() == method && st.bci() == bci, "Wrong stack trace");
    st.next();
    if (!st.at_end()) st_method = st.method();// vframeStream::method isn't GC-safe so store off a copy of the Method* in case we GC.
#endif

    // the format of the stacktrace will be:
    // - 1 or more fillInStackTrace frames for the exception class (skipped)
    // - 0 or more <init> methods for the exception class (skipped)
    // - rest of the stack

    if (!skip_fillInStackTrace_check) {
      if (method->name() == vmSymbols::fillInStackTrace_name() &&
          throwable->is_a(method->method_holder())) {
        continue;
      }
      else {
        skip_fillInStackTrace_check = true; // gone past them all
      }
    }
    if (!skip_throwableInit_check) {
      assert(skip_fillInStackTrace_check, "logic error in backtrace filtering");

      // skip <init> methods of the exception class and superclasses
      // This is simlar to classic VM.
      if (method->name() == vmSymbols::object_initializer_name() &&
          throwable->is_a(method->method_holder())) {
        continue;
      } else {
        // there are none or we've seen them all - either way stop checking
        skip_throwableInit_check = true;
      }
    }
    if (method->is_hidden()) {
      if (skip_hidden) {
        if (total_count == 0) {
          // The top frame will be hidden from the stack trace.
          bt.set_has_hidden_top_frame(CHECK);
        }
        continue;
      }
    }

    bt.push(method, bci, contScopeName, CHECK);
    total_count++;
    if (is_last) break;
  }

  log_info(stacktrace)("%s, %d", throwable->klass()->external_name(), total_count);

  // Put completed stack trace into throwable object
  set_backtrace(throwable(), bt.backtrace());
  set_depth(throwable(), total_count);
}

void java_lang_Throwable::fill_in_stack_trace(Handle throwable, Handle contScope, const methodHandle& method) {
  // No-op if stack trace is disabled
  if (!StackTraceInThrowable) {
    return;
  }

  // Disable stack traces for some preallocated out of memory errors
  if (!Universe::should_fill_in_stack_trace(throwable)) {
    return;
  }

  PRESERVE_EXCEPTION_MARK;

  JavaThread* thread = JavaThread::active();
  fill_in_stack_trace(throwable, contScope, method, thread);
  // ignore exceptions thrown during stack trace filling
  CLEAR_PENDING_EXCEPTION;
}

void java_lang_Throwable::allocate_backtrace(Handle throwable, TRAPS) {
  // Allocate stack trace - backtrace is created but not filled in

  // No-op if stack trace is disabled
  if (!StackTraceInThrowable) return;
  BacktraceBuilder bt(CHECK);   // creates a backtrace
  set_backtrace(throwable(), bt.backtrace());
}


void java_lang_Throwable::fill_in_stack_trace_of_preallocated_backtrace(Handle throwable) {
  // Fill in stack trace into preallocated backtrace (no GC)

  // No-op if stack trace is disabled
  if (!StackTraceInThrowable) return;

  assert(throwable->is_a(SystemDictionary::Throwable_klass()), "sanity check");

  JavaThread* THREAD = JavaThread::current();

  objArrayHandle backtrace (THREAD, (objArrayOop)java_lang_Throwable::backtrace(throwable()));
  assert(backtrace.not_null(), "backtrace should have been preallocated");

  ResourceMark rm(THREAD);
  vframeStream st(THREAD);

  BacktraceBuilder bt(THREAD, backtrace);

  // Unlike fill_in_stack_trace we do not skip fillInStackTrace or throwable init
  // methods as preallocated errors aren't created by "java" code.

  // fill in as much stack trace as possible
  int chunk_count = 0;
  for (;!st.at_end(); st.next()) {
    bt.push(st.method(), st.bci(), NULL, CHECK);
    chunk_count++;

    // Bail-out for deep stacks
    if (chunk_count >= trace_chunk_size) break;
  }
  set_depth(throwable(), chunk_count);
  log_info(stacktrace)("%s, %d", throwable->klass()->external_name(), chunk_count);

  // We support the Throwable immutability protocol defined for Java 7.
  java_lang_Throwable::set_stacktrace(throwable(), java_lang_Throwable::unassigned_stacktrace());
  assert(java_lang_Throwable::unassigned_stacktrace() != NULL, "not initialized");
}

void java_lang_Throwable::get_stack_trace_elements(Handle throwable,
                                                   objArrayHandle stack_trace_array_h, TRAPS) {

  if (throwable.is_null() || stack_trace_array_h.is_null()) {
    THROW(vmSymbols::java_lang_NullPointerException());
  }

  assert(stack_trace_array_h->is_objArray(), "Stack trace array should be an array of StackTraceElenent");

  if (stack_trace_array_h->length() != depth(throwable())) {
    THROW(vmSymbols::java_lang_IndexOutOfBoundsException());
  }

  objArrayHandle result(THREAD, objArrayOop(backtrace(throwable())));
  BacktraceIterator iter(result, THREAD);

  int index = 0;
  while (iter.repeat()) {
    BacktraceElement bte = iter.next(THREAD);

    Handle stack_trace_element(THREAD, stack_trace_array_h->obj_at(index++));

    if (stack_trace_element.is_null()) {
      THROW(vmSymbols::java_lang_NullPointerException());
    }

    InstanceKlass* holder = InstanceKlass::cast(java_lang_Class::as_Klass(bte._mirror()));
    methodHandle method (THREAD, holder->method_with_orig_idnum(bte._method_id, bte._version));

    java_lang_StackTraceElement::fill_in(stack_trace_element, holder,
                                         method,
                                         bte._version,
                                         bte._bci,
                                         bte._name, 
                                         bte._cont,
                                         CHECK);
  }
}

bool java_lang_Throwable::get_top_method_and_bci(oop throwable, Method** method, int* bci) {
  Thread* THREAD = Thread::current();
  objArrayHandle result(THREAD, objArrayOop(backtrace(throwable)));
  BacktraceIterator iter(result, THREAD);
  // No backtrace available.
  if (!iter.repeat()) return false;

  // If the exception happened in a frame that has been hidden, i.e.,
  // omitted from the back trace, we can not compute the message.
  oop hidden = ((objArrayOop)backtrace(throwable))->obj_at(trace_hidden_offset);
  if (hidden != NULL) {
    return false;
  }

  // Get first backtrace element.
  BacktraceElement bte = iter.next(THREAD);

  InstanceKlass* holder = InstanceKlass::cast(java_lang_Class::as_Klass(bte._mirror()));
  assert(holder != NULL, "first element should be non-null");
  Method* m = holder->method_with_orig_idnum(bte._method_id, bte._version);

  // Original version is no longer available.
  if (m == NULL || !version_matches(m, bte._version)) {
    return false;
  }

  *method = m;
  *bci = bte._bci;
  return true;
}

oop java_lang_StackTraceElement::create(const methodHandle& method, int bci, Handle contScope, TRAPS) {
  // Allocate java.lang.StackTraceElement instance
  InstanceKlass* k = SystemDictionary::StackTraceElement_klass();
  assert(k != NULL, "must be loaded in 1.4+");
  if (k->should_be_initialized()) {
    k->initialize(CHECK_0);
  }

  Handle element = k->allocate_instance_handle(CHECK_0);

  int version = method->constants()->version();
  fill_in(element, method->method_holder(), method, version, bci, method->name(), contScope, CHECK_0);
  return element();
}

void java_lang_StackTraceElement::fill_in(Handle element,
                                          InstanceKlass* holder, const methodHandle& method,
                                          int version, int bci, Symbol* name, Handle contScopeName, TRAPS) {
  assert(element->is_a(SystemDictionary::StackTraceElement_klass()), "sanity check");

  ResourceMark rm(THREAD);
  HandleMark hm(THREAD);

  // Fill in class name
  Handle java_class(THREAD, holder->java_mirror());
  oop classname = java_lang_Class::name(java_class, CHECK);
  java_lang_StackTraceElement::set_declaringClass(element(), classname);
  java_lang_StackTraceElement::set_declaringClassObject(element(), java_class());

  oop loader = holder->class_loader();
  if (loader != NULL) {
    oop loader_name = java_lang_ClassLoader::name(loader);
    if (loader_name != NULL)
      java_lang_StackTraceElement::set_classLoaderName(element(), loader_name);
  }

  // Fill in method name
  oop methodname = StringTable::intern(name, CHECK);
  java_lang_StackTraceElement::set_methodName(element(), methodname);

  // Fill in module name and version
  ModuleEntry* module = holder->module();
  if (module->is_named()) {
    oop module_name = StringTable::intern(module->name(), CHECK);
    java_lang_StackTraceElement::set_moduleName(element(), module_name);
    oop module_version;
    if (module->version() != NULL) {
      module_version = StringTable::intern(module->version(), CHECK);
    } else {
      module_version = NULL;
    }
    java_lang_StackTraceElement::set_moduleVersion(element(), module_version);
  }

  if (method() == NULL || !version_matches(method(), version)) {
    // The method was redefined, accurate line number information isn't available
    java_lang_StackTraceElement::set_fileName(element(), NULL);
    java_lang_StackTraceElement::set_lineNumber(element(), -1);
  } else {
    // Fill in source file name and line number.
    Symbol* source = Backtrace::get_source_file_name(holder, version);
    oop source_file = java_lang_Class::source_file(java_class());
    if (source != NULL) {
      // Class was not redefined. We can trust its cache if set,
      // else we have to initialize it.
      if (source_file == NULL) {
        source_file = StringTable::intern(source, CHECK);
        java_lang_Class::set_source_file(java_class(), source_file);
      }
    } else {
      // Class was redefined. Dump the cache if it was set.
      if (source_file != NULL) {
        source_file = NULL;
        java_lang_Class::set_source_file(java_class(), source_file);
      }
    }
    java_lang_StackTraceElement::set_fileName(element(), source_file);

    int line_number = Backtrace::get_line_number(method, bci);
    java_lang_StackTraceElement::set_lineNumber(element(), line_number);
  }

  // Fill in continuation scope
  java_lang_StackTraceElement::set_contScopeName(element(), contScopeName());
}

#if INCLUDE_JVMCI
void java_lang_StackTraceElement::decode(Handle mirror, methodHandle method, int bci, Symbol*& methodname, Symbol*& filename, int& line_number) {
  int method_id = method->orig_method_idnum();
  int cpref = method->name_index();
  decode(mirror, method_id, method->constants()->version(), bci, cpref, methodname, filename, line_number);
}

void java_lang_StackTraceElement::decode(Handle mirror, int method_id, int version, int bci, int cpref, Symbol*& methodname, Symbol*& filename, int& line_number) {
  // Fill in class name
  InstanceKlass* holder = InstanceKlass::cast(java_lang_Class::as_Klass(mirror()));
  Method* method = holder->method_with_orig_idnum(method_id, version);

  // The method can be NULL if the requested class version is gone
  Symbol* sym = (method != NULL) ? method->name() : holder->constants()->symbol_at(cpref);

  // Fill in method name
  methodname = sym;

  if (!version_matches(method, version)) {
    // If the method was redefined, accurate line number information isn't available
    filename = NULL;
    line_number = -1;
  } else {
    // Fill in source file name and line number.
    // Use a specific ik version as a holder since the mirror might
    // refer to a version that is now obsolete and no longer accessible
    // via the previous versions list.
    holder = holder->get_klass_version(version);
    assert(holder != NULL, "sanity check");
    filename = holder->source_file_name();
    line_number = Backtrace::get_line_number(method, bci);
  }
}
#endif // INCLUDE_JVMCI

Method* java_lang_StackFrameInfo::get_method(Handle stackFrame, InstanceKlass* holder, TRAPS) {
  HandleMark hm(THREAD);
  Handle mname(THREAD, stackFrame->obj_field(_memberName_offset));
  Method* method = (Method*)java_lang_invoke_MemberName::vmtarget(mname());
  // we should expand MemberName::name when Throwable uses StackTrace
  // MethodHandles::expand_MemberName(mname, MethodHandles::_suppress_defc|MethodHandles::_suppress_type, CHECK_NULL);
  return method;
}

void java_lang_StackFrameInfo::set_method_and_bci(Handle stackFrame, const methodHandle& method, int bci, oop cont, TRAPS) {
  // set Method* or mid/cpref
  HandleMark hm(THREAD);
  Handle mname(Thread::current(), stackFrame->obj_field(_memberName_offset));
  InstanceKlass* ik = method->method_holder();
  CallInfo info(method(), ik, CHECK);
  MethodHandles::init_method_MemberName(mname, info);
  // set bci
  java_lang_StackFrameInfo::set_bci(stackFrame(), bci);
  // method may be redefined; store the version
  int version = method->constants()->version();
  assert((jushort)version == version, "version should be short");
  java_lang_StackFrameInfo::set_version(stackFrame(), (short)version);

  oop contScope = cont != NULL ? java_lang_Continuation::scope(cont) : (oop)NULL;
  java_lang_StackFrameInfo::set_contScope(stackFrame(), contScope);
}

void java_lang_StackFrameInfo::to_stack_trace_element(Handle stackFrame, Handle stack_trace_element, TRAPS) {
  ResourceMark rm(THREAD);
  HandleMark hm(THREAD);
  Handle mname(THREAD, stackFrame->obj_field(java_lang_StackFrameInfo::_memberName_offset));
  Klass* clazz = java_lang_Class::as_Klass(java_lang_invoke_MemberName::clazz(mname()));
  InstanceKlass* holder = InstanceKlass::cast(clazz);
  Method* method = java_lang_StackFrameInfo::get_method(stackFrame, holder, CHECK);
  oop contScope = stackFrame->obj_field(java_lang_StackFrameInfo::_contScope_offset);
  Handle contScopeName(THREAD, contScope != (oop)NULL ? java_lang_ContinuationScope::name(contScope) : (oop)NULL);

  short version = stackFrame->short_field(_version_offset);
  int bci = stackFrame->int_field(_bci_offset);
  Symbol* name = method->name();
  java_lang_StackTraceElement::fill_in(stack_trace_element, holder, method, version, bci, name, contScopeName, CHECK);
}

#define STACKFRAMEINFO_FIELDS_DO(macro) \
  macro(_memberName_offset,     k, "memberName",  object_signature, false); \
  macro(_bci_offset,            k, "bci",         int_signature,    false); \
  macro(_contScope_offset,      k, "contScope",   continuationscope_signature, false)

void java_lang_StackFrameInfo::compute_offsets() {
  InstanceKlass* k = SystemDictionary::StackFrameInfo_klass();
  STACKFRAMEINFO_FIELDS_DO(FIELD_COMPUTE_OFFSET);
  STACKFRAMEINFO_INJECTED_FIELDS(INJECTED_FIELD_COMPUTE_OFFSET);
}

#if INCLUDE_CDS
void java_lang_StackFrameInfo::serialize_offsets(SerializeClosure* f) {
  STACKFRAMEINFO_FIELDS_DO(FIELD_SERIALIZE_OFFSET);
  STACKFRAMEINFO_INJECTED_FIELDS(INJECTED_FIELD_SERIALIZE_OFFSET);
}
#endif

#define LIVESTACKFRAMEINFO_FIELDS_DO(macro) \
  macro(_monitors_offset,   k, "monitors",    object_array_signature, false); \
  macro(_locals_offset,     k, "locals",      object_array_signature, false); \
  macro(_operands_offset,   k, "operands",    object_array_signature, false); \
  macro(_mode_offset,       k, "mode",        int_signature,          false)

void java_lang_LiveStackFrameInfo::compute_offsets() {
  InstanceKlass* k = SystemDictionary::LiveStackFrameInfo_klass();
  LIVESTACKFRAMEINFO_FIELDS_DO(FIELD_COMPUTE_OFFSET);
}

#if INCLUDE_CDS
void java_lang_LiveStackFrameInfo::serialize_offsets(SerializeClosure* f) {
  LIVESTACKFRAMEINFO_FIELDS_DO(FIELD_SERIALIZE_OFFSET);
}
#endif

#define ACCESSIBLEOBJECT_FIELDS_DO(macro) \
  macro(override_offset, k, "override", bool_signature, false)

void java_lang_reflect_AccessibleObject::compute_offsets() {
  InstanceKlass* k = SystemDictionary::reflect_AccessibleObject_klass();
  ACCESSIBLEOBJECT_FIELDS_DO(FIELD_COMPUTE_OFFSET);
}

#if INCLUDE_CDS
void java_lang_reflect_AccessibleObject::serialize_offsets(SerializeClosure* f) {
  ACCESSIBLEOBJECT_FIELDS_DO(FIELD_SERIALIZE_OFFSET);
}
#endif

jboolean java_lang_reflect_AccessibleObject::override(oop reflect) {
  assert(Universe::is_fully_initialized(), "Need to find another solution to the reflection problem");
  return (jboolean) reflect->bool_field(override_offset);
}

void java_lang_reflect_AccessibleObject::set_override(oop reflect, jboolean value) {
  assert(Universe::is_fully_initialized(), "Need to find another solution to the reflection problem");
  reflect->bool_field_put(override_offset, (int) value);
}

#define METHOD_FIELDS_DO(macro) \
  macro(clazz_offset,          k, vmSymbols::clazz_name(),          class_signature,       false); \
  macro(name_offset,           k, vmSymbols::name_name(),           string_signature,      false); \
  macro(returnType_offset,     k, vmSymbols::returnType_name(),     class_signature,       false); \
  macro(parameterTypes_offset, k, vmSymbols::parameterTypes_name(), class_array_signature, false); \
  macro(exceptionTypes_offset, k, vmSymbols::exceptionTypes_name(), class_array_signature, false); \
  macro(slot_offset,           k, vmSymbols::slot_name(),           int_signature,         false); \
  macro(modifiers_offset,      k, vmSymbols::modifiers_name(),      int_signature,         false); \
  macro(signature_offset,             k, vmSymbols::signature_name(),             string_signature,     false); \
  macro(annotations_offset,           k, vmSymbols::annotations_name(),           byte_array_signature, false); \
  macro(parameter_annotations_offset, k, vmSymbols::parameter_annotations_name(), byte_array_signature, false); \
  macro(annotation_default_offset,    k, vmSymbols::annotation_default_name(),    byte_array_signature, false);

void java_lang_reflect_Method::compute_offsets() {
  InstanceKlass* k = SystemDictionary::reflect_Method_klass();
  METHOD_FIELDS_DO(FIELD_COMPUTE_OFFSET);
}

#if INCLUDE_CDS
void java_lang_reflect_Method::serialize_offsets(SerializeClosure* f) {
  METHOD_FIELDS_DO(FIELD_SERIALIZE_OFFSET);
}
#endif

Handle java_lang_reflect_Method::create(TRAPS) {
  assert(Universe::is_fully_initialized(), "Need to find another solution to the reflection problem");
  Klass* klass = SystemDictionary::reflect_Method_klass();
  // This class is eagerly initialized during VM initialization, since we keep a refence
  // to one of the methods
  assert(InstanceKlass::cast(klass)->is_initialized(), "must be initialized");
  return InstanceKlass::cast(klass)->allocate_instance_handle(THREAD);
}

oop java_lang_reflect_Method::clazz(oop reflect) {
  assert(Universe::is_fully_initialized(), "Need to find another solution to the reflection problem");
  return reflect->obj_field(clazz_offset);
}

void java_lang_reflect_Method::set_clazz(oop reflect, oop value) {
  assert(Universe::is_fully_initialized(), "Need to find another solution to the reflection problem");
   reflect->obj_field_put(clazz_offset, value);
}

int java_lang_reflect_Method::slot(oop reflect) {
  assert(Universe::is_fully_initialized(), "Need to find another solution to the reflection problem");
  return reflect->int_field(slot_offset);
}

void java_lang_reflect_Method::set_slot(oop reflect, int value) {
  assert(Universe::is_fully_initialized(), "Need to find another solution to the reflection problem");
  reflect->int_field_put(slot_offset, value);
}

void java_lang_reflect_Method::set_name(oop method, oop value) {
  assert(Universe::is_fully_initialized(), "Need to find another solution to the reflection problem");
  method->obj_field_put(name_offset, value);
}

oop java_lang_reflect_Method::return_type(oop method) {
  assert(Universe::is_fully_initialized(), "Need to find another solution to the reflection problem");
  return method->obj_field(returnType_offset);
}

void java_lang_reflect_Method::set_return_type(oop method, oop value) {
  assert(Universe::is_fully_initialized(), "Need to find another solution to the reflection problem");
  method->obj_field_put(returnType_offset, value);
}

oop java_lang_reflect_Method::parameter_types(oop method) {
  assert(Universe::is_fully_initialized(), "Need to find another solution to the reflection problem");
  return method->obj_field(parameterTypes_offset);
}

void java_lang_reflect_Method::set_parameter_types(oop method, oop value) {
  assert(Universe::is_fully_initialized(), "Need to find another solution to the reflection problem");
  method->obj_field_put(parameterTypes_offset, value);
}

void java_lang_reflect_Method::set_exception_types(oop method, oop value) {
  assert(Universe::is_fully_initialized(), "Need to find another solution to the reflection problem");
  method->obj_field_put(exceptionTypes_offset, value);
}

void java_lang_reflect_Method::set_modifiers(oop method, int value) {
  assert(Universe::is_fully_initialized(), "Need to find another solution to the reflection problem");
  method->int_field_put(modifiers_offset, value);
}

void java_lang_reflect_Method::set_signature(oop method, oop value) {
  assert(Universe::is_fully_initialized(), "Need to find another solution to the reflection problem");
  method->obj_field_put(signature_offset, value);
}

void java_lang_reflect_Method::set_annotations(oop method, oop value) {
  assert(Universe::is_fully_initialized(), "Need to find another solution to the reflection problem");
  method->obj_field_put(annotations_offset, value);
}

void java_lang_reflect_Method::set_parameter_annotations(oop method, oop value) {
  assert(Universe::is_fully_initialized(), "Need to find another solution to the reflection problem");
  method->obj_field_put(parameter_annotations_offset, value);
}

void java_lang_reflect_Method::set_annotation_default(oop method, oop value) {
  assert(Universe::is_fully_initialized(), "Need to find another solution to the reflection problem");
  method->obj_field_put(annotation_default_offset, value);
}

#define CONSTRUCTOR_FIELDS_DO(macro) \
  macro(clazz_offset,          k, vmSymbols::clazz_name(),          class_signature,       false); \
  macro(parameterTypes_offset, k, vmSymbols::parameterTypes_name(), class_array_signature, false); \
  macro(exceptionTypes_offset, k, vmSymbols::exceptionTypes_name(), class_array_signature, false); \
  macro(slot_offset,           k, vmSymbols::slot_name(),           int_signature,         false); \
  macro(modifiers_offset,      k, vmSymbols::modifiers_name(),      int_signature,         false); \
  macro(signature_offset,             k, vmSymbols::signature_name(),             string_signature,     false); \
  macro(annotations_offset,           k, vmSymbols::annotations_name(),           byte_array_signature, false); \
  macro(parameter_annotations_offset, k, vmSymbols::parameter_annotations_name(), byte_array_signature, false);

void java_lang_reflect_Constructor::compute_offsets() {
  InstanceKlass* k = SystemDictionary::reflect_Constructor_klass();
  CONSTRUCTOR_FIELDS_DO(FIELD_COMPUTE_OFFSET);
}

#if INCLUDE_CDS
void java_lang_reflect_Constructor::serialize_offsets(SerializeClosure* f) {
  CONSTRUCTOR_FIELDS_DO(FIELD_SERIALIZE_OFFSET);
}
#endif

Handle java_lang_reflect_Constructor::create(TRAPS) {
  assert(Universe::is_fully_initialized(), "Need to find another solution to the reflection problem");
  Symbol* name = vmSymbols::java_lang_reflect_Constructor();
  Klass* k = SystemDictionary::resolve_or_fail(name, true, CHECK_NH);
  InstanceKlass* ik = InstanceKlass::cast(k);
  // Ensure it is initialized
  ik->initialize(CHECK_NH);
  return ik->allocate_instance_handle(THREAD);
}

oop java_lang_reflect_Constructor::clazz(oop reflect) {
  assert(Universe::is_fully_initialized(), "Need to find another solution to the reflection problem");
  return reflect->obj_field(clazz_offset);
}

void java_lang_reflect_Constructor::set_clazz(oop reflect, oop value) {
  assert(Universe::is_fully_initialized(), "Need to find another solution to the reflection problem");
   reflect->obj_field_put(clazz_offset, value);
}

oop java_lang_reflect_Constructor::parameter_types(oop constructor) {
  assert(Universe::is_fully_initialized(), "Need to find another solution to the reflection problem");
  return constructor->obj_field(parameterTypes_offset);
}

void java_lang_reflect_Constructor::set_parameter_types(oop constructor, oop value) {
  assert(Universe::is_fully_initialized(), "Need to find another solution to the reflection problem");
  constructor->obj_field_put(parameterTypes_offset, value);
}

void java_lang_reflect_Constructor::set_exception_types(oop constructor, oop value) {
  assert(Universe::is_fully_initialized(), "Need to find another solution to the reflection problem");
  constructor->obj_field_put(exceptionTypes_offset, value);
}

int java_lang_reflect_Constructor::slot(oop reflect) {
  assert(Universe::is_fully_initialized(), "Need to find another solution to the reflection problem");
  return reflect->int_field(slot_offset);
}

void java_lang_reflect_Constructor::set_slot(oop reflect, int value) {
  assert(Universe::is_fully_initialized(), "Need to find another solution to the reflection problem");
  reflect->int_field_put(slot_offset, value);
}

void java_lang_reflect_Constructor::set_modifiers(oop constructor, int value) {
  assert(Universe::is_fully_initialized(), "Need to find another solution to the reflection problem");
  constructor->int_field_put(modifiers_offset, value);
}

void java_lang_reflect_Constructor::set_signature(oop constructor, oop value) {
  assert(Universe::is_fully_initialized(), "Need to find another solution to the reflection problem");
  constructor->obj_field_put(signature_offset, value);
}

void java_lang_reflect_Constructor::set_annotations(oop constructor, oop value) {
  assert(Universe::is_fully_initialized(), "Need to find another solution to the reflection problem");
  constructor->obj_field_put(annotations_offset, value);
}

void java_lang_reflect_Constructor::set_parameter_annotations(oop method, oop value) {
  assert(Universe::is_fully_initialized(), "Need to find another solution to the reflection problem");
  method->obj_field_put(parameter_annotations_offset, value);
}

#define FIELD_FIELDS_DO(macro) \
  macro(clazz_offset,     k, vmSymbols::clazz_name(),     class_signature,  false); \
  macro(name_offset,      k, vmSymbols::name_name(),      string_signature, false); \
  macro(type_offset,      k, vmSymbols::type_name(),      class_signature,  false); \
  macro(slot_offset,      k, vmSymbols::slot_name(),      int_signature,    false); \
  macro(modifiers_offset, k, vmSymbols::modifiers_name(), int_signature,    false); \
  macro(signature_offset,        k, vmSymbols::signature_name(),        string_signature,     false); \
  macro(annotations_offset,      k, vmSymbols::annotations_name(),      byte_array_signature, false);

void java_lang_reflect_Field::compute_offsets() {
  InstanceKlass* k = SystemDictionary::reflect_Field_klass();
  FIELD_FIELDS_DO(FIELD_COMPUTE_OFFSET);
}

#if INCLUDE_CDS
void java_lang_reflect_Field::serialize_offsets(SerializeClosure* f) {
  FIELD_FIELDS_DO(FIELD_SERIALIZE_OFFSET);
}
#endif

Handle java_lang_reflect_Field::create(TRAPS) {
  assert(Universe::is_fully_initialized(), "Need to find another solution to the reflection problem");
  Symbol* name = vmSymbols::java_lang_reflect_Field();
  Klass* k = SystemDictionary::resolve_or_fail(name, true, CHECK_NH);
  InstanceKlass* ik = InstanceKlass::cast(k);
  // Ensure it is initialized
  ik->initialize(CHECK_NH);
  return ik->allocate_instance_handle(THREAD);
}

oop java_lang_reflect_Field::clazz(oop reflect) {
  assert(Universe::is_fully_initialized(), "Need to find another solution to the reflection problem");
  return reflect->obj_field(clazz_offset);
}

void java_lang_reflect_Field::set_clazz(oop reflect, oop value) {
  assert(Universe::is_fully_initialized(), "Need to find another solution to the reflection problem");
   reflect->obj_field_put(clazz_offset, value);
}

oop java_lang_reflect_Field::name(oop field) {
  assert(Universe::is_fully_initialized(), "Need to find another solution to the reflection problem");
  return field->obj_field(name_offset);
}

void java_lang_reflect_Field::set_name(oop field, oop value) {
  assert(Universe::is_fully_initialized(), "Need to find another solution to the reflection problem");
  field->obj_field_put(name_offset, value);
}

oop java_lang_reflect_Field::type(oop field) {
  assert(Universe::is_fully_initialized(), "Need to find another solution to the reflection problem");
  return field->obj_field(type_offset);
}

void java_lang_reflect_Field::set_type(oop field, oop value) {
  assert(Universe::is_fully_initialized(), "Need to find another solution to the reflection problem");
  field->obj_field_put(type_offset, value);
}

int java_lang_reflect_Field::slot(oop reflect) {
  assert(Universe::is_fully_initialized(), "Need to find another solution to the reflection problem");
  return reflect->int_field(slot_offset);
}

void java_lang_reflect_Field::set_slot(oop reflect, int value) {
  assert(Universe::is_fully_initialized(), "Need to find another solution to the reflection problem");
  reflect->int_field_put(slot_offset, value);
}

int java_lang_reflect_Field::modifiers(oop field) {
  assert(Universe::is_fully_initialized(), "Need to find another solution to the reflection problem");
  return field->int_field(modifiers_offset);
}

void java_lang_reflect_Field::set_modifiers(oop field, int value) {
  assert(Universe::is_fully_initialized(), "Need to find another solution to the reflection problem");
  field->int_field_put(modifiers_offset, value);
}

void java_lang_reflect_Field::set_signature(oop field, oop value) {
  assert(Universe::is_fully_initialized(), "Need to find another solution to the reflection problem");
  field->obj_field_put(signature_offset, value);
}

void java_lang_reflect_Field::set_annotations(oop field, oop value) {
  assert(Universe::is_fully_initialized(), "Need to find another solution to the reflection problem");
  field->obj_field_put(annotations_offset, value);
}

#define CONSTANTPOOL_FIELDS_DO(macro) \
  macro(_oop_offset, k, "constantPoolOop", object_signature, false)

void reflect_ConstantPool::compute_offsets() {
  InstanceKlass* k = SystemDictionary::reflect_ConstantPool_klass();
  // The field is called ConstantPool* in the sun.reflect.ConstantPool class.
  CONSTANTPOOL_FIELDS_DO(FIELD_COMPUTE_OFFSET);
}

#if INCLUDE_CDS
void reflect_ConstantPool::serialize_offsets(SerializeClosure* f) {
  CONSTANTPOOL_FIELDS_DO(FIELD_SERIALIZE_OFFSET);
}
#endif

#define PARAMETER_FIELDS_DO(macro) \
  macro(name_offset,        k, vmSymbols::name_name(),        string_signature, false); \
  macro(modifiers_offset,   k, vmSymbols::modifiers_name(),   int_signature,    false); \
  macro(index_offset,       k, vmSymbols::index_name(),       int_signature,    false); \
  macro(executable_offset,  k, vmSymbols::executable_name(),  executable_signature, false)

void java_lang_reflect_Parameter::compute_offsets() {
  InstanceKlass* k = SystemDictionary::reflect_Parameter_klass();
  PARAMETER_FIELDS_DO(FIELD_COMPUTE_OFFSET);
}

#if INCLUDE_CDS
void java_lang_reflect_Parameter::serialize_offsets(SerializeClosure* f) {
  PARAMETER_FIELDS_DO(FIELD_SERIALIZE_OFFSET);
}
#endif

Handle java_lang_reflect_Parameter::create(TRAPS) {
  assert(Universe::is_fully_initialized(), "Need to find another solution to the reflection problem");
  Symbol* name = vmSymbols::java_lang_reflect_Parameter();
  Klass* k = SystemDictionary::resolve_or_fail(name, true, CHECK_NH);
  InstanceKlass* ik = InstanceKlass::cast(k);
  // Ensure it is initialized
  ik->initialize(CHECK_NH);
  return ik->allocate_instance_handle(THREAD);
}

oop java_lang_reflect_Parameter::name(oop param) {
  assert(Universe::is_fully_initialized(), "Need to find another solution to the reflection problem");
  return param->obj_field(name_offset);
}

void java_lang_reflect_Parameter::set_name(oop param, oop value) {
  assert(Universe::is_fully_initialized(), "Need to find another solution to the reflection problem");
  param->obj_field_put(name_offset, value);
}

int java_lang_reflect_Parameter::modifiers(oop param) {
  assert(Universe::is_fully_initialized(), "Need to find another solution to the reflection problem");
  return param->int_field(modifiers_offset);
}

void java_lang_reflect_Parameter::set_modifiers(oop param, int value) {
  assert(Universe::is_fully_initialized(), "Need to find another solution to the reflection problem");
  param->int_field_put(modifiers_offset, value);
}

int java_lang_reflect_Parameter::index(oop param) {
  assert(Universe::is_fully_initialized(), "Need to find another solution to the reflection problem");
  return param->int_field(index_offset);
}

void java_lang_reflect_Parameter::set_index(oop param, int value) {
  assert(Universe::is_fully_initialized(), "Need to find another solution to the reflection problem");
  param->int_field_put(index_offset, value);
}

oop java_lang_reflect_Parameter::executable(oop param) {
  assert(Universe::is_fully_initialized(), "Need to find another solution to the reflection problem");
  return param->obj_field(executable_offset);
}

void java_lang_reflect_Parameter::set_executable(oop param, oop value) {
  assert(Universe::is_fully_initialized(), "Need to find another solution to the reflection problem");
  param->obj_field_put(executable_offset, value);
}


int java_lang_Module::loader_offset;
int java_lang_Module::name_offset;
int java_lang_Module::_module_entry_offset = -1;

Handle java_lang_Module::create(Handle loader, Handle module_name, TRAPS) {
  assert(Universe::is_fully_initialized(), "Need to find another solution to the reflection problem");
  return JavaCalls::construct_new_instance(SystemDictionary::Module_klass(),
                          vmSymbols::java_lang_module_init_signature(),
                          loader, module_name, CHECK_NH);
}

#define MODULE_FIELDS_DO(macro) \
  macro(loader_offset,  k, vmSymbols::loader_name(),  classloader_signature, false); \
  macro(name_offset,    k, vmSymbols::name_name(),    string_signature,      false)

void java_lang_Module::compute_offsets() {
  InstanceKlass* k = SystemDictionary::Module_klass();
  MODULE_FIELDS_DO(FIELD_COMPUTE_OFFSET);
  MODULE_INJECTED_FIELDS(INJECTED_FIELD_COMPUTE_OFFSET);
}

#if INCLUDE_CDS
void java_lang_Module::serialize_offsets(SerializeClosure* f) {
  MODULE_FIELDS_DO(FIELD_SERIALIZE_OFFSET);
  MODULE_INJECTED_FIELDS(INJECTED_FIELD_SERIALIZE_OFFSET);
}
#endif

oop java_lang_Module::loader(oop module) {
  assert(Universe::is_fully_initialized(), "Need to find another solution to the reflection problem");
  return module->obj_field(loader_offset);
}

void java_lang_Module::set_loader(oop module, oop value) {
  assert(Universe::is_fully_initialized(), "Need to find another solution to the reflection problem");
  module->obj_field_put(loader_offset, value);
}

oop java_lang_Module::name(oop module) {
  assert(Universe::is_fully_initialized(), "Need to find another solution to the reflection problem");
  return module->obj_field(name_offset);
}

void java_lang_Module::set_name(oop module, oop value) {
  assert(Universe::is_fully_initialized(), "Need to find another solution to the reflection problem");
  module->obj_field_put(name_offset, value);
}

ModuleEntry* java_lang_Module::module_entry(oop module) {
  assert(_module_entry_offset != -1, "Uninitialized module_entry_offset");
  assert(module != NULL, "module can't be null");
  assert(oopDesc::is_oop(module), "module must be oop");

  ModuleEntry* module_entry = (ModuleEntry*)module->address_field(_module_entry_offset);
  if (module_entry == NULL) {
    // If the inject field containing the ModuleEntry* is null then return the
    // class loader's unnamed module.
    oop loader = java_lang_Module::loader(module);
    Handle h_loader = Handle(Thread::current(), loader);
    ClassLoaderData* loader_cld = SystemDictionary::register_loader(h_loader);
    return loader_cld->unnamed_module();
  }
  return module_entry;
}

void java_lang_Module::set_module_entry(oop module, ModuleEntry* module_entry) {
  assert(_module_entry_offset != -1, "Uninitialized module_entry_offset");
  assert(module != NULL, "module can't be null");
  assert(oopDesc::is_oop(module), "module must be oop");
  module->address_field_put(_module_entry_offset, (address)module_entry);
}

Handle reflect_ConstantPool::create(TRAPS) {
  assert(Universe::is_fully_initialized(), "Need to find another solution to the reflection problem");
  InstanceKlass* k = SystemDictionary::reflect_ConstantPool_klass();
  // Ensure it is initialized
  k->initialize(CHECK_NH);
  return k->allocate_instance_handle(THREAD);
}


void reflect_ConstantPool::set_cp(oop reflect, ConstantPool* value) {
  assert(Universe::is_fully_initialized(), "Need to find another solution to the reflection problem");
  oop mirror = value->pool_holder()->java_mirror();
  // Save the mirror to get back the constant pool.
  reflect->obj_field_put(_oop_offset, mirror);
}

ConstantPool* reflect_ConstantPool::get_cp(oop reflect) {
  assert(Universe::is_fully_initialized(), "Need to find another solution to the reflection problem");

  oop mirror = reflect->obj_field(_oop_offset);
  Klass* k = java_lang_Class::as_Klass(mirror);
  assert(k->is_instance_klass(), "Must be");

  // Get the constant pool back from the klass.  Since class redefinition
  // merges the new constant pool into the old, this is essentially the
  // same constant pool as the original.  If constant pool merging is
  // no longer done in the future, this will have to change to save
  // the original.
  return InstanceKlass::cast(k)->constants();
}

#define UNSAFESTATICFIELDACCESSORIMPL_FIELDS_DO(macro) \
  macro(_base_offset, k, "base", object_signature, false)

void reflect_UnsafeStaticFieldAccessorImpl::compute_offsets() {
  InstanceKlass* k = SystemDictionary::reflect_UnsafeStaticFieldAccessorImpl_klass();
  UNSAFESTATICFIELDACCESSORIMPL_FIELDS_DO(FIELD_COMPUTE_OFFSET);
}

#if INCLUDE_CDS
void reflect_UnsafeStaticFieldAccessorImpl::serialize_offsets(SerializeClosure* f) {
  UNSAFESTATICFIELDACCESSORIMPL_FIELDS_DO(FIELD_SERIALIZE_OFFSET);
}
#endif

oop java_lang_boxing_object::initialize_and_allocate(BasicType type, TRAPS) {
  Klass* k = SystemDictionary::box_klass(type);
  if (k == NULL)  return NULL;
  InstanceKlass* ik = InstanceKlass::cast(k);
  if (!ik->is_initialized())  ik->initialize(CHECK_0);
  return ik->allocate_instance(THREAD);
}


oop java_lang_boxing_object::create(BasicType type, jvalue* value, TRAPS) {
  oop box = initialize_and_allocate(type, CHECK_0);
  if (box == NULL)  return NULL;
  switch (type) {
    case T_BOOLEAN:
      box->bool_field_put(value_offset, value->z);
      break;
    case T_CHAR:
      box->char_field_put(value_offset, value->c);
      break;
    case T_FLOAT:
      box->float_field_put(value_offset, value->f);
      break;
    case T_DOUBLE:
      box->double_field_put(long_value_offset, value->d);
      break;
    case T_BYTE:
      box->byte_field_put(value_offset, value->b);
      break;
    case T_SHORT:
      box->short_field_put(value_offset, value->s);
      break;
    case T_INT:
      box->int_field_put(value_offset, value->i);
      break;
    case T_LONG:
      box->long_field_put(long_value_offset, value->j);
      break;
    default:
      return NULL;
  }
  return box;
}


BasicType java_lang_boxing_object::basic_type(oop box) {
  if (box == NULL)  return T_ILLEGAL;
  BasicType type = SystemDictionary::box_klass_type(box->klass());
  if (type == T_OBJECT)         // 'unknown' value returned by SD::bkt
    return T_ILLEGAL;
  return type;
}


BasicType java_lang_boxing_object::get_value(oop box, jvalue* value) {
  BasicType type = SystemDictionary::box_klass_type(box->klass());
  switch (type) {
  case T_BOOLEAN:
    value->z = box->bool_field(value_offset);
    break;
  case T_CHAR:
    value->c = box->char_field(value_offset);
    break;
  case T_FLOAT:
    value->f = box->float_field(value_offset);
    break;
  case T_DOUBLE:
    value->d = box->double_field(long_value_offset);
    break;
  case T_BYTE:
    value->b = box->byte_field(value_offset);
    break;
  case T_SHORT:
    value->s = box->short_field(value_offset);
    break;
  case T_INT:
    value->i = box->int_field(value_offset);
    break;
  case T_LONG:
    value->j = box->long_field(long_value_offset);
    break;
  default:
    return T_ILLEGAL;
  } // end switch
  return type;
}


BasicType java_lang_boxing_object::set_value(oop box, jvalue* value) {
  BasicType type = SystemDictionary::box_klass_type(box->klass());
  switch (type) {
  case T_BOOLEAN:
    box->bool_field_put(value_offset, value->z);
    break;
  case T_CHAR:
    box->char_field_put(value_offset, value->c);
    break;
  case T_FLOAT:
    box->float_field_put(value_offset, value->f);
    break;
  case T_DOUBLE:
    box->double_field_put(long_value_offset, value->d);
    break;
  case T_BYTE:
    box->byte_field_put(value_offset, value->b);
    break;
  case T_SHORT:
    box->short_field_put(value_offset, value->s);
    break;
  case T_INT:
    box->int_field_put(value_offset, value->i);
    break;
  case T_LONG:
    box->long_field_put(long_value_offset, value->j);
    break;
  default:
    return T_ILLEGAL;
  } // end switch
  return type;
}


void java_lang_boxing_object::print(BasicType type, jvalue* value, outputStream* st) {
  switch (type) {
  case T_BOOLEAN:   st->print("%s", value->z ? "true" : "false");   break;
  case T_CHAR:      st->print("%d", value->c);                      break;
  case T_BYTE:      st->print("%d", value->b);                      break;
  case T_SHORT:     st->print("%d", value->s);                      break;
  case T_INT:       st->print("%d", value->i);                      break;
  case T_LONG:      st->print(JLONG_FORMAT, value->j);              break;
  case T_FLOAT:     st->print("%f", value->f);                      break;
  case T_DOUBLE:    st->print("%lf", value->d);                     break;
  default:          st->print("type %d?", type);                    break;
  }
}

// Support for java_lang_ref_Reference

bool java_lang_ref_Reference::is_referent_field(oop obj, ptrdiff_t offset) {
  assert(obj != NULL, "sanity");
  if (offset != java_lang_ref_Reference::referent_offset) {
    return false;
  }

  Klass* k = obj->klass();
  if (!k->is_instance_klass()) {
    return false;
  }

  InstanceKlass* ik = InstanceKlass::cast(obj->klass());
  bool is_reference = ik->reference_type() != REF_NONE;
  assert(!is_reference || ik->is_subclass_of(SystemDictionary::Reference_klass()), "sanity");
  return is_reference;
}

// Support for java_lang_ref_SoftReference
//

#define SOFTREFERENCE_FIELDS_DO(macro) \
  macro(timestamp_offset,    k, "timestamp", long_signature, false); \
  macro(static_clock_offset, k, "clock",     long_signature, true)

void java_lang_ref_SoftReference::compute_offsets() {
  InstanceKlass* k = SystemDictionary::SoftReference_klass();
  SOFTREFERENCE_FIELDS_DO(FIELD_COMPUTE_OFFSET);
}

#if INCLUDE_CDS
void java_lang_ref_SoftReference::serialize_offsets(SerializeClosure* f) {
  SOFTREFERENCE_FIELDS_DO(FIELD_SERIALIZE_OFFSET);
}
#endif

jlong java_lang_ref_SoftReference::timestamp(oop ref) {
  return ref->long_field(timestamp_offset);
}

jlong java_lang_ref_SoftReference::clock() {
  InstanceKlass* ik = SystemDictionary::SoftReference_klass();
  oop base = ik->static_field_base_raw();
  return base->long_field(static_clock_offset);
}

void java_lang_ref_SoftReference::set_clock(jlong value) {
  InstanceKlass* ik = SystemDictionary::SoftReference_klass();
  oop base = ik->static_field_base_raw();
  base->long_field_put(static_clock_offset, value);
}

// Support for java_lang_invoke_DirectMethodHandle

int java_lang_invoke_DirectMethodHandle::_member_offset;

oop java_lang_invoke_DirectMethodHandle::member(oop dmh) {
  oop member_name = NULL;
  assert(oopDesc::is_oop(dmh) && java_lang_invoke_DirectMethodHandle::is_instance(dmh),
         "a DirectMethodHandle oop is expected");
  return dmh->obj_field(member_offset_in_bytes());
}

#define DIRECTMETHODHANDLE_FIELDS_DO(macro) \
  macro(_member_offset, k, "member", java_lang_invoke_MemberName_signature, false)

void java_lang_invoke_DirectMethodHandle::compute_offsets() {
  InstanceKlass* k = SystemDictionary::DirectMethodHandle_klass();
  DIRECTMETHODHANDLE_FIELDS_DO(FIELD_COMPUTE_OFFSET);
}

#if INCLUDE_CDS
void java_lang_invoke_DirectMethodHandle::serialize_offsets(SerializeClosure* f) {
  DIRECTMETHODHANDLE_FIELDS_DO(FIELD_SERIALIZE_OFFSET);
}
#endif

// Support for java_lang_invoke_MethodHandle

int java_lang_invoke_MethodHandle::_type_offset;
int java_lang_invoke_MethodHandle::_form_offset;

int java_lang_invoke_MemberName::_clazz_offset;
int java_lang_invoke_MemberName::_name_offset;
int java_lang_invoke_MemberName::_type_offset;
int java_lang_invoke_MemberName::_flags_offset;
int java_lang_invoke_MemberName::_method_offset;
int java_lang_invoke_MemberName::_vmindex_offset;

int java_lang_invoke_ResolvedMethodName::_vmtarget_offset;
int java_lang_invoke_ResolvedMethodName::_vmholder_offset;

int java_lang_invoke_LambdaForm::_vmentry_offset;

#define METHODHANDLE_FIELDS_DO(macro) \
  macro(_type_offset, k, vmSymbols::type_name(), java_lang_invoke_MethodType_signature, false); \
  macro(_form_offset, k, "form",                 java_lang_invoke_LambdaForm_signature, false)

void java_lang_invoke_MethodHandle::compute_offsets() {
  InstanceKlass* k = SystemDictionary::MethodHandle_klass();
  METHODHANDLE_FIELDS_DO(FIELD_COMPUTE_OFFSET);
}

#if INCLUDE_CDS
void java_lang_invoke_MethodHandle::serialize_offsets(SerializeClosure* f) {
  METHODHANDLE_FIELDS_DO(FIELD_SERIALIZE_OFFSET);
}
#endif

#define MEMBERNAME_FIELDS_DO(macro) \
  macro(_clazz_offset,   k, vmSymbols::clazz_name(),   class_signature,  false); \
  macro(_name_offset,    k, vmSymbols::name_name(),    string_signature, false); \
  macro(_type_offset,    k, vmSymbols::type_name(),    object_signature, false); \
  macro(_flags_offset,   k, vmSymbols::flags_name(),   int_signature,    false); \
  macro(_method_offset,  k, vmSymbols::method_name(),  java_lang_invoke_ResolvedMethodName_signature, false)

void java_lang_invoke_MemberName::compute_offsets() {
  InstanceKlass* k = SystemDictionary::MemberName_klass();
  MEMBERNAME_FIELDS_DO(FIELD_COMPUTE_OFFSET);
  MEMBERNAME_INJECTED_FIELDS(INJECTED_FIELD_COMPUTE_OFFSET);
}

#if INCLUDE_CDS
void java_lang_invoke_MemberName::serialize_offsets(SerializeClosure* f) {
  MEMBERNAME_FIELDS_DO(FIELD_SERIALIZE_OFFSET);
  MEMBERNAME_INJECTED_FIELDS(INJECTED_FIELD_SERIALIZE_OFFSET);
}
#endif

void java_lang_invoke_ResolvedMethodName::compute_offsets() {
  InstanceKlass* k = SystemDictionary::ResolvedMethodName_klass();
  assert(k != NULL, "jdk mismatch");
  RESOLVEDMETHOD_INJECTED_FIELDS(INJECTED_FIELD_COMPUTE_OFFSET);
}

#if INCLUDE_CDS
void java_lang_invoke_ResolvedMethodName::serialize_offsets(SerializeClosure* f) {
  RESOLVEDMETHOD_INJECTED_FIELDS(INJECTED_FIELD_SERIALIZE_OFFSET);
}
#endif

#define LAMBDAFORM_FIELDS_DO(macro) \
  macro(_vmentry_offset, k, "vmentry", java_lang_invoke_MemberName_signature, false)

void java_lang_invoke_LambdaForm::compute_offsets() {
  InstanceKlass* k = SystemDictionary::LambdaForm_klass();
  assert (k != NULL, "jdk mismatch");
  LAMBDAFORM_FIELDS_DO(FIELD_COMPUTE_OFFSET);
}

#if INCLUDE_CDS
void java_lang_invoke_LambdaForm::serialize_offsets(SerializeClosure* f) {
  LAMBDAFORM_FIELDS_DO(FIELD_SERIALIZE_OFFSET);
}
#endif

bool java_lang_invoke_LambdaForm::is_instance(oop obj) {
  return obj != NULL && is_subclass(obj->klass());
}


oop java_lang_invoke_MethodHandle::type(oop mh) {
  return mh->obj_field(_type_offset);
}

void java_lang_invoke_MethodHandle::set_type(oop mh, oop mtype) {
  mh->obj_field_put(_type_offset, mtype);
}

oop java_lang_invoke_MethodHandle::form(oop mh) {
  assert(_form_offset != 0, "");
  return mh->obj_field(_form_offset);
}

void java_lang_invoke_MethodHandle::set_form(oop mh, oop lform) {
  assert(_form_offset != 0, "");
  mh->obj_field_put(_form_offset, lform);
}

/// MemberName accessors

oop java_lang_invoke_MemberName::clazz(oop mname) {
  assert(is_instance(mname), "wrong type");
  return mname->obj_field(_clazz_offset);
}

void java_lang_invoke_MemberName::set_clazz(oop mname, oop clazz) {
  assert(is_instance(mname), "wrong type");
  mname->obj_field_put(_clazz_offset, clazz);
}

oop java_lang_invoke_MemberName::name(oop mname) {
  assert(is_instance(mname), "wrong type");
  return mname->obj_field(_name_offset);
}

void java_lang_invoke_MemberName::set_name(oop mname, oop name) {
  assert(is_instance(mname), "wrong type");
  mname->obj_field_put(_name_offset, name);
}

oop java_lang_invoke_MemberName::type(oop mname) {
  assert(is_instance(mname), "wrong type");
  return mname->obj_field(_type_offset);
}

void java_lang_invoke_MemberName::set_type(oop mname, oop type) {
  assert(is_instance(mname), "wrong type");
  mname->obj_field_put(_type_offset, type);
}

int java_lang_invoke_MemberName::flags(oop mname) {
  assert(is_instance(mname), "wrong type");
  return mname->int_field(_flags_offset);
}

void java_lang_invoke_MemberName::set_flags(oop mname, int flags) {
  assert(is_instance(mname), "wrong type");
  mname->int_field_put(_flags_offset, flags);
}


// Return vmtarget from ResolvedMethodName method field through indirection
Method* java_lang_invoke_MemberName::vmtarget(oop mname) {
  assert(is_instance(mname), "wrong type");
  oop method = mname->obj_field(_method_offset);
  return method == NULL ? NULL : java_lang_invoke_ResolvedMethodName::vmtarget(method);
}

bool java_lang_invoke_MemberName::is_method(oop mname) {
  assert(is_instance(mname), "must be MemberName");
  return (flags(mname) & (MN_IS_METHOD | MN_IS_CONSTRUCTOR)) > 0;
}

void java_lang_invoke_MemberName::set_method(oop mname, oop resolved_method) {
  assert(is_instance(mname), "wrong type");
  mname->obj_field_put(_method_offset, resolved_method);
}

intptr_t java_lang_invoke_MemberName::vmindex(oop mname) {
  assert(is_instance(mname), "wrong type");
  return (intptr_t) mname->address_field(_vmindex_offset);
}

void java_lang_invoke_MemberName::set_vmindex(oop mname, intptr_t index) {
  assert(is_instance(mname), "wrong type");
  mname->address_field_put(_vmindex_offset, (address) index);
}


Method* java_lang_invoke_ResolvedMethodName::vmtarget(oop resolved_method) {
  assert(is_instance(resolved_method), "wrong type");
  Method* m = (Method*)resolved_method->address_field(_vmtarget_offset);
  assert(m->is_method(), "must be");
  return m;
}

// Used by redefinition to change Method* to new Method* with same hash (name, signature)
void java_lang_invoke_ResolvedMethodName::set_vmtarget(oop resolved_method, Method* m) {
  assert(is_instance(resolved_method), "wrong type");
  resolved_method->address_field_put(_vmtarget_offset, (address)m);
}

void java_lang_invoke_ResolvedMethodName::set_vmholder(oop resolved_method, oop holder) {
  assert(is_instance(resolved_method), "wrong type");
  resolved_method->obj_field_put(_vmholder_offset, holder);
}

oop java_lang_invoke_ResolvedMethodName::find_resolved_method(const methodHandle& m, TRAPS) {
  const Method* method = m();

  // lookup ResolvedMethod oop in the table, or create a new one and intern it
  oop resolved_method = ResolvedMethodTable::find_method(method);
  if (resolved_method != NULL) {
    return resolved_method;
  }

  InstanceKlass* k = SystemDictionary::ResolvedMethodName_klass();
  if (!k->is_initialized()) {
    k->initialize(CHECK_NULL);
  }

  oop new_resolved_method = k->allocate_instance(CHECK_NULL);

  NoSafepointVerifier nsv;

  if (method->is_old()) {
    method = (method->is_deleted()) ? Universe::throw_no_such_method_error() :
                                      method->get_new_method();
  }

  InstanceKlass* holder = method->method_holder();

  set_vmtarget(new_resolved_method, const_cast<Method*>(method));
  // Add a reference to the loader (actually mirror because unsafe anonymous classes will not have
  // distinct loaders) to ensure the metadata is kept alive.
  // This mirror may be different than the one in clazz field.
  set_vmholder(new_resolved_method, holder->java_mirror());

  // Set flag in class to indicate this InstanceKlass has entries in the table
  // to avoid walking table during redefinition if none of the redefined classes
  // have any membernames in the table.
  holder->set_has_resolved_methods();

  return ResolvedMethodTable::add_method(method, Handle(THREAD, new_resolved_method));
}

oop java_lang_invoke_LambdaForm::vmentry(oop lform) {
  assert(is_instance(lform), "wrong type");
  return lform->obj_field(_vmentry_offset);
}


// Support for java_lang_invoke_MethodType

int java_lang_invoke_MethodType::_rtype_offset;
int java_lang_invoke_MethodType::_ptypes_offset;

#define METHODTYPE_FIELDS_DO(macro) \
  macro(_rtype_offset,  k, "rtype",  class_signature,       false); \
  macro(_ptypes_offset, k, "ptypes", class_array_signature, false)

void java_lang_invoke_MethodType::compute_offsets() {
  InstanceKlass* k = SystemDictionary::MethodType_klass();
  METHODTYPE_FIELDS_DO(FIELD_COMPUTE_OFFSET);
}

#if INCLUDE_CDS
void java_lang_invoke_MethodType::serialize_offsets(SerializeClosure* f) {
  METHODTYPE_FIELDS_DO(FIELD_SERIALIZE_OFFSET);
}
#endif

void java_lang_invoke_MethodType::print_signature(oop mt, outputStream* st) {
  st->print("(");
  objArrayOop pts = ptypes(mt);
  for (int i = 0, limit = pts->length(); i < limit; i++) {
    java_lang_Class::print_signature(pts->obj_at(i), st);
  }
  st->print(")");
  java_lang_Class::print_signature(rtype(mt), st);
}

Symbol* java_lang_invoke_MethodType::as_signature(oop mt, bool intern_if_not_found) {
  ResourceMark rm;
  stringStream buffer(128);
  print_signature(mt, &buffer);
  const char* sigstr =       buffer.base();
  int         siglen = (int) buffer.size();
  Symbol *name;
  if (!intern_if_not_found) {
    name = SymbolTable::probe(sigstr, siglen);
  } else {
    name = SymbolTable::new_symbol(sigstr, siglen);
  }
  return name;
}

bool java_lang_invoke_MethodType::equals(oop mt1, oop mt2) {
  if (mt1 == mt2)
    return true;
  if (rtype(mt1) != rtype(mt2))
    return false;
  if (ptype_count(mt1) != ptype_count(mt2))
    return false;
  for (int i = ptype_count(mt1) - 1; i >= 0; i--) {
    if (ptype(mt1, i) != ptype(mt2, i))
      return false;
  }
  return true;
}

oop java_lang_invoke_MethodType::rtype(oop mt) {
  assert(is_instance(mt), "must be a MethodType");
  return mt->obj_field(_rtype_offset);
}

objArrayOop java_lang_invoke_MethodType::ptypes(oop mt) {
  assert(is_instance(mt), "must be a MethodType");
  return (objArrayOop) mt->obj_field(_ptypes_offset);
}

oop java_lang_invoke_MethodType::ptype(oop mt, int idx) {
  return ptypes(mt)->obj_at(idx);
}

int java_lang_invoke_MethodType::ptype_count(oop mt) {
  return ptypes(mt)->length();
}

int java_lang_invoke_MethodType::ptype_slot_count(oop mt) {
  objArrayOop pts = ptypes(mt);
  int count = pts->length();
  int slots = 0;
  for (int i = 0; i < count; i++) {
    BasicType bt = java_lang_Class::as_BasicType(pts->obj_at(i));
    slots += type2size[bt];
  }
  return slots;
}

int java_lang_invoke_MethodType::rtype_slot_count(oop mt) {
  BasicType bt = java_lang_Class::as_BasicType(rtype(mt));
  return type2size[bt];
}


// Support for java_lang_invoke_CallSite

int java_lang_invoke_CallSite::_target_offset;
int java_lang_invoke_CallSite::_context_offset;

#define CALLSITE_FIELDS_DO(macro) \
  macro(_target_offset,  k, "target", java_lang_invoke_MethodHandle_signature, false); \
  macro(_context_offset, k, "context", java_lang_invoke_MethodHandleNatives_CallSiteContext_signature, false)

void java_lang_invoke_CallSite::compute_offsets() {
  InstanceKlass* k = SystemDictionary::CallSite_klass();
  CALLSITE_FIELDS_DO(FIELD_COMPUTE_OFFSET);
}

#if INCLUDE_CDS
void java_lang_invoke_CallSite::serialize_offsets(SerializeClosure* f) {
  CALLSITE_FIELDS_DO(FIELD_SERIALIZE_OFFSET);
}
#endif

oop java_lang_invoke_CallSite::context_no_keepalive(oop call_site) {
  assert(java_lang_invoke_CallSite::is_instance(call_site), "");

  oop dep_oop = call_site->obj_field_access<AS_NO_KEEPALIVE>(_context_offset);
  return dep_oop;
}

// Support for java_lang_invoke_MethodHandleNatives_CallSiteContext

int java_lang_invoke_MethodHandleNatives_CallSiteContext::_vmdependencies_offset;
int java_lang_invoke_MethodHandleNatives_CallSiteContext::_last_cleanup_offset;

void java_lang_invoke_MethodHandleNatives_CallSiteContext::compute_offsets() {
  InstanceKlass* k = SystemDictionary::Context_klass();
  CALLSITECONTEXT_INJECTED_FIELDS(INJECTED_FIELD_COMPUTE_OFFSET);
}

#if INCLUDE_CDS
void java_lang_invoke_MethodHandleNatives_CallSiteContext::serialize_offsets(SerializeClosure* f) {
  CALLSITECONTEXT_INJECTED_FIELDS(INJECTED_FIELD_SERIALIZE_OFFSET);
}
#endif

DependencyContext java_lang_invoke_MethodHandleNatives_CallSiteContext::vmdependencies(oop call_site) {
  assert(java_lang_invoke_MethodHandleNatives_CallSiteContext::is_instance(call_site), "");
  nmethodBucket* volatile* vmdeps_addr = (nmethodBucket* volatile*)call_site->field_addr(_vmdependencies_offset);
  volatile uint64_t* last_cleanup_addr = (volatile uint64_t*)call_site->field_addr(_last_cleanup_offset);
  DependencyContext dep_ctx(vmdeps_addr, last_cleanup_addr);
  return dep_ctx;
}

// Support for java_security_AccessControlContext

int java_security_AccessControlContext::_context_offset = 0;
int java_security_AccessControlContext::_privilegedContext_offset = 0;
int java_security_AccessControlContext::_isPrivileged_offset = 0;
int java_security_AccessControlContext::_isAuthorized_offset = -1;

#define ACCESSCONTROLCONTEXT_FIELDS_DO(macro) \
  macro(_context_offset,           k, "context",      protectiondomain_signature, false); \
  macro(_privilegedContext_offset, k, "privilegedContext", accesscontrolcontext_signature, false); \
  macro(_isPrivileged_offset,      k, "isPrivileged", bool_signature, false); \
  macro(_isAuthorized_offset,      k, "isAuthorized", bool_signature, false)

void java_security_AccessControlContext::compute_offsets() {
  assert(_isPrivileged_offset == 0, "offsets should be initialized only once");
  InstanceKlass* k = SystemDictionary::AccessControlContext_klass();
  ACCESSCONTROLCONTEXT_FIELDS_DO(FIELD_COMPUTE_OFFSET);
}

#if INCLUDE_CDS
void java_security_AccessControlContext::serialize_offsets(SerializeClosure* f) {
  ACCESSCONTROLCONTEXT_FIELDS_DO(FIELD_SERIALIZE_OFFSET);
}
#endif

oop java_security_AccessControlContext::create(objArrayHandle context, bool isPrivileged, Handle privileged_context, TRAPS) {
  assert(_isPrivileged_offset != 0, "offsets should have been initialized");
  // Ensure klass is initialized
  SystemDictionary::AccessControlContext_klass()->initialize(CHECK_0);
  // Allocate result
  oop result = SystemDictionary::AccessControlContext_klass()->allocate_instance(CHECK_0);
  // Fill in values
  result->obj_field_put(_context_offset, context());
  result->obj_field_put(_privilegedContext_offset, privileged_context());
  result->bool_field_put(_isPrivileged_offset, isPrivileged);
  // whitelist AccessControlContexts created by the JVM if present
  if (_isAuthorized_offset != -1) {
    result->bool_field_put(_isAuthorized_offset, true);
  }
  return result;
}


// Support for java_lang_ClassLoader

bool java_lang_ClassLoader::offsets_computed = false;
int  java_lang_ClassLoader::_loader_data_offset = -1;
int  java_lang_ClassLoader::parallelCapable_offset = -1;
int  java_lang_ClassLoader::name_offset = -1;
int  java_lang_ClassLoader::nameAndId_offset = -1;
int  java_lang_ClassLoader::unnamedModule_offset = -1;

ClassLoaderData* java_lang_ClassLoader::loader_data_acquire(oop loader) {
  assert(loader != NULL && oopDesc::is_oop(loader), "loader must be oop");
  return HeapAccess<MO_ACQUIRE>::load_at(loader, _loader_data_offset);
}

ClassLoaderData* java_lang_ClassLoader::loader_data_raw(oop loader) {
  assert(loader != NULL && oopDesc::is_oop(loader), "loader must be oop");
  return RawAccess<>::load_at(loader, _loader_data_offset);
}

void java_lang_ClassLoader::release_set_loader_data(oop loader, ClassLoaderData* new_data) {
  assert(loader != NULL && oopDesc::is_oop(loader), "loader must be oop");
  HeapAccess<MO_RELEASE>::store_at(loader, _loader_data_offset, new_data);
}

#define CLASSLOADER_FIELDS_DO(macro) \
  macro(parallelCapable_offset, k1, "parallelLockMap",      concurrenthashmap_signature, false); \
  macro(name_offset,            k1, vmSymbols::name_name(), string_signature, false); \
  macro(nameAndId_offset,       k1, "nameAndId",            string_signature, false); \
  macro(unnamedModule_offset,   k1, "unnamedModule",        module_signature, false); \
  macro(parent_offset,          k1, "parent",               classloader_signature, false)

void java_lang_ClassLoader::compute_offsets() {
  assert(!offsets_computed, "offsets should be initialized only once");
  offsets_computed = true;

  InstanceKlass* k1 = SystemDictionary::ClassLoader_klass();
  CLASSLOADER_FIELDS_DO(FIELD_COMPUTE_OFFSET);

  CLASSLOADER_INJECTED_FIELDS(INJECTED_FIELD_COMPUTE_OFFSET);
}

#if INCLUDE_CDS
void java_lang_ClassLoader::serialize_offsets(SerializeClosure* f) {
  CLASSLOADER_FIELDS_DO(FIELD_SERIALIZE_OFFSET);
  CLASSLOADER_INJECTED_FIELDS(INJECTED_FIELD_SERIALIZE_OFFSET);
}
#endif

oop java_lang_ClassLoader::parent(oop loader) {
  assert(is_instance(loader), "loader must be oop");
  return loader->obj_field(parent_offset);
}

// Returns the name field of this class loader.  If the name field has not
// been set, null will be returned.
oop java_lang_ClassLoader::name(oop loader) {
  assert(is_instance(loader), "loader must be oop");
  return loader->obj_field(name_offset);
}

// Returns the nameAndId field of this class loader. The format is
// as follows:
//   If the defining loader has a name explicitly set then '<loader-name>' @<id>
//   If the defining loader has no name then <qualified-class-name> @<id>
//   If built-in loader, then omit '@<id>' as there is only one instance.
// Use ClassLoader::loader_name_id() to obtain this String as a char*.
oop java_lang_ClassLoader::nameAndId(oop loader) {
  assert(is_instance(loader), "loader must be oop");
  return loader->obj_field(nameAndId_offset);
}

bool java_lang_ClassLoader::isAncestor(oop loader, oop cl) {
  assert(is_instance(loader), "loader must be oop");
  assert(cl == NULL || is_instance(cl), "cl argument must be oop");
  oop acl = loader;
  debug_only(jint loop_count = 0);
  // This loop taken verbatim from ClassLoader.java:
  do {
    acl = parent(acl);
    if (cl == acl) {
      return true;
    }
    assert(++loop_count > 0, "loop_count overflow");
  } while (acl != NULL);
  return false;
}

bool java_lang_ClassLoader::is_instance(oop obj) {
  return obj != NULL && is_subclass(obj->klass());
}


// For class loader classes, parallelCapable defined
// based on non-null field
// Written to by java.lang.ClassLoader, vm only reads this field, doesn't set it
bool java_lang_ClassLoader::parallelCapable(oop class_loader) {
  if (parallelCapable_offset == -1) {
     // Default for backward compatibility is false
     return false;
  }
  return (class_loader->obj_field(parallelCapable_offset) != NULL);
}

bool java_lang_ClassLoader::is_trusted_loader(oop loader) {
  // Fix for 4474172; see evaluation for more details
  loader = non_reflection_class_loader(loader);

  oop cl = SystemDictionary::java_system_loader();
  while(cl != NULL) {
    if (cl == loader) return true;
    cl = parent(cl);
  }
  return false;
}

// Return true if this is one of the class loaders associated with
// the generated bytecodes for reflection.
bool java_lang_ClassLoader::is_reflection_class_loader(oop loader) {
  if (loader != NULL) {
    Klass* delegating_cl_class = SystemDictionary::reflect_DelegatingClassLoader_klass();
    // This might be null in non-1.4 JDKs
    return (delegating_cl_class != NULL && loader->is_a(delegating_cl_class));
  }
  return false;
}

oop java_lang_ClassLoader::non_reflection_class_loader(oop loader) {
  // See whether this is one of the class loaders associated with
  // the generated bytecodes for reflection, and if so, "magically"
  // delegate to its parent to prevent class loading from occurring
  // in places where applications using reflection didn't expect it.
  if (is_reflection_class_loader(loader)) {
    return parent(loader);
  }
  return loader;
}

oop java_lang_ClassLoader::unnamedModule(oop loader) {
  assert(is_instance(loader), "loader must be oop");
  return loader->obj_field(unnamedModule_offset);
}

// Support for java_lang_System
//
#define SYSTEM_FIELDS_DO(macro) \
  macro(static_in_offset,  k, "in",  input_stream_signature, true); \
  macro(static_out_offset, k, "out", print_stream_signature, true); \
  macro(static_err_offset, k, "err", print_stream_signature, true); \
  macro(static_security_offset, k, "security", security_manager_signature, true)

void java_lang_System::compute_offsets() {
  InstanceKlass* k = SystemDictionary::System_klass();
  SYSTEM_FIELDS_DO(FIELD_COMPUTE_OFFSET);
}

#if INCLUDE_CDS
void java_lang_System::serialize_offsets(SerializeClosure* f) {
   SYSTEM_FIELDS_DO(FIELD_SERIALIZE_OFFSET);
}
#endif

int java_lang_System::in_offset_in_bytes() { return static_in_offset; }
int java_lang_System::out_offset_in_bytes() { return static_out_offset; }
int java_lang_System::err_offset_in_bytes() { return static_err_offset; }

// Support for jdk_internal_misc_UnsafeConstants
//
class UnsafeConstantsFixup : public FieldClosure {
private:
  int _address_size;
  int _page_size;
  bool _big_endian;
  bool _use_unaligned_access;
  int _data_cache_line_flush_size;
public:
  UnsafeConstantsFixup() {
    // round up values for all static final fields
    _address_size = sizeof(void*);
    _page_size = os::vm_page_size();
    _big_endian = LITTLE_ENDIAN_ONLY(false) BIG_ENDIAN_ONLY(true);
    _use_unaligned_access = UseUnalignedAccesses;
    _data_cache_line_flush_size = (int)VM_Version::data_cache_line_flush_size();
  }

  void do_field(fieldDescriptor* fd) {
    oop mirror = fd->field_holder()->java_mirror();
    assert(mirror != NULL, "UnsafeConstants must have mirror already");
    assert(fd->field_holder() == SystemDictionary::UnsafeConstants_klass(), "Should be UnsafeConstants");
    assert(fd->is_final(), "fields of UnsafeConstants must be final");
    assert(fd->is_static(), "fields of UnsafeConstants must be static");
    if (fd->name() == vmSymbols::address_size_name()) {
      mirror->int_field_put(fd->offset(), _address_size);
    } else if (fd->name() == vmSymbols::page_size_name()) {
      mirror->int_field_put(fd->offset(), _page_size);
    } else if (fd->name() == vmSymbols::big_endian_name()) {
      mirror->bool_field_put(fd->offset(), _big_endian);
    } else if (fd->name() == vmSymbols::use_unaligned_access_name()) {
      mirror->bool_field_put(fd->offset(), _use_unaligned_access);
    } else if (fd->name() == vmSymbols::data_cache_line_flush_size_name()) {
      mirror->int_field_put(fd->offset(), _data_cache_line_flush_size);
    } else {
      assert(false, "unexpected UnsafeConstants field");
    }
  }
};

void jdk_internal_misc_UnsafeConstants::set_unsafe_constants() {
  UnsafeConstantsFixup fixup;
  SystemDictionary::UnsafeConstants_klass()->do_local_static_fields(&fixup);
}

int java_lang_Class::_klass_offset;
int java_lang_Class::_array_klass_offset;
int java_lang_Class::_oop_size_offset;
int java_lang_Class::_static_oop_field_count_offset;
int java_lang_Class::_class_loader_offset;
int java_lang_Class::_module_offset;
int java_lang_Class::_protection_domain_offset;
int java_lang_Class::_component_mirror_offset;
int java_lang_Class::_init_lock_offset;
int java_lang_Class::_signers_offset;
int java_lang_Class::_name_offset;
int java_lang_Class::_source_file_offset;
GrowableArray<Klass*>* java_lang_Class::_fixup_mirror_list = NULL;
GrowableArray<Klass*>* java_lang_Class::_fixup_module_field_list = NULL;
int java_lang_Throwable::backtrace_offset;
int java_lang_Throwable::detailMessage_offset;
int java_lang_Throwable::stackTrace_offset;
int java_lang_Throwable::depth_offset;
int java_lang_Throwable::static_unassigned_stacktrace_offset;
int java_lang_reflect_AccessibleObject::override_offset;
int java_lang_reflect_Method::clazz_offset;
int java_lang_reflect_Method::name_offset;
int java_lang_reflect_Method::returnType_offset;
int java_lang_reflect_Method::parameterTypes_offset;
int java_lang_reflect_Method::exceptionTypes_offset;
int java_lang_reflect_Method::slot_offset;
int java_lang_reflect_Method::modifiers_offset;
int java_lang_reflect_Method::signature_offset;
int java_lang_reflect_Method::annotations_offset;
int java_lang_reflect_Method::parameter_annotations_offset;
int java_lang_reflect_Method::annotation_default_offset;
int java_lang_reflect_Constructor::clazz_offset;
int java_lang_reflect_Constructor::parameterTypes_offset;
int java_lang_reflect_Constructor::exceptionTypes_offset;
int java_lang_reflect_Constructor::slot_offset;
int java_lang_reflect_Constructor::modifiers_offset;
int java_lang_reflect_Constructor::signature_offset;
int java_lang_reflect_Constructor::annotations_offset;
int java_lang_reflect_Constructor::parameter_annotations_offset;
int java_lang_reflect_Field::clazz_offset;
int java_lang_reflect_Field::name_offset;
int java_lang_reflect_Field::type_offset;
int java_lang_reflect_Field::slot_offset;
int java_lang_reflect_Field::modifiers_offset;
int java_lang_reflect_Field::signature_offset;
int java_lang_reflect_Field::annotations_offset;
int java_lang_reflect_Parameter::name_offset;
int java_lang_reflect_Parameter::modifiers_offset;
int java_lang_reflect_Parameter::index_offset;
int java_lang_reflect_Parameter::executable_offset;
int java_lang_boxing_object::value_offset;
int java_lang_boxing_object::long_value_offset;
int java_lang_ref_Reference::referent_offset;
int java_lang_ref_Reference::queue_offset;
int java_lang_ref_Reference::next_offset;
int java_lang_ref_Reference::discovered_offset;
int java_lang_ref_SoftReference::timestamp_offset;
int java_lang_ref_SoftReference::static_clock_offset;
int java_lang_ContinuationScope::_name_offset;
int java_lang_Continuation::_scope_offset;
int java_lang_Continuation::_target_offset;
int java_lang_Continuation::_stack_offset;
int java_lang_Continuation::_maxSize_offset;
int java_lang_Continuation::_numFrames_offset;
int java_lang_Continuation::_numInterpretedFrames_offset;
int java_lang_Continuation::_refStack_offset;
int java_lang_Continuation::_parent_offset;
int java_lang_Continuation::_yieldInfo_offset;
int java_lang_Continuation::_entrySP_offset;
int java_lang_Continuation::_entryFP_offset;
int java_lang_Continuation::_entryPC_offset;
int java_lang_Continuation::_fp_offset;
int java_lang_Continuation::_sp_offset;
int java_lang_Continuation::_pc_offset;
int java_lang_Continuation::_refSP_offset;
int java_lang_Continuation::_cs_offset;
int java_lang_Continuation::_flags_offset;
int java_lang_Continuation::_reset_offset;
int java_lang_Continuation::_mounted_offset;
int java_lang_ClassLoader::parent_offset;
int java_lang_System::static_in_offset;
int java_lang_System::static_out_offset;
int java_lang_System::static_err_offset;
int java_lang_System::static_security_offset;
int java_lang_StackTraceElement::methodName_offset;
int java_lang_StackTraceElement::fileName_offset;
int java_lang_StackTraceElement::lineNumber_offset;
int java_lang_StackTraceElement::moduleName_offset;
int java_lang_StackTraceElement::moduleVersion_offset;
int java_lang_StackTraceElement::classLoaderName_offset;
int java_lang_StackTraceElement::declaringClass_offset;
int java_lang_StackTraceElement::declaringClassObject_offset;
int java_lang_StackTraceElement::contScope_offset;
int java_lang_StackFrameInfo::_memberName_offset;
int java_lang_StackFrameInfo::_bci_offset;
int java_lang_StackFrameInfo::_version_offset;
int java_lang_StackFrameInfo::_contScope_offset;
int java_lang_LiveStackFrameInfo::_monitors_offset;
int java_lang_LiveStackFrameInfo::_locals_offset;
int java_lang_LiveStackFrameInfo::_operands_offset;
int java_lang_LiveStackFrameInfo::_mode_offset;
int java_lang_AssertionStatusDirectives::classes_offset;
int java_lang_AssertionStatusDirectives::classEnabled_offset;
int java_lang_AssertionStatusDirectives::packages_offset;
int java_lang_AssertionStatusDirectives::packageEnabled_offset;
int java_lang_AssertionStatusDirectives::deflt_offset;
int java_nio_Buffer::_limit_offset;
int java_util_concurrent_locks_AbstractOwnableSynchronizer::_owner_offset;
int reflect_ConstantPool::_oop_offset;
int reflect_UnsafeStaticFieldAccessorImpl::_base_offset;
int java_lang_Integer_IntegerCache::_static_cache_offset;
int java_lang_Long_LongCache::_static_cache_offset;
int java_lang_Character_CharacterCache::_static_cache_offset;
int java_lang_Short_ShortCache::_static_cache_offset;
int java_lang_Byte_ByteCache::_static_cache_offset;
int java_lang_Boolean::_static_TRUE_offset;
int java_lang_Boolean::_static_FALSE_offset;



#define STACKTRACEELEMENT_FIELDS_DO(macro) \
  macro(declaringClassObject_offset,  k, "declaringClassObject", class_signature, false); \
  macro(classLoaderName_offset, k, "classLoaderName", string_signature, false); \
  macro(moduleName_offset,      k, "moduleName",      string_signature, false); \
  macro(moduleVersion_offset,   k, "moduleVersion",   string_signature, false); \
  macro(declaringClass_offset,  k, "declaringClass",  string_signature, false); \
  macro(methodName_offset,      k, "methodName",      string_signature, false); \
  macro(fileName_offset,        k, "fileName",        string_signature, false); \
  macro(lineNumber_offset,      k, "lineNumber",      int_signature,    false); \
  macro(contScope_offset,       k, "contScopeName",   string_signature, false)

// Support for java_lang_StackTraceElement
void java_lang_StackTraceElement::compute_offsets() {
  InstanceKlass* k = SystemDictionary::StackTraceElement_klass();
  STACKTRACEELEMENT_FIELDS_DO(FIELD_COMPUTE_OFFSET);
}

#if INCLUDE_CDS
void java_lang_StackTraceElement::serialize_offsets(SerializeClosure* f) {
  STACKTRACEELEMENT_FIELDS_DO(FIELD_SERIALIZE_OFFSET);
}
#endif

void java_lang_StackTraceElement::set_fileName(oop element, oop value) {
  element->obj_field_put(fileName_offset, value);
}

void java_lang_StackTraceElement::set_declaringClass(oop element, oop value) {
  element->obj_field_put(declaringClass_offset, value);
}

void java_lang_StackTraceElement::set_methodName(oop element, oop value) {
  element->obj_field_put(methodName_offset, value);
}

void java_lang_StackTraceElement::set_lineNumber(oop element, int value) {
  element->int_field_put(lineNumber_offset, value);
}

void java_lang_StackTraceElement::set_moduleName(oop element, oop value) {
  element->obj_field_put(moduleName_offset, value);
}

void java_lang_StackTraceElement::set_moduleVersion(oop element, oop value) {
  element->obj_field_put(moduleVersion_offset, value);
}

void java_lang_StackTraceElement::set_classLoaderName(oop element, oop value) {
  element->obj_field_put(classLoaderName_offset, value);
}

void java_lang_StackTraceElement::set_declaringClassObject(oop element, oop value) {
  element->obj_field_put(declaringClassObject_offset, value);
}

void java_lang_StackTraceElement::set_contScopeName(oop element, oop value) {
  element->obj_field_put(contScope_offset, value);
}

void java_lang_StackFrameInfo::set_version(oop element, short value) {
  element->short_field_put(_version_offset, value);
}

void java_lang_StackFrameInfo::set_bci(oop element, int value) {
  assert(value >= 0 && value < max_jushort, "must be a valid bci value");
  element->int_field_put(_bci_offset, value);
}

void java_lang_StackFrameInfo::set_contScope(oop element, oop value) {
  element->obj_field_put(_contScope_offset, value);
}

void java_lang_LiveStackFrameInfo::set_monitors(oop element, oop value) {
  element->obj_field_put(_monitors_offset, value);
}

void java_lang_LiveStackFrameInfo::set_locals(oop element, oop value) {
  element->obj_field_put(_locals_offset, value);
}

void java_lang_LiveStackFrameInfo::set_operands(oop element, oop value) {
  element->obj_field_put(_operands_offset, value);
}

void java_lang_LiveStackFrameInfo::set_mode(oop element, int value) {
  element->int_field_put(_mode_offset, value);
}

// Support for java Assertions - java_lang_AssertionStatusDirectives.
#define ASSERTIONSTATUSDIRECTIVES_FIELDS_DO(macro) \
  macro(classes_offset,        k, "classes",        string_array_signature, false); \
  macro(classEnabled_offset,   k, "classEnabled",   bool_array_signature, false); \
  macro(packages_offset,       k, "packages",       string_array_signature, false); \
  macro(packageEnabled_offset, k, "packageEnabled", bool_array_signature,   false); \
  macro(deflt_offset,          k, "deflt",          bool_signature,         false)

void java_lang_AssertionStatusDirectives::compute_offsets() {
  InstanceKlass* k = SystemDictionary::AssertionStatusDirectives_klass();
  ASSERTIONSTATUSDIRECTIVES_FIELDS_DO(FIELD_COMPUTE_OFFSET);
}

#if INCLUDE_CDS
void java_lang_AssertionStatusDirectives::serialize_offsets(SerializeClosure* f) {
  ASSERTIONSTATUSDIRECTIVES_FIELDS_DO(FIELD_SERIALIZE_OFFSET);
}
#endif

void java_lang_AssertionStatusDirectives::set_classes(oop o, oop val) {
  o->obj_field_put(classes_offset, val);
}

void java_lang_AssertionStatusDirectives::set_classEnabled(oop o, oop val) {
  o->obj_field_put(classEnabled_offset, val);
}

void java_lang_AssertionStatusDirectives::set_packages(oop o, oop val) {
  o->obj_field_put(packages_offset, val);
}

void java_lang_AssertionStatusDirectives::set_packageEnabled(oop o, oop val) {
  o->obj_field_put(packageEnabled_offset, val);
}

void java_lang_AssertionStatusDirectives::set_deflt(oop o, bool val) {
  o->bool_field_put(deflt_offset, val);
}

// Support for java.lang.ContinuationScope

#define CONTINUATIONSCOPE_FIELDS_DO(macro) \
  macro(_name_offset, k, vmSymbols::name_name(), string_signature, false);

void java_lang_ContinuationScope::compute_offsets() {
  InstanceKlass* k = SystemDictionary::ContinuationScope_klass();
  CONTINUATIONSCOPE_FIELDS_DO(FIELD_COMPUTE_OFFSET);
}

#if INCLUDE_CDS
void java_lang_ContinuationScope::serialize_offsets(SerializeClosure* f) {
  CONTINUATIONSCOPE_FIELDS_DO(FIELD_SERIALIZE_OFFSET);
}
#endif

// Support for java.lang.Continuation

#define CONTINUATION_FIELDS_DO(macro) \
  macro(_scope_offset,     k, vmSymbols::scope_name(),     continuationscope_signature, false); \
  macro(_target_offset,    k, vmSymbols::target_name(),    runnable_signature,          false); \
  macro(_parent_offset,    k, vmSymbols::parent_name(),    continuation_signature,      false); \
  macro(_yieldInfo_offset, k, vmSymbols::yieldInfo_name(), object_signature,            false); \
  macro(_stack_offset,     k, vmSymbols::stack_name(),     int_array_signature,         false); \
  macro(_maxSize_offset,   k, vmSymbols::maxSize_name(),   int_signature,               false); \
  macro(_refStack_offset,  k, vmSymbols::refStack_name(),  object_array_signature,      false); \
  macro(_entrySP_offset,   k, vmSymbols::entrySP_name(),   long_signature,              false); \
  macro(_entryFP_offset,   k, vmSymbols::entryFP_name(),   long_signature,              false); \
  macro(_entryPC_offset,   k, vmSymbols::entryPC_name(),   long_signature,              false); \
  macro(_fp_offset,        k, vmSymbols::fp_name(),        long_signature,              false); \
  macro(_sp_offset,        k, vmSymbols::sp_name(),        int_signature,               false); \
  macro(_pc_offset,        k, vmSymbols::pc_name(),        long_signature,              false); \
  macro(_refSP_offset,     k, vmSymbols::refSP_name(),     int_signature,               false); \
  macro(_flags_offset,     k, vmSymbols::flags_name(),     byte_signature,              false); \
  macro(_cs_offset,        k, vmSymbols::cs_name(),        short_signature,             false); \
  macro(_reset_offset,     k, vmSymbols::reset_name(),     bool_signature,              false); \
  macro(_mounted_offset,   k, vmSymbols::mounted_name(),   bool_signature,              false); \
  macro(_numFrames_offset, k, vmSymbols::numFrames_name(), short_signature,             false); \
  macro(_numInterpretedFrames_offset, k, vmSymbols::numInterpretedFrames_name(), short_signature, false);

void java_lang_Continuation::compute_offsets() {
  InstanceKlass* k = SystemDictionary::Continuation_klass();
  CONTINUATION_FIELDS_DO(FIELD_COMPUTE_OFFSET);
}

#if INCLUDE_CDS
void java_lang_Continuation::serialize_offsets(SerializeClosure* f) {
  CONTINUATION_FIELDS_DO(FIELD_SERIALIZE_OFFSET);
}
#endif

bool java_lang_Continuation::on_local_stack(oop ref, address adr) {
  arrayOop s = stack(ref);
  void* base = s->base(T_INT);
  return adr >= base && (char*)adr < ((char*)base + (s->length() * 4));
}
 
bool java_lang_Continuation::is_mounted(oop ref) {
  return ref->bool_field(_mounted_offset) != 0;
}


// Support for intrinsification of java.nio.Buffer.checkIndex
int java_nio_Buffer::limit_offset() {
  return _limit_offset;
}

#define BUFFER_FIELDS_DO(macro) \
  macro(_limit_offset, k, "limit", int_signature, false)

void java_nio_Buffer::compute_offsets() {
  InstanceKlass* k = SystemDictionary::nio_Buffer_klass();
  assert(k != NULL, "must be loaded in 1.4+");
  BUFFER_FIELDS_DO(FIELD_COMPUTE_OFFSET);
}

#if INCLUDE_CDS
void java_nio_Buffer::serialize_offsets(SerializeClosure* f) {
  BUFFER_FIELDS_DO(FIELD_SERIALIZE_OFFSET);
}
#endif

#define AOS_FIELDS_DO(macro) \
  macro(_owner_offset, k, "exclusiveOwnerThread", thread_signature, false)

void java_util_concurrent_locks_AbstractOwnableSynchronizer::compute_offsets() {
  InstanceKlass* k = SystemDictionary::java_util_concurrent_locks_AbstractOwnableSynchronizer_klass();
  AOS_FIELDS_DO(FIELD_COMPUTE_OFFSET);
}

oop java_util_concurrent_locks_AbstractOwnableSynchronizer::get_owner_threadObj(oop obj) {
  assert(_owner_offset != 0, "Must be initialized");
  return obj->obj_field(_owner_offset);
}

#if INCLUDE_CDS
void java_util_concurrent_locks_AbstractOwnableSynchronizer::serialize_offsets(SerializeClosure* f) {
  AOS_FIELDS_DO(FIELD_SERIALIZE_OFFSET);
}
#endif

#define INTEGER_CACHE_FIELDS_DO(macro) \
  macro(_static_cache_offset, k, "cache", java_lang_Integer_array_signature, true)

void java_lang_Integer_IntegerCache::compute_offsets(InstanceKlass *k) {
  guarantee(k != NULL && k->is_initialized(), "must be loaded and initialized");
  INTEGER_CACHE_FIELDS_DO(FIELD_COMPUTE_OFFSET);
}

objArrayOop java_lang_Integer_IntegerCache::cache(InstanceKlass *ik) {
  oop base = ik->static_field_base_raw();
  return objArrayOop(base->obj_field(_static_cache_offset));
}

Symbol* java_lang_Integer_IntegerCache::symbol() {
  return vmSymbols::java_lang_Integer_IntegerCache();
}

#if INCLUDE_CDS
void java_lang_Integer_IntegerCache::serialize_offsets(SerializeClosure* f) {
  INTEGER_CACHE_FIELDS_DO(FIELD_SERIALIZE_OFFSET);
}
#endif
#undef INTEGER_CACHE_FIELDS_DO

jint java_lang_Integer::value(oop obj) {
   jvalue v;
   java_lang_boxing_object::get_value(obj, &v);
   return v.i;
}

#define LONG_CACHE_FIELDS_DO(macro) \
  macro(_static_cache_offset, k, "cache", java_lang_Long_array_signature, true)

void java_lang_Long_LongCache::compute_offsets(InstanceKlass *k) {
  guarantee(k != NULL && k->is_initialized(), "must be loaded and initialized");
  LONG_CACHE_FIELDS_DO(FIELD_COMPUTE_OFFSET);
}

objArrayOop java_lang_Long_LongCache::cache(InstanceKlass *ik) {
  oop base = ik->static_field_base_raw();
  return objArrayOop(base->obj_field(_static_cache_offset));
}

Symbol* java_lang_Long_LongCache::symbol() {
  return vmSymbols::java_lang_Long_LongCache();
}

#if INCLUDE_CDS
void java_lang_Long_LongCache::serialize_offsets(SerializeClosure* f) {
  LONG_CACHE_FIELDS_DO(FIELD_SERIALIZE_OFFSET);
}
#endif
#undef LONG_CACHE_FIELDS_DO

jlong java_lang_Long::value(oop obj) {
   jvalue v;
   java_lang_boxing_object::get_value(obj, &v);
   return v.j;
}

#define CHARACTER_CACHE_FIELDS_DO(macro) \
  macro(_static_cache_offset, k, "cache", java_lang_Character_array_signature, true)

void java_lang_Character_CharacterCache::compute_offsets(InstanceKlass *k) {
  guarantee(k != NULL && k->is_initialized(), "must be loaded and initialized");
  CHARACTER_CACHE_FIELDS_DO(FIELD_COMPUTE_OFFSET);
}

objArrayOop java_lang_Character_CharacterCache::cache(InstanceKlass *ik) {
  oop base = ik->static_field_base_raw();
  return objArrayOop(base->obj_field(_static_cache_offset));
}

Symbol* java_lang_Character_CharacterCache::symbol() {
  return vmSymbols::java_lang_Character_CharacterCache();
}

#if INCLUDE_CDS
void java_lang_Character_CharacterCache::serialize_offsets(SerializeClosure* f) {
  CHARACTER_CACHE_FIELDS_DO(FIELD_SERIALIZE_OFFSET);
}
#endif
#undef CHARACTER_CACHE_FIELDS_DO

jchar java_lang_Character::value(oop obj) {
   jvalue v;
   java_lang_boxing_object::get_value(obj, &v);
   return v.c;
}

#define SHORT_CACHE_FIELDS_DO(macro) \
  macro(_static_cache_offset, k, "cache", java_lang_Short_array_signature, true)

void java_lang_Short_ShortCache::compute_offsets(InstanceKlass *k) {
  guarantee(k != NULL && k->is_initialized(), "must be loaded and initialized");
  SHORT_CACHE_FIELDS_DO(FIELD_COMPUTE_OFFSET);
}

objArrayOop java_lang_Short_ShortCache::cache(InstanceKlass *ik) {
  oop base = ik->static_field_base_raw();
  return objArrayOop(base->obj_field(_static_cache_offset));
}

Symbol* java_lang_Short_ShortCache::symbol() {
  return vmSymbols::java_lang_Short_ShortCache();
}

#if INCLUDE_CDS
void java_lang_Short_ShortCache::serialize_offsets(SerializeClosure* f) {
  SHORT_CACHE_FIELDS_DO(FIELD_SERIALIZE_OFFSET);
}
#endif
#undef SHORT_CACHE_FIELDS_DO

jshort java_lang_Short::value(oop obj) {
   jvalue v;
   java_lang_boxing_object::get_value(obj, &v);
   return v.s;
}

#define BYTE_CACHE_FIELDS_DO(macro) \
  macro(_static_cache_offset, k, "cache", java_lang_Byte_array_signature, true)

void java_lang_Byte_ByteCache::compute_offsets(InstanceKlass *k) {
  guarantee(k != NULL && k->is_initialized(), "must be loaded and initialized");
  BYTE_CACHE_FIELDS_DO(FIELD_COMPUTE_OFFSET);
}

objArrayOop java_lang_Byte_ByteCache::cache(InstanceKlass *ik) {
  oop base = ik->static_field_base_raw();
  return objArrayOop(base->obj_field(_static_cache_offset));
}

Symbol* java_lang_Byte_ByteCache::symbol() {
  return vmSymbols::java_lang_Byte_ByteCache();
}

#if INCLUDE_CDS
void java_lang_Byte_ByteCache::serialize_offsets(SerializeClosure* f) {
  BYTE_CACHE_FIELDS_DO(FIELD_SERIALIZE_OFFSET);
}
#endif
#undef BYTE_CACHE_FIELDS_DO

jbyte java_lang_Byte::value(oop obj) {
   jvalue v;
   java_lang_boxing_object::get_value(obj, &v);
   return v.b;
}
#define BOOLEAN_FIELDS_DO(macro) \
  macro(_static_TRUE_offset, k, "TRUE", java_lang_Boolean_signature, true); \
  macro(_static_FALSE_offset, k, "FALSE", java_lang_Boolean_signature, true)


void java_lang_Boolean::compute_offsets(InstanceKlass *k) {
  guarantee(k != NULL && k->is_initialized(), "must be loaded and initialized");
  BOOLEAN_FIELDS_DO(FIELD_COMPUTE_OFFSET);
}

oop java_lang_Boolean::get_TRUE(InstanceKlass *ik) {
  oop base = ik->static_field_base_raw();
  return base->obj_field(_static_TRUE_offset);
}

oop java_lang_Boolean::get_FALSE(InstanceKlass *ik) {
  oop base = ik->static_field_base_raw();
  return base->obj_field(_static_FALSE_offset);
}

Symbol* java_lang_Boolean::symbol() {
  return vmSymbols::java_lang_Boolean();
}

#if INCLUDE_CDS
void java_lang_Boolean::serialize_offsets(SerializeClosure* f) {
  BOOLEAN_FIELDS_DO(FIELD_SERIALIZE_OFFSET);
}
#endif
#undef BOOLEAN_CACHE_FIELDS_DO

jboolean java_lang_Boolean::value(oop obj) {
   jvalue v;
   java_lang_boxing_object::get_value(obj, &v);
   return v.z;
}

static int member_offset(int hardcoded_offset) {
  return (hardcoded_offset * heapOopSize) + instanceOopDesc::base_offset_in_bytes();
}

// Compute hard-coded offsets
// Invoked before SystemDictionary::initialize, so pre-loaded classes
// are not available to determine the offset_of_static_fields.
void JavaClasses::compute_hard_coded_offsets() {

  // java_lang_boxing_object
  java_lang_boxing_object::value_offset      = member_offset(java_lang_boxing_object::hc_value_offset);
  java_lang_boxing_object::long_value_offset = align_up(member_offset(java_lang_boxing_object::hc_value_offset), BytesPerLong);

  // java_lang_ref_Reference
  java_lang_ref_Reference::referent_offset    = member_offset(java_lang_ref_Reference::hc_referent_offset);
  java_lang_ref_Reference::queue_offset       = member_offset(java_lang_ref_Reference::hc_queue_offset);
  java_lang_ref_Reference::next_offset        = member_offset(java_lang_ref_Reference::hc_next_offset);
  java_lang_ref_Reference::discovered_offset  = member_offset(java_lang_ref_Reference::hc_discovered_offset);

  // // java_lang_Continuation Class
  // java_lang_Continuation::target_offset       = member_offset(java_lang_Continuation::hc_target_offset);
  // java_lang_Continuation::parent_offset       = member_offset(java_lang_Continuation::hc_parent_offset);
  // java_lang_Continuation::entrySP_offset      = member_offset(java_lang_Continuation::hc_entrySP_offset);
  // java_lang_Continuation::entryFP_offset      = member_offset(java_lang_Continuation::hc_entryFP_offset);
  // java_lang_Continuation::entryPC_offset      = member_offset(java_lang_Continuation::hc_entryPC_offset);
  // java_lang_Continuation::stack_offset        = member_offset(java_lang_Continuation::hc_stack_offset);
  // java_lang_Continuation::lastFP_offset       = member_offset(java_lang_Continuation::hc_lastFP_offset);
  // java_lang_Continuation::lastSP_offset       = member_offset(java_lang_Continuation::hc_lastSP_offset);
}

#define DO_COMPUTE_OFFSETS(k) k::compute_offsets();

// Compute non-hard-coded field offsets of all the classes in this file
void JavaClasses::compute_offsets() {
  if (UseSharedSpaces) {
    assert(JvmtiExport::is_early_phase() && !(JvmtiExport::should_post_class_file_load_hook() &&
                                              JvmtiExport::has_early_class_hook_env()),
           "JavaClasses::compute_offsets() must be called in early JVMTI phase.");
    // None of the classes used by the rest of this function can be replaced by
    // JMVTI ClassFileLoadHook.
    // We are safe to use the archived offsets, which have already been restored
    // by JavaClasses::serialize_offsets, without computing the offsets again.
    return;
  }

  // We have already called the compute_offsets() of the
  // BASIC_JAVA_CLASSES_DO_PART1 classes (java_lang_String and java_lang_Class)
  // earlier inside SystemDictionary::resolve_well_known_classes()
  BASIC_JAVA_CLASSES_DO_PART2(DO_COMPUTE_OFFSETS);
}

#if INCLUDE_CDS
#define DO_SERIALIZE_OFFSETS(k) k::serialize_offsets(soc);

void JavaClasses::serialize_offsets(SerializeClosure* soc) {
  BASIC_JAVA_CLASSES_DO(DO_SERIALIZE_OFFSETS);
}
#endif


#ifndef PRODUCT

// These functions exist to assert the validity of hard-coded field offsets to guard
// against changes in the class files

bool JavaClasses::check_offset(const char *klass_name, int hardcoded_offset, const char *field_name, const char* field_sig) {
  EXCEPTION_MARK;
  fieldDescriptor fd;
  TempNewSymbol klass_sym = SymbolTable::new_symbol(klass_name);
  Klass* k = SystemDictionary::resolve_or_fail(klass_sym, true, CATCH);
  InstanceKlass* ik = InstanceKlass::cast(k);
  TempNewSymbol f_name = SymbolTable::new_symbol(field_name);
  TempNewSymbol f_sig  = SymbolTable::new_symbol(field_sig);
  if (!ik->find_local_field(f_name, f_sig, &fd)) {
    tty->print_cr("Nonstatic field %s.%s not found", klass_name, field_name);
    return false;
  }
  if (fd.is_static()) {
    tty->print_cr("Nonstatic field %s.%s appears to be static", klass_name, field_name);
    return false;
  }
  if (fd.offset() == hardcoded_offset ) {
    return true;
  } else {
    tty->print_cr("Offset of nonstatic field %s.%s is hardcoded as %d but should really be %d.",
                  klass_name, field_name, hardcoded_offset, fd.offset());
    return false;
  }
}

// Check the hard-coded field offsets of all the classes in this file

void JavaClasses::check_offsets() {
  bool valid = true;

#define CHECK_OFFSET(klass_name, cpp_klass_name, field_name, field_sig) \
  valid &= check_offset(klass_name, cpp_klass_name :: field_name ## _offset, #field_name, field_sig)

#define CHECK_LONG_OFFSET(klass_name, cpp_klass_name, field_name, field_sig) \
  valid &= check_offset(klass_name, cpp_klass_name :: long_ ## field_name ## _offset, #field_name, field_sig)

  // Boxed primitive objects (java_lang_boxing_object)

  CHECK_OFFSET("java/lang/Boolean",   java_lang_boxing_object, value, "Z");
  CHECK_OFFSET("java/lang/Character", java_lang_boxing_object, value, "C");
  CHECK_OFFSET("java/lang/Float",     java_lang_boxing_object, value, "F");
  CHECK_LONG_OFFSET("java/lang/Double", java_lang_boxing_object, value, "D");
  CHECK_OFFSET("java/lang/Byte",      java_lang_boxing_object, value, "B");
  CHECK_OFFSET("java/lang/Short",     java_lang_boxing_object, value, "S");
  CHECK_OFFSET("java/lang/Integer",   java_lang_boxing_object, value, "I");
  CHECK_LONG_OFFSET("java/lang/Long", java_lang_boxing_object, value, "J");

  // java.lang.ref.Reference

  CHECK_OFFSET("java/lang/ref/Reference", java_lang_ref_Reference, referent, "Ljava/lang/Object;");
  CHECK_OFFSET("java/lang/ref/Reference", java_lang_ref_Reference, queue, "Ljava/lang/ref/ReferenceQueue;");
  CHECK_OFFSET("java/lang/ref/Reference", java_lang_ref_Reference, next, "Ljava/lang/ref/Reference;");
  // Fake field
  //CHECK_OFFSET("java/lang/ref/Reference", java_lang_ref_Reference, discovered, "Ljava/lang/ref/Reference;");

  // java.lang.Continuation

  // CHECK_OFFSET("java/lang/Continuation", java_lang_Continuation, target,   "Ljava/lang/Runnable;");
  // CHECK_OFFSET("java/lang/Continuation", java_lang_Continuation, stack,    "[I");
  // CHECK_OFFSET("java/lang/Continuation", java_lang_Continuation, parent,   "Ljava/lang/Continuation;");
  // CHECK_OFFSET("java/lang/Continuation", java_lang_Continuation, entrySP,  "J");
  // CHECK_OFFSET("java/lang/Continuation", java_lang_Continuation, entryFP,  "J");
  // CHECK_OFFSET("java/lang/Continuation", java_lang_Continuation, entryPC,  "J");
  // CHECK_OFFSET("java/lang/Continuation", java_lang_Continuation, lastFP,   "I");
  // CHECK_OFFSET("java/lang/Continuation", java_lang_Continuation, lastSP,   "I");

  if (!valid) vm_exit_during_initialization("Hard-coded field offset verification failed");
}

#endif // PRODUCT

int InjectedField::compute_offset() {
  InstanceKlass* ik = InstanceKlass::cast(klass());
  for (AllFieldStream fs(ik); !fs.done(); fs.next()) {
    if (!may_be_java && !fs.access_flags().is_internal()) {
      // Only look at injected fields
      continue;
    }
    if (fs.name() == name() && fs.signature() == signature()) {
      return fs.offset();
    }
  }
  ResourceMark rm;
  tty->print_cr("Invalid layout of %s at %s/%s%s", ik->external_name(), name()->as_C_string(), signature()->as_C_string(), may_be_java ? " (may_be_java)" : "");
#ifndef PRODUCT
  ik->print();
  tty->print_cr("all fields:");
  for (AllFieldStream fs(ik); !fs.done(); fs.next()) {
    tty->print_cr("  name: %s, sig: %s, flags: %08x", fs.name()->as_C_string(), fs.signature()->as_C_string(), fs.access_flags().as_int());
  }
#endif //PRODUCT
  vm_exit_during_initialization("Invalid layout of well-known class: use -Xlog:class+load=info to see the origin of the problem class");
  return -1;
}

void javaClasses_init() {
  JavaClasses::compute_offsets();
  JavaClasses::check_offsets();
  java_lang_Fiber::init_static_notify_jvmti_events();
  FilteredFieldsMap::initialize();  // must be done after computing offsets.
}<|MERGE_RESOLUTION|>--- conflicted
+++ resolved
@@ -1702,13 +1702,7 @@
 int java_lang_Thread::_contextClassLoader_offset = 0;
 int java_lang_Thread::_inheritedAccessControlContext_offset = 0;
 int java_lang_Thread::_eetop_offset = 0;
-<<<<<<< HEAD
-=======
 int java_lang_Thread::_interrupted_offset = 0;
-int java_lang_Thread::_daemon_offset = 0;
-int java_lang_Thread::_stillborn_offset = 0;
-int java_lang_Thread::_stackSize_offset = 0;
->>>>>>> 476cfd15
 int java_lang_Thread::_tid_offset = 0;
 int java_lang_Thread::_continuation_offset = 0;
 int java_lang_Thread::_fiber_offset = 0 ;
@@ -1720,12 +1714,7 @@
   macro(_contextClassLoader_offset, k, vmSymbols::contextClassLoader_name(), classloader_signature, false); \
   macro(_inheritedAccessControlContext_offset, k, vmSymbols::inheritedAccessControlContext_name(), accesscontrolcontext_signature, false); \
   macro(_eetop_offset,         k, "eetop", long_signature, false); \
-<<<<<<< HEAD
-=======
   macro(_interrupted_offset,   k, "interrupted", bool_signature, false); \
-  macro(_stillborn_offset,     k, "stillborn", bool_signature, false); \
-  macro(_stackSize_offset,     k, "stackSize", long_signature, false); \
->>>>>>> 476cfd15
   macro(_tid_offset,           k, "tid", long_signature, false); \
   macro(_park_blocker_offset,  k, "parkBlocker", object_signature, false); \
   macro(_continuation_offset,  k, "cont", continuation_signature, false); \
@@ -1753,11 +1742,10 @@
   java_thread->address_field_put(_eetop_offset, (address)thread);
 }
 
-<<<<<<< HEAD
 oop java_lang_Thread::holder(oop java_thread) {
-  return java_thread->obj_field(_holder_offset);
-}
-=======
+    return java_thread->obj_field(_holder_offset);
+}
+
 bool java_lang_Thread::interrupted(oop java_thread) {
 #if INCLUDE_JFR
   if (java_thread == NULL) {
@@ -1773,7 +1761,6 @@
   java_thread->bool_field_put_volatile(_interrupted_offset, val);
 }
 
->>>>>>> 476cfd15
 
 oop java_lang_Thread::name(oop java_thread) {
   return java_thread->obj_field(_name_offset);
