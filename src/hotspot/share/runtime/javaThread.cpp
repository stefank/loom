/*
 * Copyright (c) 1997, 2022, Oracle and/or its affiliates. All rights reserved.
 * Copyright (c) 2021, Azul Systems, Inc. All rights reserved.
 * DO NOT ALTER OR REMOVE COPYRIGHT NOTICES OR THIS FILE HEADER.
 *
 * This code is free software; you can redistribute it and/or modify it
 * under the terms of the GNU General Public License version 2 only, as
 * published by the Free Software Foundation.
 *
 * This code is distributed in the hope that it will be useful, but WITHOUT
 * ANY WARRANTY; without even the implied warranty of MERCHANTABILITY or
 * FITNESS FOR A PARTICULAR PURPOSE.  See the GNU General Public License
 * version 2 for more details (a copy is included in the LICENSE file that
 * accompanied this code).
 *
 * You should have received a copy of the GNU General Public License version
 * 2 along with this work; if not, write to the Free Software Foundation,
 * Inc., 51 Franklin St, Fifth Floor, Boston, MA 02110-1301 USA.
 *
 * Please contact Oracle, 500 Oracle Parkway, Redwood Shores, CA 94065 USA
 * or visit www.oracle.com if you need additional information or have any
 * questions.
 *
 */

#include "precompiled.hpp"
#include "jvm.h"
#include "cds/dynamicArchive.hpp"
#include "ci/ciEnv.hpp"
#include "classfile/javaClasses.inline.hpp"
#include "classfile/javaThreadStatus.hpp"
#include "classfile/systemDictionary.hpp"
#include "classfile/vmClasses.hpp"
#include "classfile/vmSymbols.hpp"
#include "code/codeCache.hpp"
#include "code/scopeDesc.hpp"
#include "compiler/compileTask.hpp"
#include "compiler/compilerThread.hpp"
#include "gc/shared/oopStorage.hpp"
#include "gc/shared/oopStorageSet.hpp"
#include "gc/shared/tlab_globals.hpp"
#include "jfr/jfrEvents.hpp"
#include "jvmtifiles/jvmtiEnv.hpp"
#include "logging/log.hpp"
#include "logging/logAsyncWriter.hpp"
#include "logging/logStream.hpp"
#include "memory/allocation.inline.hpp"
#include "memory/iterator.hpp"
#include "memory/universe.hpp"
#include "oops/access.inline.hpp"
#include "oops/instanceKlass.hpp"
#include "oops/klass.inline.hpp"
#include "oops/oop.inline.hpp"
#include "oops/oopHandle.inline.hpp"
#include "oops/verifyOopClosure.hpp"
#include "prims/jvm_misc.hpp"
#include "prims/jvmtiDeferredUpdates.hpp"
#include "prims/jvmtiExport.hpp"
#include "prims/jvmtiThreadState.inline.hpp"
#include "runtime/atomic.hpp"
#include "runtime/continuation.hpp"
#include "runtime/continuationEntry.inline.hpp"
#include "runtime/continuationHelper.inline.hpp"
#include "runtime/deoptimization.hpp"
#include "runtime/frame.inline.hpp"
#include "runtime/handles.inline.hpp"
#include "runtime/handshake.hpp"
#include "runtime/interfaceSupport.inline.hpp"
#include "runtime/java.hpp"
#include "runtime/javaCalls.hpp"
#include "runtime/javaThread.inline.hpp"
#include "runtime/jniHandles.inline.hpp"
#include "runtime/mutexLocker.hpp"
#include "runtime/orderAccess.hpp"
#include "runtime/osThread.hpp"
#include "runtime/safepoint.hpp"
#include "runtime/safepointMechanism.inline.hpp"
#include "runtime/safepointVerifiers.hpp"
#include "runtime/serviceThread.hpp"
#include "runtime/stackFrameStream.inline.hpp"
#include "runtime/stackWatermarkSet.hpp"
#include "runtime/synchronizer.hpp"
#include "runtime/threadCritical.hpp"
#include "runtime/threadSMR.inline.hpp"
#include "runtime/threadStatisticalInfo.hpp"
#include "runtime/threadWXSetters.inline.hpp"
#include "runtime/timer.hpp"
#include "runtime/timerTrace.hpp"
#include "runtime/vframe.inline.hpp"
#include "runtime/vframeArray.hpp"
#include "runtime/vframe_hp.hpp"
#include "runtime/vmThread.hpp"
#include "runtime/vmOperations.hpp"
#include "services/threadService.hpp"
#include "utilities/copy.hpp"
#include "utilities/defaultStream.hpp"
#include "utilities/dtrace.hpp"
#include "utilities/events.hpp"
#include "utilities/macros.hpp"
#include "utilities/preserveException.hpp"
#include "utilities/spinYield.hpp"
#if INCLUDE_JVMCI
#include "jvmci/jvmci.hpp"
#include "jvmci/jvmciEnv.hpp"
#endif
#if INCLUDE_JFR
#include "jfr/jfr.hpp"
#endif

// Set by os layer.
size_t      JavaThread::_stack_size_at_create = 0;

#ifdef DTRACE_ENABLED

// Only bother with this argument setup if dtrace is available

  #define HOTSPOT_THREAD_PROBE_start HOTSPOT_THREAD_START
  #define HOTSPOT_THREAD_PROBE_stop HOTSPOT_THREAD_STOP

  #define DTRACE_THREAD_PROBE(probe, javathread)                           \
    {                                                                      \
      ResourceMark rm(this);                                               \
      int len = 0;                                                         \
      const char* name = (javathread)->name();                             \
      len = strlen(name);                                                  \
      HOTSPOT_THREAD_PROBE_##probe(/* probe = start, stop */               \
        (char *) name, len,                                                \
        java_lang_Thread::thread_id((javathread)->threadObj()),            \
        (uintptr_t) (javathread)->osthread()->thread_id(),                 \
        java_lang_Thread::is_daemon((javathread)->threadObj()));           \
    }

#else //  ndef DTRACE_ENABLED

  #define DTRACE_THREAD_PROBE(probe, javathread)

#endif // ndef DTRACE_ENABLED

void JavaThread::smr_delete() {
  if (_on_thread_list) {
    ThreadsSMRSupport::smr_delete(this);
  } else {
    delete this;
  }
}

// Initialized by VMThread at vm_global_init
OopStorage* JavaThread::_thread_oop_storage = NULL;

OopStorage* JavaThread::thread_oop_storage() {
  assert(_thread_oop_storage != NULL, "not yet initialized");
  return _thread_oop_storage;
}

void JavaThread::set_threadOopHandles(oop p) {
  assert(_thread_oop_storage != NULL, "not yet initialized");
  _threadObj   = OopHandle(_thread_oop_storage, p);
  _vthread     = OopHandle(_thread_oop_storage, p);
  _jvmti_vthread = OopHandle(_thread_oop_storage, NULL);
  _extentLocalCache = OopHandle(_thread_oop_storage, NULL);
}

oop JavaThread::threadObj() const {
  // Ideally we would verify the current thread is oop_safe when this is called, but as we can
  // be called from a signal handler we would have to use Thread::current_or_null_safe(). That
  // has overhead and also interacts poorly with GetLastError on Windows due to the use of TLS.
  // Instead callers must verify oop safe access.
  return _threadObj.resolve();
}

oop JavaThread::vthread() const {
  return _vthread.resolve();
}

void JavaThread::set_vthread(oop p) {
  assert(_thread_oop_storage != NULL, "not yet initialized");
  _vthread.replace(p);
}

oop JavaThread::jvmti_vthread() const {
  return _jvmti_vthread.resolve();
}

void JavaThread::set_jvmti_vthread(oop p) {
  assert(_thread_oop_storage != NULL, "not yet initialized");
  _jvmti_vthread.replace(p);
}

oop JavaThread::extentLocalCache() const {
  return _extentLocalCache.resolve();
}

void JavaThread::set_extentLocalCache(oop p) {
  assert(_thread_oop_storage != NULL, "not yet initialized");
  _extentLocalCache.replace(p);
}

void JavaThread::allocate_threadObj(Handle thread_group, const char* thread_name,
                                    bool daemon, TRAPS) {
  assert(thread_group.not_null(), "thread group should be specified");
  assert(threadObj() == NULL, "should only create Java thread object once");

  InstanceKlass* ik = vmClasses::Thread_klass();
  assert(ik->is_initialized(), "must be");
  instanceHandle thread_oop = ik->allocate_instance_handle(CHECK);

  // We are called from jni_AttachCurrentThread/jni_AttachCurrentThreadAsDaemon.
  // We cannot use JavaCalls::construct_new_instance because the java.lang.Thread
  // constructor calls Thread.current(), which must be set here.
  java_lang_Thread::set_thread(thread_oop(), this);
  set_threadOopHandles(thread_oop());

  JavaValue result(T_VOID);
  if (thread_name != NULL) {
    Handle name = java_lang_String::create_from_str(thread_name, CHECK);
    // Thread gets assigned specified name and null target
    JavaCalls::call_special(&result,
                            thread_oop,
                            ik,
                            vmSymbols::object_initializer_name(),
                            vmSymbols::threadgroup_string_void_signature(),
                            thread_group,
                            name,
                            THREAD);
  } else {
    // Thread gets assigned name "Thread-nnn" and null target
    // (java.lang.Thread doesn't have a constructor taking only a ThreadGroup argument)
    JavaCalls::call_special(&result,
                            thread_oop,
                            ik,
                            vmSymbols::object_initializer_name(),
                            vmSymbols::threadgroup_runnable_void_signature(),
                            thread_group,
                            Handle(),
                            THREAD);
  }
  os::set_priority(this, NormPriority);

  if (daemon) {
    java_lang_Thread::set_daemon(thread_oop());
  }
}

// ======= JavaThread ========

#if INCLUDE_JVMCI

jlong* JavaThread::_jvmci_old_thread_counters;

bool jvmci_counters_include(JavaThread* thread) {
  return !JVMCICountersExcludeCompiler || !thread->is_Compiler_thread();
}

void JavaThread::collect_counters(jlong* array, int length) {
  assert(length == JVMCICounterSize, "wrong value");
  for (int i = 0; i < length; i++) {
    array[i] = _jvmci_old_thread_counters[i];
  }
  for (JavaThread* tp : ThreadsListHandle()) {
    if (jvmci_counters_include(tp)) {
      for (int i = 0; i < length; i++) {
        array[i] += tp->_jvmci_counters[i];
      }
    }
  }
}

// Attempt to enlarge the array for per thread counters.
jlong* resize_counters_array(jlong* old_counters, int current_size, int new_size) {
  jlong* new_counters = NEW_C_HEAP_ARRAY_RETURN_NULL(jlong, new_size, mtJVMCI);
  if (new_counters == NULL) {
    return NULL;
  }
  if (old_counters == NULL) {
    old_counters = new_counters;
    memset(old_counters, 0, sizeof(jlong) * new_size);
  } else {
    for (int i = 0; i < MIN2((int) current_size, new_size); i++) {
      new_counters[i] = old_counters[i];
    }
    if (new_size > current_size) {
      memset(new_counters + current_size, 0, sizeof(jlong) * (new_size - current_size));
    }
    FREE_C_HEAP_ARRAY(jlong, old_counters);
  }
  return new_counters;
}

// Attempt to enlarge the array for per thread counters.
bool JavaThread::resize_counters(int current_size, int new_size) {
  jlong* new_counters = resize_counters_array(_jvmci_counters, current_size, new_size);
  if (new_counters == NULL) {
    return false;
  } else {
    _jvmci_counters = new_counters;
    return true;
  }
}

class VM_JVMCIResizeCounters : public VM_Operation {
 private:
  int _new_size;
  bool _failed;

 public:
  VM_JVMCIResizeCounters(int new_size) : _new_size(new_size), _failed(false) { }
  VMOp_Type type()                  const        { return VMOp_JVMCIResizeCounters; }
  bool allow_nested_vm_operations() const        { return true; }
  void doit() {
    // Resize the old thread counters array
    jlong* new_counters = resize_counters_array(JavaThread::_jvmci_old_thread_counters, JVMCICounterSize, _new_size);
    if (new_counters == NULL) {
      _failed = true;
      return;
    } else {
      JavaThread::_jvmci_old_thread_counters = new_counters;
    }

    // Now resize each threads array
    for (JavaThread* tp : ThreadsListHandle()) {
      if (!tp->resize_counters(JVMCICounterSize, _new_size)) {
        _failed = true;
        break;
      }
    }
    if (!_failed) {
      JVMCICounterSize = _new_size;
    }
  }

  bool failed() { return _failed; }
};

bool JavaThread::resize_all_jvmci_counters(int new_size) {
  VM_JVMCIResizeCounters op(new_size);
  VMThread::execute(&op);
  return !op.failed();
}

#endif // INCLUDE_JVMCI

#ifdef ASSERT
// Checks safepoint allowed and clears unhandled oops at potential safepoints.
void JavaThread::check_possible_safepoint() {
  if (_no_safepoint_count > 0) {
    print_owned_locks();
    assert(false, "Possible safepoint reached by thread that does not allow it");
  }
#ifdef CHECK_UNHANDLED_OOPS
  // Clear unhandled oops in JavaThreads so we get a crash right away.
  clear_unhandled_oops();
#endif // CHECK_UNHANDLED_OOPS

  // Macos/aarch64 should be in the right state for safepoint (e.g.
  // deoptimization needs WXWrite).  Crashes caused by the wrong state rarely
  // happens in practice, making such issues hard to find and reproduce.
#if defined(__APPLE__) && defined(AARCH64)
  if (AssertWXAtThreadSync) {
    assert_wx_state(WXWrite);
  }
#endif
}

void JavaThread::check_for_valid_safepoint_state() {
  // Check NoSafepointVerifier, which is implied by locks taken that can be
  // shared with the VM thread.  This makes sure that no locks with allow_vm_block
  // are held.
  check_possible_safepoint();

  if (thread_state() != _thread_in_vm) {
    fatal("LEAF method calling lock?");
  }

  if (GCALotAtAllSafepoints) {
    // We could enter a safepoint here and thus have a gc
    InterfaceSupport::check_gc_alot();
  }
}
#endif // ASSERT

// A JavaThread is a normal Java thread

JavaThread::JavaThread() :
  // Initialize fields

  _in_asgct(false),
  _on_thread_list(false),
  DEBUG_ONLY(_java_call_counter(0) COMMA)
  _entry_point(nullptr),
  _deopt_mark(nullptr),
  _deopt_nmethod(nullptr),
  _vframe_array_head(nullptr),
  _vframe_array_last(nullptr),
  _jvmti_deferred_updates(nullptr),
  _callee_target(nullptr),
  _vm_result(nullptr),
  _vm_result_2(nullptr),

  _current_pending_monitor(NULL),
  _current_pending_monitor_is_from_java(true),
  _current_waiting_monitor(NULL),
  _active_handles(NULL),
  _free_handle_block(NULL),
  _Stalled(0),

  _monitor_chunks(nullptr),

  _suspend_flags(0),

  _thread_state(_thread_new),
  _saved_exception_pc(nullptr),
#ifdef ASSERT
  _no_safepoint_count(0),
  _visited_for_critical_count(false),
#endif

  _terminated(_not_terminated),
  _in_deopt_handler(0),
  _doing_unsafe_access(false),
  _do_not_unlock_if_synchronized(false),
#if INCLUDE_JVMTI
  _carrier_thread_suspended(false),
  _is_in_VTMS_transition(false),
  _is_in_tmp_VTMS_transition(false),
#ifdef ASSERT
  _is_VTMS_transition_disabler(false),
#endif
#endif
  _jni_attach_state(_not_attaching_via_jni),
#if INCLUDE_JVMCI
  _pending_deoptimization(-1),
  _pending_monitorenter(false),
  _pending_transfer_to_interpreter(false),
  _in_retryable_allocation(false),
  _pending_failed_speculation(0),
  _jvmci{nullptr},
  _libjvmci_runtime(nullptr),
  _jvmci_counters(nullptr),
  _jvmci_reserved0(0),
  _jvmci_reserved1(0),
  _jvmci_reserved_oop0(nullptr),
#endif // INCLUDE_JVMCI

  _exception_oop(oop()),
  _exception_pc(0),
  _exception_handler_pc(0),
  _is_method_handle_return(0),

  _jni_active_critical(0),
  _pending_jni_exception_check_fn(nullptr),
  _depth_first_number(0),

  // JVMTI PopFrame support
  _popframe_condition(popframe_inactive),
  _frames_to_pop_failed_realloc(0),

  _cont_entry(nullptr),
  _cont_fastpath(0),
  _cont_fastpath_thread_state(1),
  _held_monitor_count(0),
  _jni_monitor_count(0),

  _handshake(this),

  _popframe_preserved_args(nullptr),
  _popframe_preserved_args_size(0),

  _jvmti_thread_state(nullptr),
  _interp_only_mode(0),
  _should_post_on_exceptions_flag(JNI_FALSE),
  _thread_stat(new ThreadStatistics()),

  _parker(),

  _class_to_be_initialized(nullptr),

  _SleepEvent(ParkEvent::Allocate(this))
{
  set_jni_functions(jni_functions());

#if INCLUDE_JVMCI
  assert(_jvmci._implicit_exception_pc == nullptr, "must be");
  if (JVMCICounterSize > 0) {
    resize_counters(0, (int) JVMCICounterSize);
  }
#endif // INCLUDE_JVMCI

  // Setup safepoint state info for this thread
  ThreadSafepointState::create(this);

  SafepointMechanism::initialize_header(this);

  set_requires_cross_modify_fence(false);

  pd_initialize();
  assert(deferred_card_mark().is_empty(), "Default MemRegion ctor");
}

JavaThread::JavaThread(bool is_attaching_via_jni) : JavaThread() {
  if (is_attaching_via_jni) {
    _jni_attach_state = _attaching_via_jni;
  }
}


// interrupt support

void JavaThread::interrupt() {
  // All callers should have 'this' thread protected by a
  // ThreadsListHandle so that it cannot terminate and deallocate
  // itself.
  debug_only(check_for_dangling_thread_pointer(this);)

  // For Windows _interrupt_event
  WINDOWS_ONLY(osthread()->set_interrupted(true);)

  // For Thread.sleep
  _SleepEvent->unpark();

  // For JSR166 LockSupport.park
  parker()->unpark();

  // For ObjectMonitor and JvmtiRawMonitor
  _ParkEvent->unpark();
}


bool JavaThread::is_interrupted(bool clear_interrupted) {
  debug_only(check_for_dangling_thread_pointer(this);)

  if (_threadObj.peek() == NULL) {
    // If there is no j.l.Thread then it is impossible to have
    // been interrupted. We can find NULL during VM initialization
    // or when a JNI thread is still in the process of attaching.
    // In such cases this must be the current thread.
    assert(this == Thread::current(), "invariant");
    return false;
  }

  bool interrupted = java_lang_Thread::interrupted(threadObj());

  // NOTE that since there is no "lock" around the interrupt and
  // is_interrupted operations, there is the possibility that the
  // interrupted flag will be "false" but that the
  // low-level events will be in the signaled state. This is
  // intentional. The effect of this is that Object.wait() and
  // LockSupport.park() will appear to have a spurious wakeup, which
  // is allowed and not harmful, and the possibility is so rare that
  // it is not worth the added complexity to add yet another lock.
  // For the sleep event an explicit reset is performed on entry
  // to JavaThread::sleep, so there is no early return. It has also been
  // recommended not to put the interrupted flag into the "event"
  // structure because it hides the issue.
  // Also, because there is no lock, we must only clear the interrupt
  // state if we are going to report that we were interrupted; otherwise
  // an interrupt that happens just after we read the field would be lost.
  if (interrupted && clear_interrupted) {
    assert(this == Thread::current(), "only the current thread can clear");
    java_lang_Thread::set_interrupted(threadObj(), false);
    WINDOWS_ONLY(osthread()->set_interrupted(false);)
  }

  return interrupted;
}

void JavaThread::block_if_vm_exited() {
  if (_terminated == _vm_exited) {
    // _vm_exited is set at safepoint, and Threads_lock is never released
    // so we will block here forever.
    // Here we can be doing a jump from a safe state to an unsafe state without
    // proper transition, but it happens after the final safepoint has begun so
    // this jump won't cause any safepoint problems.
    set_thread_state(_thread_in_vm);
    Threads_lock->lock();
    ShouldNotReachHere();
  }
}

JavaThread::JavaThread(ThreadFunction entry_point, size_t stack_sz) : JavaThread() {
  _jni_attach_state = _not_attaching_via_jni;
  set_entry_point(entry_point);
  // Create the native thread itself.
  // %note runtime_23
  os::ThreadType thr_type = os::java_thread;
  thr_type = entry_point == &CompilerThread::thread_entry ? os::compiler_thread :
                                                            os::java_thread;
  os::create_thread(this, thr_type, stack_sz);
  // The _osthread may be NULL here because we ran out of memory (too many threads active).
  // We need to throw and OutOfMemoryError - however we cannot do this here because the caller
  // may hold a lock and all locks must be unlocked before throwing the exception (throwing
  // the exception consists of creating the exception object & initializing it, initialization
  // will leave the VM via a JavaCall and then all locks must be unlocked).
  //
  // The thread is still suspended when we reach here. Thread must be explicit started
  // by creator! Furthermore, the thread must also explicitly be added to the Threads list
  // by calling Threads:add. The reason why this is not done here, is because the thread
  // object must be fully initialized (take a look at JVM_Start)
}

JavaThread::~JavaThread() {

  // Ask ServiceThread to release the threadObj OopHandle
  ServiceThread::add_oop_handle_release(_threadObj);
  ServiceThread::add_oop_handle_release(_vthread);
  ServiceThread::add_oop_handle_release(_jvmti_vthread);

  // Return the sleep event to the free list
  ParkEvent::Release(_SleepEvent);
  _SleepEvent = NULL;

  // Free any remaining  previous UnrollBlock
  vframeArray* old_array = vframe_array_last();

  if (old_array != NULL) {
    Deoptimization::UnrollBlock* old_info = old_array->unroll_block();
    old_array->set_unroll_block(NULL);
    delete old_info;
    delete old_array;
  }

  JvmtiDeferredUpdates* updates = deferred_updates();
  if (updates != NULL) {
    // This can only happen if thread is destroyed before deoptimization occurs.
    assert(updates->count() > 0, "Updates holder not deleted");
    // free deferred updates.
    delete updates;
    set_deferred_updates(NULL);
  }

  // All Java related clean up happens in exit
  ThreadSafepointState::destroy(this);
  if (_thread_stat != NULL) delete _thread_stat;

#if INCLUDE_JVMCI
  if (JVMCICounterSize > 0) {
    FREE_C_HEAP_ARRAY(jlong, _jvmci_counters);
  }
#endif // INCLUDE_JVMCI
}


// First JavaThread specific code executed by a new Java thread.
void JavaThread::pre_run() {
  // empty - see comments in run()
}

// The main routine called by a new Java thread. This isn't overridden
// by subclasses, instead different subclasses define a different "entry_point"
// which defines the actual logic for that kind of thread.
void JavaThread::run() {
  // initialize thread-local alloc buffer related fields
  initialize_tlab();

  _stack_overflow_state.create_stack_guard_pages();

  cache_global_variables();

  // Thread is now sufficiently initialized to be handled by the safepoint code as being
  // in the VM. Change thread state from _thread_new to _thread_in_vm
  assert(this->thread_state() == _thread_new, "wrong thread state");
  set_thread_state(_thread_in_vm);

  // Before a thread is on the threads list it is always safe, so after leaving the
  // _thread_new we should emit a instruction barrier. The distance to modified code
  // from here is probably far enough, but this is consistent and safe.
  OrderAccess::cross_modify_fence();

  assert(JavaThread::current() == this, "sanity check");
  assert(!Thread::current()->owns_locks(), "sanity check");

  DTRACE_THREAD_PROBE(start, this);

  // This operation might block. We call that after all safepoint checks for a new thread has
  // been completed.
  set_active_handles(JNIHandleBlock::allocate_block());

  if (JvmtiExport::should_post_thread_life()) {
    JvmtiExport::post_thread_start(this);

  }

  // We call another function to do the rest so we are sure that the stack addresses used
  // from there will be lower than the stack base just computed.
  thread_main_inner();
}

void JavaThread::thread_main_inner() {
  assert(JavaThread::current() == this, "sanity check");
  assert(_threadObj.peek() != NULL, "just checking");

  // Execute thread entry point unless this thread has a pending exception.
  // Note: Due to JVMTI StopThread we can have pending exceptions already!
  if (!this->has_pending_exception()) {
    {
      ResourceMark rm(this);
      this->set_native_thread_name(this->name());
    }
    HandleMark hm(this);
    this->entry_point()(this, this);
  }

  DTRACE_THREAD_PROBE(stop, this);

  // Cleanup is handled in post_run()
}

// Shared teardown for all JavaThreads
void JavaThread::post_run() {
  this->exit(false);
  this->unregister_thread_stack_with_NMT();
  // Defer deletion to here to ensure 'this' is still referenceable in call_run
  // for any shared tear-down.
  this->smr_delete();
}

static void ensure_join(JavaThread* thread) {
  // We do not need to grab the Threads_lock, since we are operating on ourself.
  Handle threadObj(thread, thread->threadObj());
  assert(threadObj.not_null(), "java thread object must exist");
  ObjectLocker lock(threadObj, thread);
  // Thread is exiting. So set thread_status field in  java.lang.Thread class to TERMINATED.
  java_lang_Thread::set_thread_status(threadObj(), JavaThreadStatus::TERMINATED);
  // Clear the native thread instance - this makes isAlive return false and allows the join()
  // to complete once we've done the notify_all below
  java_lang_Thread::set_thread(threadObj(), NULL);
  lock.notify_all(thread);
  // Ignore pending exception, since we are exiting anyway
  thread->clear_pending_exception();
}

static bool is_daemon(oop threadObj) {
  return (threadObj != NULL && java_lang_Thread::is_daemon(threadObj));
}

// For any new cleanup additions, please check to see if they need to be applied to
// cleanup_failed_attach_current_thread as well.
void JavaThread::exit(bool destroy_vm, ExitType exit_type) {
  assert(this == JavaThread::current(), "thread consistency check");
  assert(!is_exiting(), "should not be exiting or terminated already");

  elapsedTimer _timer_exit_phase1;
  elapsedTimer _timer_exit_phase2;
  elapsedTimer _timer_exit_phase3;
  elapsedTimer _timer_exit_phase4;

  if (log_is_enabled(Debug, os, thread, timer)) {
    _timer_exit_phase1.start();
  }

  HandleMark hm(this);
  Handle uncaught_exception(this, this->pending_exception());
  this->clear_pending_exception();
  Handle threadObj(this, this->threadObj());
  assert(threadObj.not_null(), "Java thread object should be created");

  if (!destroy_vm) {
    if (uncaught_exception.not_null()) {
      EXCEPTION_MARK;
      // Call method Thread.dispatchUncaughtException().
      Klass* thread_klass = vmClasses::Thread_klass();
      JavaValue result(T_VOID);
      JavaCalls::call_virtual(&result,
                              threadObj, thread_klass,
                              vmSymbols::dispatchUncaughtException_name(),
                              vmSymbols::throwable_void_signature(),
                              uncaught_exception,
                              THREAD);
      if (HAS_PENDING_EXCEPTION) {
        ResourceMark rm(this);
        jio_fprintf(defaultStream::error_stream(),
                    "\nException: %s thrown from the UncaughtExceptionHandler"
                    " in thread \"%s\"\n",
                    pending_exception()->klass()->external_name(),
                    name());
        CLEAR_PENDING_EXCEPTION;
      }
    }

    if (!is_Compiler_thread()) {
      // We have finished executing user-defined Java code and now have to do the
      // implementation specific clean-up by calling Thread.exit(). We prevent any
      // asynchronous exceptions from being delivered while in Thread.exit()
      // to ensure the clean-up is not corrupted.
      NoAsyncExceptionDeliveryMark _no_async(this);

      EXCEPTION_MARK;
      JavaValue result(T_VOID);
      Klass* thread_klass = vmClasses::Thread_klass();
      JavaCalls::call_virtual(&result,
                              threadObj, thread_klass,
                              vmSymbols::exit_method_name(),
                              vmSymbols::void_method_signature(),
                              THREAD);
      CLEAR_PENDING_EXCEPTION;
    }

    // notify JVMTI
    if (JvmtiExport::should_post_thread_life()) {
      JvmtiExport::post_thread_end(this);
    }
  } else {
    // before_exit() has already posted JVMTI THREAD_END events
  }

  // Cleanup any pending async exception now since we cannot access oops after
  // BarrierSet::barrier_set()->on_thread_detach() has been executed.
  if (has_async_exception_condition()) {
    handshake_state()->clean_async_exception_operation();
  }

  // The careful dance between thread suspension and exit is handled here.
  // Since we are in thread_in_vm state and suspension is done with handshakes,
  // we can just put in the exiting state and it will be correctly handled.
  // Also, no more async exceptions will be added to the queue after this point.
  set_terminated(_thread_exiting);
  ThreadService::current_thread_exiting(this, is_daemon(threadObj()));

  if (log_is_enabled(Debug, os, thread, timer)) {
    _timer_exit_phase1.stop();
    _timer_exit_phase2.start();
  }

  // Capture daemon status before the thread is marked as terminated.
  bool daemon = is_daemon(threadObj());

  // Notify waiters on thread object. This has to be done after exit() is called
  // on the thread (if the thread is the last thread in a daemon ThreadGroup the
  // group should have the destroyed bit set before waiters are notified).
  ensure_join(this);
  assert(!this->has_pending_exception(), "ensure_join should have cleared");

  if (log_is_enabled(Debug, os, thread, timer)) {
    _timer_exit_phase2.stop();
    _timer_exit_phase3.start();
  }
  // 6282335 JNI DetachCurrentThread spec states that all Java monitors
  // held by this thread must be released. The spec does not distinguish
  // between JNI-acquired and regular Java monitors. We can only see
  // regular Java monitors here if monitor enter-exit matching is broken.
  //
  // ensure_join() ignores IllegalThreadStateExceptions, and so does
  // ObjectSynchronizer::release_monitors_owned_by_thread().
  if (exit_type == jni_detach) {
    // Sanity check even though JNI DetachCurrentThread() would have
    // returned JNI_ERR if there was a Java frame. JavaThread exit
    // should be done executing Java code by the time we get here.
    assert(!this->has_last_Java_frame(),
           "should not have a Java frame when detaching or exiting");
    ObjectSynchronizer::release_monitors_owned_by_thread(this);
    assert(!this->has_pending_exception(), "release_monitors should have cleared");
  }

  // Since above code may not release JNI monitors and if someone forgot to do an
  // JNI monitorexit, held count should be equal jni count.
  // Consider scan all object monitor for this owner if JNI count > 0 (at least on detach).
  assert(this->held_monitor_count() == this->jni_monitor_count(),
         "held monitor count should be equal to jni: " INT64_FORMAT " != " INT64_FORMAT,
         (int64_t)this->held_monitor_count(), (int64_t)this->jni_monitor_count());
  if (CheckJNICalls && this->jni_monitor_count() > 0) {
    // We would like a fatal here, but due to we never checked this before there
    // is a lot of tests which breaks, even with an error log.
    log_debug(jni)("JavaThread %s (tid: " UINTX_FORMAT ") with Objects still locked by JNI MonitorEnter.",
      exit_type == JavaThread::normal_exit ? "exiting" : "detaching", os::current_thread_id());
  }

  // These things needs to be done while we are still a Java Thread. Make sure that thread
  // is in a consistent state, in case GC happens
  JFR_ONLY(Jfr::on_thread_exit(this);)

  if (active_handles() != NULL) {
    JNIHandleBlock* block = active_handles();
    set_active_handles(NULL);
    JNIHandleBlock::release_block(block);
  }

  if (free_handle_block() != NULL) {
    JNIHandleBlock* block = free_handle_block();
    set_free_handle_block(NULL);
    JNIHandleBlock::release_block(block);
  }

  // These have to be removed while this is still a valid thread.
  _stack_overflow_state.remove_stack_guard_pages();

  if (UseTLAB) {
    tlab().retire();
  }

  if (JvmtiEnv::environments_might_exist()) {
    JvmtiExport::cleanup_thread(this);
  }

  // We need to cache the thread name for logging purposes below as once
  // we have called on_thread_detach this thread must not access any oops.
  char* thread_name = NULL;
  if (log_is_enabled(Debug, os, thread, timer)) {
    ResourceMark rm(this);
    thread_name = os::strdup(name());
  }

  log_info(os, thread)("JavaThread %s (tid: " UINTX_FORMAT ").",
    exit_type == JavaThread::normal_exit ? "exiting" : "detaching",
    os::current_thread_id());

  if (log_is_enabled(Debug, os, thread, timer)) {
    _timer_exit_phase3.stop();
    _timer_exit_phase4.start();
  }

#if INCLUDE_JVMCI
  if (JVMCICounterSize > 0) {
    if (jvmci_counters_include(this)) {
      for (int i = 0; i < JVMCICounterSize; i++) {
        _jvmci_old_thread_counters[i] += _jvmci_counters[i];
      }
    }
  }
#endif // INCLUDE_JVMCI

  // Remove from list of active threads list, and notify VM thread if we are the last non-daemon thread.
  // We call BarrierSet::barrier_set()->on_thread_detach() here so no touching of oops after this point.
  Threads::remove(this, daemon);

  if (log_is_enabled(Debug, os, thread, timer)) {
    _timer_exit_phase4.stop();
    log_debug(os, thread, timer)("name='%s'"
                                 ", exit-phase1=" JLONG_FORMAT
                                 ", exit-phase2=" JLONG_FORMAT
                                 ", exit-phase3=" JLONG_FORMAT
                                 ", exit-phase4=" JLONG_FORMAT,
                                 thread_name,
                                 _timer_exit_phase1.milliseconds(),
                                 _timer_exit_phase2.milliseconds(),
                                 _timer_exit_phase3.milliseconds(),
                                 _timer_exit_phase4.milliseconds());
    os::free(thread_name);
  }
}

void JavaThread::cleanup_failed_attach_current_thread(bool is_daemon) {
  if (active_handles() != NULL) {
    JNIHandleBlock* block = active_handles();
    set_active_handles(NULL);
    JNIHandleBlock::release_block(block);
  }

  if (free_handle_block() != NULL) {
    JNIHandleBlock* block = free_handle_block();
    set_free_handle_block(NULL);
    JNIHandleBlock::release_block(block);
  }

  // These have to be removed while this is still a valid thread.
  _stack_overflow_state.remove_stack_guard_pages();

  if (UseTLAB) {
    tlab().retire();
  }

  Threads::remove(this, is_daemon);
  this->smr_delete();
}

JavaThread* JavaThread::active() {
  Thread* thread = Thread::current();
  if (thread->is_Java_thread()) {
    return JavaThread::cast(thread);
  } else {
    assert(thread->is_VM_thread(), "this must be a vm thread");
    VM_Operation* op = ((VMThread*) thread)->vm_operation();
    JavaThread *ret = op == NULL ? NULL : JavaThread::cast(op->calling_thread());
    return ret;
  }
}

bool JavaThread::is_lock_owned(address adr) const {
  if (Thread::is_lock_owned(adr)) return true;

  for (MonitorChunk* chunk = monitor_chunks(); chunk != NULL; chunk = chunk->next()) {
    if (chunk->contains(adr)) return true;
  }

  return false;
}

bool JavaThread::is_lock_owned_current(address adr) const {
  address stack_end = _stack_base - _stack_size;
  const ContinuationEntry* ce = vthread_continuation();
  address stack_base = ce != nullptr ? (address)ce->entry_sp() : _stack_base;
  if (stack_base > adr && adr >= stack_end) {
    return true;
  }

  for (MonitorChunk* chunk = monitor_chunks(); chunk != NULL; chunk = chunk->next()) {
    if (chunk->contains(adr)) {
      return true;
    }
  }

  return false;
}

bool JavaThread::is_lock_owned_carrier(address adr) const {
  assert(is_vthread_mounted(), "");
  address stack_end = _stack_base - _stack_size;
  address stack_base = (address)vthread_continuation()->entry_sp();
  return stack_base > adr && adr >= stack_end;
}

oop JavaThread::exception_oop() const {
  return Atomic::load(&_exception_oop);
}

void JavaThread::set_exception_oop(oop o) {
  Atomic::store(&_exception_oop, o);
}

void JavaThread::add_monitor_chunk(MonitorChunk* chunk) {
  chunk->set_next(monitor_chunks());
  set_monitor_chunks(chunk);
}

void JavaThread::remove_monitor_chunk(MonitorChunk* chunk) {
  guarantee(monitor_chunks() != NULL, "must be non empty");
  if (monitor_chunks() == chunk) {
    set_monitor_chunks(chunk->next());
  } else {
    MonitorChunk* prev = monitor_chunks();
    while (prev->next() != chunk) prev = prev->next();
    prev->set_next(chunk->next());
  }
}

void JavaThread::handle_special_runtime_exit_condition() {
  if (is_obj_deopt_suspend()) {
    frame_anchor()->make_walkable();
    wait_for_object_deoptimization();
  }
  JFR_ONLY(SUSPEND_THREAD_CONDITIONAL(this);)
}


// Asynchronous exceptions support
//
void JavaThread::handle_async_exception(oop java_throwable) {
  assert(java_throwable != NULL, "should have an _async_exception to throw");
  assert(!is_at_poll_safepoint(), "should have never called this method");

  if (has_last_Java_frame()) {
    frame f = last_frame();
    if (f.is_runtime_frame()) {
      // If the topmost frame is a runtime stub, then we are calling into
      // OptoRuntime from compiled code. Some runtime stubs (new, monitor_exit..)
      // must deoptimize the caller before continuing, as the compiled exception
      // handler table may not be valid.
      RegisterMap reg_map(this,
                          RegisterMap::UpdateMap::skip,
                          RegisterMap::ProcessFrames::include,
                          RegisterMap::WalkContinuation::skip);
      frame compiled_frame = f.sender(&reg_map);
      if (!StressCompiledExceptionHandlers && compiled_frame.can_be_deoptimized()) {
        Deoptimization::deoptimize(this, compiled_frame);
      }
    }
  }

<<<<<<< HEAD
  if (java_throwable->is_a(vmClasses::ThreadDeath_klass())) {
    // Clear any extent-local bindings on ThreadDeath
    set_extentLocalCache(NULL);
    oop threadOop = threadObj();
    assert(threadOop != NULL, "must be");
    java_lang_Thread::clear_extentLocalBindings(threadOop);
  }

  // Only overwrite an already pending exception if it is not a ThreadDeath.
  if (!has_pending_exception() || !pending_exception()->is_a(vmClasses::ThreadDeath_klass())) {
    // We cannot call Exceptions::_throw(...) here because we cannot block
    set_pending_exception(java_throwable, __FILE__, __LINE__);
=======
  // We cannot call Exceptions::_throw(...) here because we cannot block
  set_pending_exception(java_throwable, __FILE__, __LINE__);

  // Clear any extent-local bindings
  set_extentLocalCache(NULL);
  oop threadOop = threadObj();
  assert(threadOop != NULL, "must be");
  java_lang_Thread::clear_extentLocalBindings(threadOop);
>>>>>>> 79ccc791

  LogTarget(Info, exceptions) lt;
  if (lt.is_enabled()) {
    ResourceMark rm;
    LogStream ls(lt);
    ls.print("Async. exception installed at runtime exit (" INTPTR_FORMAT ")", p2i(this));
    if (has_last_Java_frame()) {
      frame f = last_frame();
      ls.print(" (pc: " INTPTR_FORMAT " sp: " INTPTR_FORMAT " )", p2i(f.pc()), p2i(f.sp()));
    }
    ls.print_cr(" of type: %s", java_throwable->klass()->external_name());
  }
}

void JavaThread::install_async_exception(AsyncExceptionHandshake* aeh) {
  // Do not throw asynchronous exceptions against the compiler thread
  // or if the thread is already exiting.
  if (!can_call_java() || is_exiting()) {
    delete aeh;
    return;
  }

  oop exception = aeh->exception();
  Handshake::execute(aeh, this);  // Install asynchronous handshake

  ResourceMark rm;
  if (log_is_enabled(Info, exceptions)) {
    log_info(exceptions)("Pending Async. exception installed of type: %s",
                         InstanceKlass::cast(exception->klass())->external_name());
  }
  // for AbortVMOnException flag
  Exceptions::debug_check_abort(exception->klass()->external_name());

  // Interrupt thread so it will wake up from a potential wait()/sleep()/park()
  java_lang_Thread::set_interrupted(threadObj(), true);
  this->interrupt();
}

class InstallAsyncExceptionHandshake : public HandshakeClosure {
  AsyncExceptionHandshake* _aeh;
public:
  InstallAsyncExceptionHandshake(AsyncExceptionHandshake* aeh) :
    HandshakeClosure("InstallAsyncException"), _aeh(aeh) {}
  ~InstallAsyncExceptionHandshake() {
    // If InstallAsyncExceptionHandshake was never executed we need to clean up _aeh.
    delete _aeh;
  }
  void do_thread(Thread* thr) {
    JavaThread* target = JavaThread::cast(thr);
    target->install_async_exception(_aeh);
    _aeh = nullptr;
  }
};

void JavaThread::send_async_exception(JavaThread* target, oop java_throwable) {
  OopHandle e(Universe::vm_global(), java_throwable);
  InstallAsyncExceptionHandshake iaeh(new AsyncExceptionHandshake(e));
  Handshake::execute(&iaeh, target);
}

#if INCLUDE_JVMTI
void JavaThread::set_is_in_VTMS_transition(bool val) {
  _is_in_VTMS_transition = val;
}

#ifdef ASSERT
void JavaThread::set_is_VTMS_transition_disabler(bool val) {
  _is_VTMS_transition_disabler = val;
}
#endif
#endif

// External suspension mechanism.
//
// Guarantees on return (for a valid target thread):
//   - Target thread will not execute any new bytecode.
//   - Target thread will not enter any new monitors.
//
bool JavaThread::java_suspend() {
#if INCLUDE_JVMTI
  // Suspending a JavaThread in VTMS transition or disabling VTMS transitions can cause deadlocks.
  assert(!is_in_VTMS_transition(), "no suspend allowed in VTMS transition");
  assert(!is_VTMS_transition_disabler(), "no suspend allowed for VTMS transition disablers");
#endif

  guarantee(Thread::is_JavaThread_protected(/* target */ this),
            "target JavaThread is not protected in calling context.");
  return this->handshake_state()->suspend();
}

bool JavaThread::java_resume() {
  guarantee(Thread::is_JavaThread_protected_by_TLH(/* target */ this),
            "missing ThreadsListHandle in calling context.");
  return this->handshake_state()->resume();
}

// Wait for another thread to perform object reallocation and relocking on behalf of
// this thread. The current thread is required to change to _thread_blocked in order
// to be seen to be safepoint/handshake safe whilst suspended and only after becoming
// handshake safe, the other thread can complete the handshake used to synchronize
// with this thread and then perform the reallocation and relocking.
// See EscapeBarrier::sync_and_suspend_*()

void JavaThread::wait_for_object_deoptimization() {
  assert(!has_last_Java_frame() || frame_anchor()->walkable(), "should have walkable stack");
  assert(this == Thread::current(), "invariant");

  bool spin_wait = os::is_MP();
  do {
    ThreadBlockInVM tbivm(this, true /* allow_suspend */);
    // Wait for object deoptimization if requested.
    if (spin_wait) {
      // A single deoptimization is typically very short. Microbenchmarks
      // showed 5% better performance when spinning.
      const uint spin_limit = 10 * SpinYield::default_spin_limit;
      SpinYield spin(spin_limit);
      for (uint i = 0; is_obj_deopt_suspend() && i < spin_limit; i++) {
        spin.wait();
      }
      // Spin just once
      spin_wait = false;
    } else {
      MonitorLocker ml(this, EscapeBarrier_lock, Monitor::_no_safepoint_check_flag);
      if (is_obj_deopt_suspend()) {
        ml.wait();
      }
    }
    // A handshake for obj. deoptimization suspend could have been processed so
    // we must check after processing.
  } while (is_obj_deopt_suspend());
}

#ifdef ASSERT
// Verify the JavaThread has not yet been published in the Threads::list, and
// hence doesn't need protection from concurrent access at this stage.
void JavaThread::verify_not_published() {
  // Cannot create a ThreadsListHandle here and check !tlh.includes(this)
  // since an unpublished JavaThread doesn't participate in the
  // Thread-SMR protocol for keeping a ThreadsList alive.
  assert(!on_thread_list(), "JavaThread shouldn't have been published yet!");
}
#endif

// Slow path when the native==>Java barriers detect a safepoint/handshake is
// pending, when _suspend_flags is non-zero or when we need to process a stack
// watermark. Also check for pending async exceptions (except unsafe access error).
// Note only the native==>Java barriers can call this function when thread state
// is _thread_in_native_trans.
void JavaThread::check_special_condition_for_native_trans(JavaThread *thread) {
  assert(thread->thread_state() == _thread_in_native_trans, "wrong state");
  assert(!thread->has_last_Java_frame() || thread->frame_anchor()->walkable(), "Unwalkable stack in native->Java transition");

  thread->set_thread_state(_thread_in_vm);

  // Enable WXWrite: called directly from interpreter native wrapper.
  MACOS_AARCH64_ONLY(ThreadWXEnable wx(WXWrite, thread));

  SafepointMechanism::process_if_requested_with_exit_check(thread, true /* check asyncs */);

  // After returning from native, it could be that the stack frames are not
  // yet safe to use. We catch such situations in the subsequent stack watermark
  // barrier, which will trap unsafe stack frames.
  StackWatermarkSet::before_unwind(thread);
}

#ifndef PRODUCT
// Deoptimization
// Function for testing deoptimization
void JavaThread::deoptimize() {
  StackFrameStream fst(this, false /* update */, true /* process_frames */);
  bool deopt = false;           // Dump stack only if a deopt actually happens.
  bool only_at = strlen(DeoptimizeOnlyAt) > 0;
  // Iterate over all frames in the thread and deoptimize
  for (; !fst.is_done(); fst.next()) {
    if (fst.current()->can_be_deoptimized()) {

      if (only_at) {
        // Deoptimize only at particular bcis.  DeoptimizeOnlyAt
        // consists of comma or carriage return separated numbers so
        // search for the current bci in that string.
        address pc = fst.current()->pc();
        nmethod* nm =  (nmethod*) fst.current()->cb();
        ScopeDesc* sd = nm->scope_desc_at(pc);
        char buffer[8];
        jio_snprintf(buffer, sizeof(buffer), "%d", sd->bci());
        size_t len = strlen(buffer);
        const char * found = strstr(DeoptimizeOnlyAt, buffer);
        while (found != NULL) {
          if ((found[len] == ',' || found[len] == '\n' || found[len] == '\0') &&
              (found == DeoptimizeOnlyAt || found[-1] == ',' || found[-1] == '\n')) {
            // Check that the bci found is bracketed by terminators.
            break;
          }
          found = strstr(found + 1, buffer);
        }
        if (!found) {
          continue;
        }
      }

      if (DebugDeoptimization && !deopt) {
        deopt = true; // One-time only print before deopt
        tty->print_cr("[BEFORE Deoptimization]");
        trace_frames();
        trace_stack();
      }
      Deoptimization::deoptimize(this, *fst.current());
    }
  }

  if (DebugDeoptimization && deopt) {
    tty->print_cr("[AFTER Deoptimization]");
    trace_frames();
  }
}


// Make zombies
void JavaThread::make_zombies() {
  for (StackFrameStream fst(this, true /* update */, true /* process_frames */); !fst.is_done(); fst.next()) {
    if (fst.current()->can_be_deoptimized()) {
      // it is a Java nmethod
      nmethod* nm = CodeCache::find_nmethod(fst.current()->pc());
      nm->make_not_entrant();
    }
  }
}
#endif // PRODUCT


void JavaThread::deoptimize_marked_methods() {
  if (!has_last_Java_frame()) return;
  StackFrameStream fst(this, false /* update */, true /* process_frames */);
  for (; !fst.is_done(); fst.next()) {
    if (fst.current()->should_be_deoptimized()) {
      Deoptimization::deoptimize(this, *fst.current());
    }
  }
}

#ifdef ASSERT
void JavaThread::verify_frame_info() {
  assert((!has_last_Java_frame() && java_call_counter() == 0) ||
         (has_last_Java_frame() && java_call_counter() > 0),
         "unexpected frame info: has_last_frame=%s, java_call_counter=%d",
         has_last_Java_frame() ? "true" : "false", java_call_counter());
}
#endif

// Push on a new block of JNI handles.
void JavaThread::push_jni_handle_block() {
  // Allocate a new block for JNI handles.
  // Inlined code from jni_PushLocalFrame()
  JNIHandleBlock* old_handles = active_handles();
  JNIHandleBlock* new_handles = JNIHandleBlock::allocate_block(this);
  assert(old_handles != NULL && new_handles != NULL, "should not be NULL");
  new_handles->set_pop_frame_link(old_handles);  // make sure java handles get gc'd.
  set_active_handles(new_handles);
}

// Pop off the current block of JNI handles.
void JavaThread::pop_jni_handle_block() {
  // Release our JNI handle block
  JNIHandleBlock* old_handles = active_handles();
  JNIHandleBlock* new_handles = old_handles->pop_frame_link();
  assert(new_handles != nullptr, "should never set active handles to null");
  set_active_handles(new_handles);
  old_handles->set_pop_frame_link(NULL);
  JNIHandleBlock::release_block(old_handles, this);
}

void JavaThread::oops_do_no_frames(OopClosure* f, CodeBlobClosure* cf) {
  // Verify that the deferred card marks have been flushed.
  assert(deferred_card_mark().is_empty(), "Should be empty during GC");

  // Traverse the GCHandles
  Thread::oops_do_no_frames(f, cf);

  if (active_handles() != NULL) {
    active_handles()->oops_do(f);
  }

  DEBUG_ONLY(verify_frame_info();)

  if (has_last_Java_frame()) {
    // Traverse the monitor chunks
    for (MonitorChunk* chunk = monitor_chunks(); chunk != NULL; chunk = chunk->next()) {
      chunk->oops_do(f);
    }
  }

  assert(vframe_array_head() == NULL, "deopt in progress at a safepoint!");
  // If we have deferred set_locals there might be oops waiting to be
  // written
  GrowableArray<jvmtiDeferredLocalVariableSet*>* list = JvmtiDeferredUpdates::deferred_locals(this);
  if (list != NULL) {
    for (int i = 0; i < list->length(); i++) {
      list->at(i)->oops_do(f);
    }
  }

  // Traverse instance variables at the end since the GC may be moving things
  // around using this function
  f->do_oop((oop*) &_vm_result);
  f->do_oop((oop*) &_exception_oop);
#if INCLUDE_JVMCI
  f->do_oop((oop*) &_jvmci_reserved_oop0);
#endif

  if (jvmti_thread_state() != NULL) {
    jvmti_thread_state()->oops_do(f, cf);
  }
}

void JavaThread::oops_do_frames(OopClosure* f, CodeBlobClosure* cf) {
  if (!has_last_Java_frame()) {
    return;
  }
  // Finish any pending lazy GC activity for the frames
  StackWatermarkSet::finish_processing(this, NULL /* context */, StackWatermarkKind::gc);
  // Traverse the execution stack
  for (StackFrameStream fst(this, true /* update */, false /* process_frames */); !fst.is_done(); fst.next()) {
    fst.current()->oops_do(f, cf, fst.register_map());
  }
}

#ifdef ASSERT
void JavaThread::verify_states_for_handshake() {
  // This checks that the thread has a correct frame state during a handshake.
  verify_frame_info();
}
#endif

void JavaThread::nmethods_do(CodeBlobClosure* cf) {
  DEBUG_ONLY(verify_frame_info();)
  MACOS_AARCH64_ONLY(ThreadWXEnable wx(WXWrite, Thread::current());)

  if (has_last_Java_frame()) {
    // Traverse the execution stack
    for (StackFrameStream fst(this, true /* update */, true /* process_frames */); !fst.is_done(); fst.next()) {
      fst.current()->nmethods_do(cf);
    }
  }

  if (jvmti_thread_state() != NULL) {
    jvmti_thread_state()->nmethods_do(cf);
  }
}

void JavaThread::metadata_do(MetadataClosure* f) {
  if (has_last_Java_frame()) {
    // Traverse the execution stack to call f() on the methods in the stack
    for (StackFrameStream fst(this, true /* update */, true /* process_frames */); !fst.is_done(); fst.next()) {
      fst.current()->metadata_do(f);
    }
  } else if (is_Compiler_thread()) {
    // need to walk ciMetadata in current compile tasks to keep alive.
    CompilerThread* ct = (CompilerThread*)this;
    if (ct->env() != NULL) {
      ct->env()->metadata_do(f);
    }
    CompileTask* task = ct->task();
    if (task != NULL) {
      task->metadata_do(f);
    }
  }
}

// Printing
const char* _get_thread_state_name(JavaThreadState _thread_state) {
  switch (_thread_state) {
  case _thread_uninitialized:     return "_thread_uninitialized";
  case _thread_new:               return "_thread_new";
  case _thread_new_trans:         return "_thread_new_trans";
  case _thread_in_native:         return "_thread_in_native";
  case _thread_in_native_trans:   return "_thread_in_native_trans";
  case _thread_in_vm:             return "_thread_in_vm";
  case _thread_in_vm_trans:       return "_thread_in_vm_trans";
  case _thread_in_Java:           return "_thread_in_Java";
  case _thread_in_Java_trans:     return "_thread_in_Java_trans";
  case _thread_blocked:           return "_thread_blocked";
  case _thread_blocked_trans:     return "_thread_blocked_trans";
  default:                        return "unknown thread state";
  }
}

void JavaThread::print_thread_state_on(outputStream *st) const {
  st->print_cr("   JavaThread state: %s", _get_thread_state_name(_thread_state));
}

const char* JavaThread::thread_state_name() const {
  return _get_thread_state_name(_thread_state);
}

// Called by Threads::print() for VM_PrintThreads operation
void JavaThread::print_on(outputStream *st, bool print_extended_info) const {
  st->print_raw("\"");
  st->print_raw(name());
  st->print_raw("\" ");
  oop thread_oop = threadObj();
  if (thread_oop != NULL) {
    st->print("#" INT64_FORMAT " [%ld] ", (int64_t)java_lang_Thread::thread_id(thread_oop), (long) osthread()->thread_id());
    if (java_lang_Thread::is_daemon(thread_oop))  st->print("daemon ");
    st->print("prio=%d ", java_lang_Thread::priority(thread_oop));
  }
  Thread::print_on(st, print_extended_info);
  // print guess for valid stack memory region (assume 4K pages); helps lock debugging
  st->print_cr("[" INTPTR_FORMAT "]", (intptr_t)last_Java_sp() & ~right_n_bits(12));
  if (thread_oop != NULL) {
    if (is_vthread_mounted()) {
      oop vt = vthread();
      assert(vt != NULL, "");
      st->print_cr("   Carrying virtual thread #" INT64_FORMAT, (int64_t)java_lang_Thread::thread_id(vt));
    } else {
      st->print_cr("   java.lang.Thread.State: %s", java_lang_Thread::thread_status_name(thread_oop));
    }
  }
#ifndef PRODUCT
  _safepoint_state->print_on(st);
#endif // PRODUCT
  if (is_Compiler_thread()) {
    CompileTask *task = ((CompilerThread*)this)->task();
    if (task != NULL) {
      st->print("   Compiling: ");
      task->print(st, NULL, true, false);
    } else {
      st->print("   No compile task");
    }
    st->cr();
  }
}

void JavaThread::print() const { print_on(tty); }

void JavaThread::print_name_on_error(outputStream* st, char *buf, int buflen) const {
  st->print("%s", get_thread_name_string(buf, buflen));
}

// Called by fatal error handler. The difference between this and
// JavaThread::print() is that we can't grab lock or allocate memory.
void JavaThread::print_on_error(outputStream* st, char *buf, int buflen) const {
  st->print("%s \"%s\"", type_name(), get_thread_name_string(buf, buflen));
  Thread* current = Thread::current_or_null_safe();
  assert(current != nullptr, "cannot be called by a detached thread");
  if (!current->is_Java_thread() || JavaThread::cast(current)->is_oop_safe()) {
    // Only access threadObj() if current thread is not a JavaThread
    // or if it is a JavaThread that can safely access oops.
    oop thread_obj = threadObj();
    if (thread_obj != nullptr) {
      if (java_lang_Thread::is_daemon(thread_obj)) st->print(" daemon");
    }
  }
  st->print(" [");
  st->print("%s", _get_thread_state_name(_thread_state));
  if (osthread()) {
    st->print(", id=%d", osthread()->thread_id());
  }
  st->print(", stack(" PTR_FORMAT "," PTR_FORMAT ")",
            p2i(stack_end()), p2i(stack_base()));
  st->print("]");

  ThreadsSMRSupport::print_info_on(this, st);
  return;
}


// Verification

void JavaThread::frames_do(void f(frame*, const RegisterMap* map)) {
  // ignore if there is no stack
  if (!has_last_Java_frame()) return;
  // traverse the stack frames. Starts from top frame.
  for (StackFrameStream fst(this, true /* update_map */, true /* process_frames */, false /* walk_cont */); !fst.is_done(); fst.next()) {
    frame* fr = fst.current();
    f(fr, fst.register_map());
  }
}

static void frame_verify(frame* f, const RegisterMap *map) { f->verify(map); }

void JavaThread::verify() {
  // Verify oops in the thread.
  oops_do(&VerifyOopClosure::verify_oop, NULL);

  // Verify the stack frames.
  frames_do(frame_verify);
}

// CR 6300358 (sub-CR 2137150)
// Most callers of this method assume that it can't return NULL but a
// thread may not have a name whilst it is in the process of attaching to
// the VM - see CR 6412693, and there are places where a JavaThread can be
// seen prior to having its threadObj set (e.g., JNI attaching threads and
// if vm exit occurs during initialization). These cases can all be accounted
// for such that this method never returns NULL.
const char* JavaThread::name() const  {
  if (Thread::is_JavaThread_protected(/* target */ this)) {
    // The target JavaThread is protected so get_thread_name_string() is safe:
    return get_thread_name_string();
  }

  // The target JavaThread is not protected so we return the default:
  return Thread::name();
}

// Returns a non-NULL representation of this thread's name, or a suitable
// descriptive string if there is no set name.
const char* JavaThread::get_thread_name_string(char* buf, int buflen) const {
  const char* name_str;
#ifdef ASSERT
  Thread* current = Thread::current_or_null_safe();
  assert(current != nullptr, "cannot be called by a detached thread");
  if (!current->is_Java_thread() || JavaThread::cast(current)->is_oop_safe()) {
    // Only access threadObj() if current thread is not a JavaThread
    // or if it is a JavaThread that can safely access oops.
#endif
    oop thread_obj = threadObj();
    if (thread_obj != NULL) {
      oop name = java_lang_Thread::name(thread_obj);
      if (name != NULL) {
        if (buf == NULL) {
          name_str = java_lang_String::as_utf8_string(name);
        } else {
          name_str = java_lang_String::as_utf8_string(name, buf, buflen);
        }
      } else if (is_attaching_via_jni()) { // workaround for 6412693 - see 6404306
        name_str = "<no-name - thread is attaching>";
      } else {
        name_str = "<un-named>";
      }
    } else {
      name_str = Thread::name();
    }
#ifdef ASSERT
  } else {
    // Current JavaThread has exited...
    if (current == this) {
      // ... and is asking about itself:
      name_str = "<no-name - current JavaThread has exited>";
    } else {
      // ... and it can't safely determine this JavaThread's name so
      // use the default thread name.
      name_str = Thread::name();
    }
  }
#endif
  assert(name_str != NULL, "unexpected NULL thread name");
  return name_str;
}

// Helper to extract the name from the thread oop for logging.
const char* JavaThread::name_for(oop thread_obj) {
  assert(thread_obj != NULL, "precondition");
  oop name = java_lang_Thread::name(thread_obj);
  const char* name_str;
  if (name != NULL) {
    name_str = java_lang_String::as_utf8_string(name);
  } else {
    name_str = "<un-named>";
  }
  return name_str;
}

void JavaThread::prepare(jobject jni_thread, ThreadPriority prio) {

  assert(Threads_lock->owner() == Thread::current(), "must have threads lock");
  assert(NoPriority <= prio && prio <= MaxPriority, "sanity check");
  // Link Java Thread object <-> C++ Thread

  // Get the C++ thread object (an oop) from the JNI handle (a jthread)
  // and put it into a new Handle.  The Handle "thread_oop" can then
  // be used to pass the C++ thread object to other methods.

  // Set the Java level thread object (jthread) field of the
  // new thread (a JavaThread *) to C++ thread object using the
  // "thread_oop" handle.

  // Set the thread field (a JavaThread *) of the
  // oop representing the java_lang_Thread to the new thread (a JavaThread *).

  Handle thread_oop(Thread::current(),
                    JNIHandles::resolve_non_null(jni_thread));
  assert(InstanceKlass::cast(thread_oop->klass())->is_linked(),
         "must be initialized");
  set_threadOopHandles(thread_oop());
  java_lang_Thread::set_thread(thread_oop(), this);

  if (prio == NoPriority) {
    prio = java_lang_Thread::priority(thread_oop());
    assert(prio != NoPriority, "A valid priority should be present");
  }

  // Push the Java priority down to the native thread; needs Threads_lock
  Thread::set_priority(this, prio);

  // Add the new thread to the Threads list and set it in motion.
  // We must have threads lock in order to call Threads::add.
  // It is crucial that we do not block before the thread is
  // added to the Threads list for if a GC happens, then the java_thread oop
  // will not be visited by GC.
  Threads::add(this);
}

oop JavaThread::current_park_blocker() {
  // Support for JSR-166 locks
  oop thread_oop = threadObj();
  if (thread_oop != NULL) {
    return java_lang_Thread::park_blocker(thread_oop);
  }
  return NULL;
}


void JavaThread::print_stack_on(outputStream* st) {
  if (!has_last_Java_frame()) return;

  Thread* current_thread = Thread::current();
  ResourceMark rm(current_thread);
  HandleMark hm(current_thread);

  RegisterMap reg_map(this,
                      RegisterMap::UpdateMap::include,
                      RegisterMap::ProcessFrames::include,
                      RegisterMap::WalkContinuation::skip);
  vframe* start_vf = platform_thread_last_java_vframe(&reg_map);
  int count = 0;
  for (vframe* f = start_vf; f != NULL; f = f->sender()) {
    if (f->is_java_frame()) {
      javaVFrame* jvf = javaVFrame::cast(f);
      java_lang_Throwable::print_stack_element(st, jvf->method(), jvf->bci());

      // Print out lock information
      if (JavaMonitorsInStackTrace) {
        jvf->print_lock_info_on(st, count);
      }
    } else {
      // Ignore non-Java frames
    }

    // Bail-out case for too deep stacks if MaxJavaStackTraceDepth > 0
    count++;
    if (MaxJavaStackTraceDepth > 0 && MaxJavaStackTraceDepth == count) return;
  }
}

#if INCLUDE_JVMTI
// Rebind JVMTI thread state from carrier to virtual or from virtual to carrier.
JvmtiThreadState* JavaThread::rebind_to_jvmti_thread_state_of(oop thread_oop) {
  set_jvmti_vthread(thread_oop);

  // unbind current JvmtiThreadState from JavaThread
  JvmtiThreadState::unbind_from(jvmti_thread_state(), this);

  // bind new JvmtiThreadState to JavaThread
  JvmtiThreadState::bind_to(java_lang_Thread::jvmti_thread_state(thread_oop), this);

  return jvmti_thread_state();
}
#endif

// JVMTI PopFrame support
void JavaThread::popframe_preserve_args(ByteSize size_in_bytes, void* start) {
  assert(_popframe_preserved_args == NULL, "should not wipe out old PopFrame preserved arguments");
  if (in_bytes(size_in_bytes) != 0) {
    _popframe_preserved_args = NEW_C_HEAP_ARRAY(char, in_bytes(size_in_bytes), mtThread);
    _popframe_preserved_args_size = in_bytes(size_in_bytes);
    Copy::conjoint_jbytes(start, _popframe_preserved_args, _popframe_preserved_args_size);
  }
}

void* JavaThread::popframe_preserved_args() {
  return _popframe_preserved_args;
}

ByteSize JavaThread::popframe_preserved_args_size() {
  return in_ByteSize(_popframe_preserved_args_size);
}

WordSize JavaThread::popframe_preserved_args_size_in_words() {
  int sz = in_bytes(popframe_preserved_args_size());
  assert(sz % wordSize == 0, "argument size must be multiple of wordSize");
  return in_WordSize(sz / wordSize);
}

void JavaThread::popframe_free_preserved_args() {
  assert(_popframe_preserved_args != NULL, "should not free PopFrame preserved arguments twice");
  FREE_C_HEAP_ARRAY(char, (char*)_popframe_preserved_args);
  _popframe_preserved_args = NULL;
  _popframe_preserved_args_size = 0;
}

#ifndef PRODUCT

void JavaThread::trace_frames() {
  tty->print_cr("[Describe stack]");
  int frame_no = 1;
  for (StackFrameStream fst(this, true /* update */, true /* process_frames */); !fst.is_done(); fst.next()) {
    tty->print("  %d. ", frame_no++);
    fst.current()->print_value_on(tty, this);
    tty->cr();
  }
}

class PrintAndVerifyOopClosure: public OopClosure {
 protected:
  template <class T> inline void do_oop_work(T* p) {
    oop obj = RawAccess<>::oop_load(p);
    if (obj == NULL) return;
    tty->print(INTPTR_FORMAT ": ", p2i(p));
    if (oopDesc::is_oop_or_null(obj)) {
      if (obj->is_objArray()) {
        tty->print_cr("valid objArray: " INTPTR_FORMAT, p2i(obj));
      } else {
        obj->print();
      }
    } else {
      tty->print_cr("invalid oop: " INTPTR_FORMAT, p2i(obj));
    }
    tty->cr();
  }
 public:
  virtual void do_oop(oop* p) { do_oop_work(p); }
  virtual void do_oop(narrowOop* p)  { do_oop_work(p); }
};

#ifdef ASSERT
// Print or validate the layout of stack frames
void JavaThread::print_frame_layout(int depth, bool validate_only) {
  ResourceMark rm;
  PreserveExceptionMark pm(this);
  FrameValues values;
  int frame_no = 0;
  for (StackFrameStream fst(this, true, true, true); !fst.is_done(); fst.next()) {
    fst.current()->describe(values, ++frame_no, fst.register_map());
    if (depth == frame_no) break;
  }
  Continuation::describe(values);
  if (validate_only) {
    values.validate();
  } else {
    tty->print_cr("[Describe stack layout]");
    values.print(this);
  }
}
#endif

void JavaThread::trace_stack_from(vframe* start_vf) {
  ResourceMark rm;
  int vframe_no = 1;
  for (vframe* f = start_vf; f; f = f->sender()) {
    if (f->is_java_frame()) {
      javaVFrame::cast(f)->print_activation(vframe_no++);
    } else {
      f->print();
    }
    if (vframe_no > StackPrintLimit) {
      tty->print_cr("...<more frames>...");
      return;
    }
  }
}


void JavaThread::trace_stack() {
  if (!has_last_Java_frame()) return;
  Thread* current_thread = Thread::current();
  ResourceMark rm(current_thread);
  HandleMark hm(current_thread);
  RegisterMap reg_map(this,
                      RegisterMap::UpdateMap::include,
                      RegisterMap::ProcessFrames::include,
                      RegisterMap::WalkContinuation::skip);
  trace_stack_from(last_java_vframe(&reg_map));
}


#endif // PRODUCT

void JavaThread::inc_held_monitor_count(int i, bool jni) {
#ifdef SUPPORT_MONITOR_COUNT
  assert(_held_monitor_count >= 0, "Must always be greater than 0: " INT64_FORMAT, (int64_t)_held_monitor_count);
  _held_monitor_count += i;
  if (jni) {
    assert(_jni_monitor_count >= 0, "Must always be greater than 0: " INT64_FORMAT, (int64_t)_jni_monitor_count);
    _jni_monitor_count += i;
  }
#endif
}

void JavaThread::dec_held_monitor_count(int i, bool jni) {
#ifdef SUPPORT_MONITOR_COUNT
  _held_monitor_count -= i;
  assert(_held_monitor_count >= 0, "Must always be greater than 0: " INT64_FORMAT, (int64_t)_held_monitor_count);
  if (jni) {
    _jni_monitor_count -= i;
    assert(_jni_monitor_count >= 0, "Must always be greater than 0: " INT64_FORMAT, (int64_t)_jni_monitor_count);
  }
#endif
}

frame JavaThread::vthread_last_frame() {
  assert (is_vthread_mounted(), "Virtual thread not mounted");
  return last_frame();
}

frame JavaThread::carrier_last_frame(RegisterMap* reg_map) {
  const ContinuationEntry* entry = vthread_continuation();
  guarantee (entry != NULL, "Not a carrier thread");
  frame f = entry->to_frame();
  if (reg_map->process_frames()) {
    entry->flush_stack_processing(this);
  }
  entry->update_register_map(reg_map);
  return f.sender(reg_map);
}

frame JavaThread::platform_thread_last_frame(RegisterMap* reg_map) {
  return is_vthread_mounted() ? carrier_last_frame(reg_map) : last_frame();
}

javaVFrame* JavaThread::last_java_vframe(const frame f, RegisterMap *reg_map) {
  assert(reg_map != NULL, "a map must be given");
  for (vframe* vf = vframe::new_vframe(&f, reg_map, this); vf; vf = vf->sender()) {
    if (vf->is_java_frame()) return javaVFrame::cast(vf);
  }
  return NULL;
}

oop JavaThread::get_continuation() const {
  assert(threadObj() != nullptr, "must be set");
  return java_lang_Thread::continuation(threadObj());
}

Klass* JavaThread::security_get_caller_class(int depth) {
  ResetNoHandleMark rnhm;
  HandleMark hm(Thread::current());

  vframeStream vfst(this);
  vfst.security_get_caller_frame(depth);
  if (!vfst.at_end()) {
    return vfst.method()->method_holder();
  }
  return NULL;
}

// java.lang.Thread.sleep support
// Returns true if sleep time elapsed as expected, and false
// if the thread was interrupted.
bool JavaThread::sleep(jlong millis) {
  assert(this == Thread::current(),  "thread consistency check");

  ParkEvent * const slp = this->_SleepEvent;
  // Because there can be races with thread interruption sending an unpark()
  // to the event, we explicitly reset it here to avoid an immediate return.
  // The actual interrupt state will be checked before we park().
  slp->reset();
  // Thread interruption establishes a happens-before ordering in the
  // Java Memory Model, so we need to ensure we synchronize with the
  // interrupt state.
  OrderAccess::fence();

  jlong prevtime = os::javaTimeNanos();

  for (;;) {
    // interruption has precedence over timing out
    if (this->is_interrupted(true)) {
      return false;
    }

    if (millis <= 0) {
      return true;
    }

    {
      ThreadBlockInVM tbivm(this);
      OSThreadWaitState osts(this->osthread(), false /* not Object.wait() */);
      slp->park(millis);
    }

    // Update elapsed time tracking
    jlong newtime = os::javaTimeNanos();
    if (newtime - prevtime < 0) {
      // time moving backwards, should only happen if no monotonic clock
      // not a guarantee() because JVM should not abort on kernel/glibc bugs
      assert(false,
             "unexpected time moving backwards detected in JavaThread::sleep()");
    } else {
      millis -= (newtime - prevtime) / NANOSECS_PER_MILLISEC;
    }
    prevtime = newtime;
  }
}

// Last thread running calls java.lang.Shutdown.shutdown()
void JavaThread::invoke_shutdown_hooks() {
  HandleMark hm(this);

  // We could get here with a pending exception, if so clear it now or
  // it will cause MetaspaceShared::link_shared_classes to
  // fail for dynamic dump.
  if (this->has_pending_exception()) {
    this->clear_pending_exception();
  }

#if INCLUDE_CDS
  // Link all classes for dynamic CDS dumping before vm exit.
  // Same operation is being done in JVM_BeforeHalt for handling the
  // case where the application calls System.exit().
  if (DynamicArchive::should_dump_at_vm_exit()) {
    DynamicArchive::prepare_for_dump_at_exit();
  }
#endif

  EXCEPTION_MARK;
  Klass* shutdown_klass =
    SystemDictionary::resolve_or_null(vmSymbols::java_lang_Shutdown(),
                                      THREAD);
  if (shutdown_klass != NULL) {
    // SystemDictionary::resolve_or_null will return null if there was
    // an exception.  If we cannot load the Shutdown class, just don't
    // call Shutdown.shutdown() at all.  This will mean the shutdown hooks
    // won't be run.  Note that if a shutdown hook was registered,
    // the Shutdown class would have already been loaded
    // (Runtime.addShutdownHook will load it).
    JavaValue result(T_VOID);
    JavaCalls::call_static(&result,
                           shutdown_klass,
                           vmSymbols::shutdown_name(),
                           vmSymbols::void_method_signature(),
                           THREAD);
  }
  CLEAR_PENDING_EXCEPTION;
}

#ifndef PRODUCT
void JavaThread::verify_cross_modify_fence_failure(JavaThread *thread) {
   report_vm_error(__FILE__, __LINE__, "Cross modify fence failure", "%p", thread);
}
#endif

// Helper function to create the java.lang.Thread object for a
// VM-internal thread. The thread will have the given name, and be
// a member of the "system" ThreadGroup.
Handle JavaThread::create_system_thread_object(const char* name,
                                               bool is_visible, TRAPS) {
  Handle string = java_lang_String::create_from_str(name, CHECK_NH);

  // Initialize thread_oop to put it into the system threadGroup.
  // This is done by calling the Thread(ThreadGroup group, String name) constructor.
  Handle thread_group(THREAD, Universe::system_thread_group());
  Handle thread_oop =
    JavaCalls::construct_new_instance(vmClasses::Thread_klass(),
                                      vmSymbols::threadgroup_string_void_signature(),
                                      thread_group,
                                      string,
                                      CHECK_NH);

  return thread_oop;
}

// Starts the target JavaThread as a daemon of the given priority, and
// bound to the given java.lang.Thread instance.
// The Threads_lock is held for the duration.
void JavaThread::start_internal_daemon(JavaThread* current, JavaThread* target,
                                       Handle thread_oop, ThreadPriority prio) {

  assert(target->osthread() != NULL, "target thread is not properly initialized");

  MutexLocker mu(current, Threads_lock);

  // Initialize the fields of the thread_oop first.

  java_lang_Thread::set_thread(thread_oop(), target); // isAlive == true now

  if (prio != NoPriority) {
    java_lang_Thread::set_priority(thread_oop(), prio);
    // Note: we don't call os::set_priority here. Possibly we should,
    // else all threads should call it themselves when they first run.
  }

  java_lang_Thread::set_daemon(thread_oop());

  // Now bind the thread_oop to the target JavaThread.
  target->set_threadOopHandles(thread_oop());

  Threads::add(target); // target is now visible for safepoint/handshake
  Thread::start(target);
}

void JavaThread::vm_exit_on_osthread_failure(JavaThread* thread) {
  // At this point it may be possible that no osthread was created for the
  // JavaThread due to lack of resources. However, since this must work
  // for critical system threads just check and abort if this fails.
  if (thread->osthread() == nullptr) {
    // This isn't really an OOM condition, but historically this is what
    // we report.
    vm_exit_during_initialization("java.lang.OutOfMemoryError",
                                  os::native_thread_creation_failed_msg());
  }
}<|MERGE_RESOLUTION|>--- conflicted
+++ resolved
@@ -1064,29 +1064,16 @@
     }
   }
 
-<<<<<<< HEAD
-  if (java_throwable->is_a(vmClasses::ThreadDeath_klass())) {
-    // Clear any extent-local bindings on ThreadDeath
-    set_extentLocalCache(NULL);
-    oop threadOop = threadObj();
-    assert(threadOop != NULL, "must be");
-    java_lang_Thread::clear_extentLocalBindings(threadOop);
-  }
-
-  // Only overwrite an already pending exception if it is not a ThreadDeath.
-  if (!has_pending_exception() || !pending_exception()->is_a(vmClasses::ThreadDeath_klass())) {
-    // We cannot call Exceptions::_throw(...) here because we cannot block
-    set_pending_exception(java_throwable, __FILE__, __LINE__);
-=======
   // We cannot call Exceptions::_throw(...) here because we cannot block
   set_pending_exception(java_throwable, __FILE__, __LINE__);
 
+#ifdef EXCLUDE
   // Clear any extent-local bindings
   set_extentLocalCache(NULL);
   oop threadOop = threadObj();
   assert(threadOop != NULL, "must be");
   java_lang_Thread::clear_extentLocalBindings(threadOop);
->>>>>>> 79ccc791
+#endif
 
   LogTarget(Info, exceptions) lt;
   if (lt.is_enabled()) {
