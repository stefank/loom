/*
 * Copyright (c) 1997, 2022, Oracle and/or its affiliates. All rights reserved.
 * Copyright (c) 2021, Azul Systems, Inc. All rights reserved.
 * DO NOT ALTER OR REMOVE COPYRIGHT NOTICES OR THIS FILE HEADER.
 *
 * This code is free software; you can redistribute it and/or modify it
 * under the terms of the GNU General Public License version 2 only, as
 * published by the Free Software Foundation.
 *
 * This code is distributed in the hope that it will be useful, but WITHOUT
 * ANY WARRANTY; without even the implied warranty of MERCHANTABILITY or
 * FITNESS FOR A PARTICULAR PURPOSE.  See the GNU General Public License
 * version 2 for more details (a copy is included in the LICENSE file that
 * accompanied this code).
 *
 * You should have received a copy of the GNU General Public License version
 * 2 along with this work; if not, write to the Free Software Foundation,
 * Inc., 51 Franklin St, Fifth Floor, Boston, MA 02110-1301 USA.
 *
 * Please contact Oracle, 500 Oracle Parkway, Redwood Shores, CA 94065 USA
 * or visit www.oracle.com if you need additional information or have any
 * questions.
 *
 */

#ifndef SHARE_RUNTIME_THREAD_HPP
#define SHARE_RUNTIME_THREAD_HPP

#include "jni.h"
#include "gc/shared/gcThreadLocalData.hpp"
#include "gc/shared/threadLocalAllocBuffer.hpp"
#include "memory/allocation.hpp"
#include "oops/oop.hpp"
#include "oops/oopHandle.hpp"
#include "oops/weakHandle.hpp"
#include "runtime/continuation.hpp"
#include "runtime/frame.hpp"
#include "runtime/globals.hpp"
#include "runtime/handshake.hpp"
#include "runtime/javaFrameAnchor.hpp"
#include "runtime/mutexLocker.hpp"
#include "runtime/os.hpp"
#include "runtime/park.hpp"
#include "runtime/safepointMechanism.hpp"
#include "runtime/stackWatermarkSet.hpp"
#include "runtime/stackOverflow.hpp"
#include "runtime/threadHeapSampler.hpp"
#include "runtime/threadLocalStorage.hpp"
#include "runtime/threadStatisticalInfo.hpp"
#include "runtime/unhandledOops.hpp"
#include "utilities/align.hpp"
#include "utilities/exceptions.hpp"
#include "utilities/globalDefinitions.hpp"
#include "utilities/macros.hpp"
#if INCLUDE_JFR
#include "jfr/support/jfrThreadExtension.hpp"
#endif

class SafeThreadsListPtr;
class ThreadSafepointState;
class ThreadsList;
class ThreadsSMRSupport;

class JNIHandleBlock;
class JvmtiRawMonitor;
class JvmtiSampledObjectAllocEventCollector;
class JvmtiThreadState;
class JvmtiVMObjectAllocEventCollector;
class OSThread;
class ThreadStatistics;
class ConcurrentLocksDump;
class MonitorInfo;

class vframeArray;
class vframe;
class javaVFrame;

class DeoptResourceMark;
class JvmtiDeferredUpdates;

class ThreadClosure;
class ICRefillVerifier;

class Metadata;
class ResourceArea;

class OopStorage;

DEBUG_ONLY(class ResourceMark;)

class WorkerThread;

class JavaThread;

// Class hierarchy
// - Thread
//   - JavaThread
//     - various subclasses eg CompilerThread, ServiceThread
//   - NonJavaThread
//     - NamedThread
//       - VMThread
//       - ConcurrentGCThread
//       - WorkerThread
//     - WatcherThread
//     - JfrThreadSampler
//     - LogAsyncWriter
//
// All Thread subclasses must be either JavaThread or NonJavaThread.
// This means !t->is_Java_thread() iff t is a NonJavaThread, or t is
// a partially constructed/destroyed Thread.

// Thread execution sequence and actions:
// All threads:
//  - thread_native_entry  // per-OS native entry point
//    - stack initialization
//    - other OS-level initialization (signal masks etc)
//    - handshake with creating thread (if not started suspended)
//    - this->call_run()  // common shared entry point
//      - shared common initialization
//      - this->pre_run()  // virtual per-thread-type initialization
//      - this->run()      // virtual per-thread-type "main" logic
//      - shared common tear-down
//      - this->post_run()  // virtual per-thread-type tear-down
//      - // 'this' no longer referenceable
//    - OS-level tear-down (minimal)
//    - final logging
//
// For JavaThread:
//   - this->run()  // virtual but not normally overridden
//     - this->thread_main_inner()  // extra call level to ensure correct stack calculations
//       - this->entry_point()  // set differently for each kind of JavaThread

class Thread: public ThreadShadow {
  friend class VMStructs;
  friend class JVMCIVMStructs;
 private:

#ifndef USE_LIBRARY_BASED_TLS_ONLY
  // Current thread is maintained as a thread-local variable
  static THREAD_LOCAL Thread* _thr_current;
#endif

  // On AArch64, the high order 32 bits are used by a "patching epoch" number
  // which reflects if this thread has executed the required fences, after
  // an nmethod gets disarmed. The low order 32 bit denote the disarm value.
  uint64_t _nmethod_disarm_value;

 public:
  int nmethod_disarm_value() {
    return (int)(uint32_t)_nmethod_disarm_value;
  }

  void set_nmethod_disarm_value(int value) {
    _nmethod_disarm_value = (uint64_t)(uint32_t)value;
  }

  static ByteSize nmethod_disarmed_offset() {
    return byte_offset_of(Thread, _nmethod_disarm_value);
  }

 private:
  // Thread local data area available to the GC. The internal
  // structure and contents of this data area is GC-specific.
  // Only GC and GC barrier code should access this data area.
  GCThreadLocalData _gc_data;

 public:
  static ByteSize gc_data_offset() {
    return byte_offset_of(Thread, _gc_data);
  }

  template <typename T> T* gc_data() {
    STATIC_ASSERT(sizeof(T) <= sizeof(_gc_data));
    return reinterpret_cast<T*>(&_gc_data);
  }

  // Exception handling
  // (Note: _pending_exception and friends are in ThreadShadow)
  //oop       _pending_exception;                // pending exception for current thread
  // const char* _exception_file;                   // file information for exception (debugging only)
  // int         _exception_line;                   // line information for exception (debugging only)
 protected:

  DEBUG_ONLY(static Thread* _starting_thread;)

  // JavaThread lifecycle support:
  friend class SafeThreadsListPtr;  // for _threads_list_ptr, cmpxchg_threads_hazard_ptr(), {dec_,inc_,}nested_threads_hazard_ptr_cnt(), {g,s}et_threads_hazard_ptr(), inc_nested_handle_cnt(), tag_hazard_ptr() access
  friend class ScanHazardPtrGatherProtectedThreadsClosure;  // for cmpxchg_threads_hazard_ptr(), get_threads_hazard_ptr(), is_hazard_ptr_tagged() access
  friend class ScanHazardPtrGatherThreadsListClosure;  // for get_threads_hazard_ptr(), untag_hazard_ptr() access
  friend class ScanHazardPtrPrintMatchingThreadsClosure;  // for get_threads_hazard_ptr(), is_hazard_ptr_tagged() access
  friend class ThreadsSMRSupport;  // for _nested_threads_hazard_ptr_cnt, _threads_hazard_ptr, _threads_list_ptr access
  friend class ThreadsListHandleTest;  // for _nested_threads_hazard_ptr_cnt, _threads_hazard_ptr, _threads_list_ptr access
  friend class ValidateHazardPtrsClosure;  // for get_threads_hazard_ptr(), untag_hazard_ptr() access

  ThreadsList* volatile _threads_hazard_ptr;
  SafeThreadsListPtr*   _threads_list_ptr;
  ThreadsList*          cmpxchg_threads_hazard_ptr(ThreadsList* exchange_value, ThreadsList* compare_value);
  ThreadsList*          get_threads_hazard_ptr() const;
  void                  set_threads_hazard_ptr(ThreadsList* new_list);
  static bool           is_hazard_ptr_tagged(ThreadsList* list) {
    return (intptr_t(list) & intptr_t(1)) == intptr_t(1);
  }
  static ThreadsList*   tag_hazard_ptr(ThreadsList* list) {
    return (ThreadsList*)(intptr_t(list) | intptr_t(1));
  }
  static ThreadsList*   untag_hazard_ptr(ThreadsList* list) {
    return (ThreadsList*)(intptr_t(list) & ~intptr_t(1));
  }
  // This field is enabled via -XX:+EnableThreadSMRStatistics:
  uint _nested_threads_hazard_ptr_cnt;
  void dec_nested_threads_hazard_ptr_cnt() {
    assert(_nested_threads_hazard_ptr_cnt != 0, "mismatched {dec,inc}_nested_threads_hazard_ptr_cnt()");
    _nested_threads_hazard_ptr_cnt--;
  }
  void inc_nested_threads_hazard_ptr_cnt() {
    _nested_threads_hazard_ptr_cnt++;
  }
  uint nested_threads_hazard_ptr_cnt() {
    return _nested_threads_hazard_ptr_cnt;
  }

 public:
  // Is the target JavaThread protected by the calling Thread or by some other
  // mechanism?
  static bool is_JavaThread_protected(const JavaThread* target);
  // Is the target JavaThread protected by a ThreadsListHandle (TLH) associated
  // with the calling Thread?
  static bool is_JavaThread_protected_by_TLH(const JavaThread* target);

  void* operator new(size_t size) throw() { return allocate(size, true); }
  void* operator new(size_t size, const std::nothrow_t& nothrow_constant) throw() {
    return allocate(size, false); }
  void  operator delete(void* p);

 protected:
  static void* allocate(size_t size, bool throw_excpt, MEMFLAGS flags = mtThread);

 private:
  DEBUG_ONLY(bool _suspendible_thread;)

 public:
  // Determines if a heap allocation failure will be retried
  // (e.g., by deoptimizing and re-executing in the interpreter).
  // In this case, the failed allocation must raise
  // Universe::out_of_memory_error_retry() and omit side effects
  // such as JVMTI events and handling -XX:+HeapDumpOnOutOfMemoryError
  // and -XX:OnOutOfMemoryError.
  virtual bool in_retryable_allocation() const { return false; }

#ifdef ASSERT
  void set_suspendible_thread() {
    _suspendible_thread = true;
  }

  void clear_suspendible_thread() {
    _suspendible_thread = false;
  }

  bool is_suspendible_thread() { return _suspendible_thread; }
#endif

 private:
  // Point to the last handle mark
  HandleMark* _last_handle_mark;

  // Claim value for parallel iteration over threads.
  uintx _threads_do_token;

  // Support for GlobalCounter
 private:
  volatile uintx _rcu_counter;
 public:
  volatile uintx* get_rcu_counter() {
    return &_rcu_counter;
  }

 public:
  void set_last_handle_mark(HandleMark* mark)   { _last_handle_mark = mark; }
  HandleMark* last_handle_mark() const          { return _last_handle_mark; }
 private:

#ifdef ASSERT
  ICRefillVerifier* _missed_ic_stub_refill_verifier;

 public:
  ICRefillVerifier* missed_ic_stub_refill_verifier() {
    return _missed_ic_stub_refill_verifier;
  }

  void set_missed_ic_stub_refill_verifier(ICRefillVerifier* verifier) {
    _missed_ic_stub_refill_verifier = verifier;
  }
#endif // ASSERT

 private:
  // Used by SkipGCALot class.
  NOT_PRODUCT(bool _skip_gcalot;)               // Should we elide gc-a-lot?

  friend class GCLocker;

 private:
  ThreadLocalAllocBuffer _tlab;                 // Thread-local eden
  jlong _allocated_bytes;                       // Cumulative number of bytes allocated on
                                                // the Java heap
  ThreadHeapSampler _heap_sampler;              // For use when sampling the memory.

  ThreadStatisticalInfo _statistical_info;      // Statistics about the thread

  JFR_ONLY(DEFINE_THREAD_LOCAL_FIELD_JFR;)      // Thread-local data for jfr

  JvmtiRawMonitor* _current_pending_raw_monitor; // JvmtiRawMonitor this thread
                                                 // is waiting to lock
 public:
  // Constructor
  Thread();
  virtual ~Thread() = 0;        // Thread is abstract.

  // Manage Thread::current()
  void initialize_thread_current();
  static void clear_thread_current(); // TLS cleanup needed before threads terminate

 protected:
  // To be implemented by children.
  virtual void run() = 0;
  virtual void pre_run() = 0;
  virtual void post_run() = 0;  // Note: Thread must not be deleted prior to calling this!

#ifdef ASSERT
  enum RunState {
    PRE_CALL_RUN,
    CALL_RUN,
    PRE_RUN,
    RUN,
    POST_RUN
    // POST_CALL_RUN - can't define this one as 'this' may be deleted when we want to set it
  };
  RunState _run_state;  // for lifecycle checks
#endif


 public:
  // invokes <ChildThreadClass>::run(), with common preparations and cleanups.
  void call_run();

  // Testers
  virtual bool is_VM_thread()       const            { return false; }
  virtual bool is_Java_thread()     const            { return false; }
  virtual bool is_Compiler_thread() const            { return false; }
  virtual bool is_Code_cache_sweeper_thread() const  { return false; }
  virtual bool is_service_thread() const             { return false; }
  virtual bool is_monitor_deflation_thread() const   { return false; }
  virtual bool is_hidden_from_external_view() const  { return false; }
  virtual bool is_jvmti_agent_thread() const         { return false; }
  virtual bool is_Watcher_thread() const             { return false; }
  virtual bool is_ConcurrentGC_thread() const        { return false; }
  virtual bool is_Named_thread() const               { return false; }
  virtual bool is_Worker_thread() const              { return false; }
  virtual bool is_JfrSampler_thread() const          { return false; }

  // Can this thread make Java upcalls
  virtual bool can_call_java() const                 { return false; }

  // Is this a JavaThread that is on the VM's current ThreadsList?
  // If so it must participate in the safepoint protocol.
  virtual bool is_active_Java_thread() const         { return false; }

  // All threads are given names. For singleton subclasses we can
  // just hard-wire the known name of the instance. JavaThreads and
  // NamedThreads support multiple named instances, and dynamic
  // changing of the name of an instance.
  virtual const char* name() const { return "Unknown thread"; }

  // A thread's type name is also made available for debugging
  // and logging.
  virtual const char* type_name() const { return "Thread"; }

  // Returns the current thread (ASSERTS if NULL)
  static inline Thread* current();
  // Returns the current thread, or NULL if not attached
  static inline Thread* current_or_null();
  // Returns the current thread, or NULL if not attached, and is
  // safe for use from signal-handlers
  static inline Thread* current_or_null_safe();

  // Common thread operations
#ifdef ASSERT
  static void check_for_dangling_thread_pointer(Thread *thread);
#endif
  static void set_priority(Thread* thread, ThreadPriority priority);
  static ThreadPriority get_priority(const Thread* const thread);
  static void start(Thread* thread);

  void set_native_thread_name(const char *name) {
    assert(Thread::current() == this, "set_native_thread_name can only be called on the current thread");
    os::set_native_thread_name(name);
  }

  // Support for Unhandled Oop detection
  // Add the field for both, fastdebug and debug, builds to keep
  // Thread's fields layout the same.
  // Note: CHECK_UNHANDLED_OOPS is defined only for fastdebug build.
#ifdef CHECK_UNHANDLED_OOPS
 private:
  UnhandledOops* _unhandled_oops;
#elif defined(ASSERT)
 private:
  void* _unhandled_oops;
#endif
#ifdef CHECK_UNHANDLED_OOPS
 public:
  UnhandledOops* unhandled_oops() { return _unhandled_oops; }
  // Mark oop safe for gc.  It may be stack allocated but won't move.
  void allow_unhandled_oop(oop *op) {
    if (CheckUnhandledOops) unhandled_oops()->allow_unhandled_oop(op);
  }
  // Clear oops at safepoint so crashes point to unhandled oop violator
  void clear_unhandled_oops() {
    if (CheckUnhandledOops) unhandled_oops()->clear_unhandled_oops();
  }
#endif // CHECK_UNHANDLED_OOPS

 public:
#ifndef PRODUCT
  bool skip_gcalot()           { return _skip_gcalot; }
  void set_skip_gcalot(bool v) { _skip_gcalot = v;    }
#endif

  // Resource area
  ResourceArea* resource_area() const            { return _resource_area; }
  void set_resource_area(ResourceArea* area)     { _resource_area = area; }

  OSThread* osthread() const                     { return _osthread;   }
  void set_osthread(OSThread* thread)            { _osthread = thread; }

  // Internal handle support
  HandleArea* handle_area() const                { return _handle_area; }
  void set_handle_area(HandleArea* area)         { _handle_area = area; }

  GrowableArray<Metadata*>* metadata_handles() const          { return _metadata_handles; }
  void set_metadata_handles(GrowableArray<Metadata*>* handles){ _metadata_handles = handles; }

  // Thread-Local Allocation Buffer (TLAB) support
  ThreadLocalAllocBuffer& tlab()                 { return _tlab; }
  void initialize_tlab();

  jlong allocated_bytes()               { return _allocated_bytes; }
  void set_allocated_bytes(jlong value) { _allocated_bytes = value; }
  void incr_allocated_bytes(jlong size) { _allocated_bytes += size; }
  inline jlong cooked_allocated_bytes();

  ThreadHeapSampler& heap_sampler()     { return _heap_sampler; }

  ThreadStatisticalInfo& statistical_info() { return _statistical_info; }

  JFR_ONLY(DEFINE_THREAD_LOCAL_ACCESSOR_JFR;)

  // For tracking the Jvmti raw monitor the thread is pending on.
  JvmtiRawMonitor* current_pending_raw_monitor() {
    return _current_pending_raw_monitor;
  }
  void set_current_pending_raw_monitor(JvmtiRawMonitor* monitor) {
    _current_pending_raw_monitor = monitor;
  }

  // GC support
  // Apply "f->do_oop" to all root oops in "this".
  //   Used by JavaThread::oops_do.
  // Apply "cf->do_code_blob" (if !NULL) to all code blobs active in frames
  virtual void oops_do_no_frames(OopClosure* f, CodeBlobClosure* cf);
  virtual void oops_do_frames(OopClosure* f, CodeBlobClosure* cf) {}
  void oops_do(OopClosure* f, CodeBlobClosure* cf);

  // Handles the parallel case for claim_threads_do.
 private:
  bool claim_par_threads_do(uintx claim_token);
 public:
  // Requires that "claim_token" is that of the current iteration.
  // If "is_par" is false, sets the token of "this" to
  // "claim_token", and returns "true".  If "is_par" is true,
  // uses an atomic instruction to set the current thread's token to
  // "claim_token", if it is not already.  Returns "true" iff the
  // calling thread does the update, this indicates that the calling thread
  // has claimed the thread in the current iteration.
  bool claim_threads_do(bool is_par, uintx claim_token) {
    if (!is_par) {
      _threads_do_token = claim_token;
      return true;
    } else {
      return claim_par_threads_do(claim_token);
    }
  }

  uintx threads_do_token() const { return _threads_do_token; }

  // jvmtiRedefineClasses support
  void metadata_handles_do(void f(Metadata*));

 private:
  // Check if address is within the given range of this thread's
  // stack:  stack_base() > adr >/>= limit
  // The check is inclusive of limit if passed true, else exclusive.
  bool is_in_stack_range(address adr, address limit, bool inclusive) const {
    assert(stack_base() > limit && limit >= stack_end(), "limit is outside of stack");
    return stack_base() > adr && (inclusive ? adr >= limit : adr > limit);
  }

 public:
  // Used by fast lock support
  virtual bool is_lock_owned(address adr) const;

  // Check if address is within the given range of this thread's
  // stack:  stack_base() > adr >= limit
  bool is_in_stack_range_incl(address adr, address limit) const {
    return is_in_stack_range(adr, limit, true);
  }

  // Check if address is within the given range of this thread's
  // stack:  stack_base() > adr > limit
  bool is_in_stack_range_excl(address adr, address limit) const {
    return is_in_stack_range(adr, limit, false);
  }

  // Check if address is in the stack mapped to this thread. Used mainly in
  // error reporting (so has to include guard zone) and frame printing.
  // Expects _stack_base to be initialized - checked with assert.
  bool is_in_full_stack_checked(address adr) const {
    return is_in_stack_range_incl(adr, stack_end());
  }

  // Like is_in_full_stack_checked but without the assertions as this
  // may be called in a thread before _stack_base is initialized.
  bool is_in_full_stack(address adr) const {
    address stack_end = _stack_base - _stack_size;
    return _stack_base > adr && adr >= stack_end;
  }

  // Check if address is in the live stack of this thread (not just for locks).
  // Warning: can only be called by the current thread on itself.
  bool is_in_live_stack(address adr) const {
    assert(Thread::current() == this, "is_in_live_stack can only be called from current thread");
    return is_in_stack_range_incl(adr, os::current_stack_pointer());
  }

  // Sets this thread as starting thread. Returns failure if thread
  // creation fails due to lack of memory, too many threads etc.
  bool set_as_starting_thread();

protected:
  // OS data associated with the thread
  OSThread* _osthread;  // Platform-specific thread information

  // Thread local resource area for temporary allocation within the VM
  ResourceArea* _resource_area;

  DEBUG_ONLY(ResourceMark* _current_resource_mark;)

  // Thread local handle area for allocation of handles within the VM
  HandleArea* _handle_area;
  GrowableArray<Metadata*>* _metadata_handles;

  // Support for stack overflow handling, get_thread, etc.
  address          _stack_base;
  size_t           _stack_size;
  int              _lgrp_id;

 public:
  // Stack overflow support
  address stack_base() const           { assert(_stack_base != NULL,"Sanity check"); return _stack_base; }
  void    set_stack_base(address base) { _stack_base = base; }
  size_t  stack_size() const           { return _stack_size; }
  void    set_stack_size(size_t size)  { _stack_size = size; }
  address stack_end()  const           { return stack_base() - stack_size(); }
  void    record_stack_base_and_size();
  void    register_thread_stack_with_NMT();
  void    unregister_thread_stack_with_NMT();

  int     lgrp_id() const        { return _lgrp_id; }
  void    set_lgrp_id(int value) { _lgrp_id = value; }

  // Printing
  void print_on(outputStream* st, bool print_extended_info) const;
  virtual void print_on(outputStream* st) const { print_on(st, false); }
  void print() const;
  virtual void print_on_error(outputStream* st, char* buf, int buflen) const;
  // Basic, non-virtual, printing support that is simple and always safe.
  void print_value_on(outputStream* st) const;

  // Debug-only code
#ifdef ASSERT
 private:
  // Deadlock detection support for Mutex locks. List of locks own by thread.
  Mutex* _owned_locks;
  // Mutex::set_owner_implementation is the only place where _owned_locks is modified,
  // thus the friendship
  friend class Mutex;
  friend class Monitor;

 public:
  void print_owned_locks_on(outputStream* st) const;
  void print_owned_locks() const                 { print_owned_locks_on(tty);    }
  Mutex* owned_locks() const                     { return _owned_locks;          }
  bool owns_locks() const                        { return owned_locks() != NULL; }

  // Deadlock detection
  ResourceMark* current_resource_mark()          { return _current_resource_mark; }
  void set_current_resource_mark(ResourceMark* rm) { _current_resource_mark = rm; }
#endif // ASSERT

 private:
  volatile int _jvmti_env_iteration_count;

 public:
  void entering_jvmti_env_iteration()            { ++_jvmti_env_iteration_count; }
  void leaving_jvmti_env_iteration()             { --_jvmti_env_iteration_count; }
  bool is_inside_jvmti_env_iteration()           { return _jvmti_env_iteration_count > 0; }

  // Code generation
  static ByteSize exception_file_offset()        { return byte_offset_of(Thread, _exception_file); }
  static ByteSize exception_line_offset()        { return byte_offset_of(Thread, _exception_line); }

  static ByteSize stack_base_offset()            { return byte_offset_of(Thread, _stack_base); }
  static ByteSize stack_size_offset()            { return byte_offset_of(Thread, _stack_size); }

  static ByteSize tlab_start_offset()            { return byte_offset_of(Thread, _tlab) + ThreadLocalAllocBuffer::start_offset(); }
  static ByteSize tlab_end_offset()              { return byte_offset_of(Thread, _tlab) + ThreadLocalAllocBuffer::end_offset(); }
  static ByteSize tlab_top_offset()              { return byte_offset_of(Thread, _tlab) + ThreadLocalAllocBuffer::top_offset(); }
  static ByteSize tlab_pf_top_offset()           { return byte_offset_of(Thread, _tlab) + ThreadLocalAllocBuffer::pf_top_offset(); }

  static ByteSize allocated_bytes_offset()       { return byte_offset_of(Thread, _allocated_bytes); }

  JFR_ONLY(DEFINE_THREAD_LOCAL_OFFSET_JFR;)

 public:
  ParkEvent * volatile _ParkEvent;            // for Object monitors, JVMTI raw monitors,
                                              // and ObjectSynchronizer::read_stable_mark

  // Termination indicator used by the signal handler.
  // _ParkEvent is just a convenient field we can NULL out after setting the JavaThread termination state
  // (which can't itself be read from the signal handler if a signal hits during the Thread destructor).
  bool has_terminated()                       { return Atomic::load(&_ParkEvent) == NULL; };

  jint _hashStateW;                           // Marsaglia Shift-XOR thread-local RNG
  jint _hashStateX;                           // thread-specific hashCode generator state
  jint _hashStateY;
  jint _hashStateZ;

  // Low-level leaf-lock primitives used to implement synchronization.
  // Not for general synchronization use.
  static void SpinAcquire(volatile int * Lock, const char * Name);
  static void SpinRelease(volatile int * Lock);

#if defined(__APPLE__) && defined(AARCH64)
 private:
  DEBUG_ONLY(bool _wx_init);
  WXMode _wx_state;
 public:
  void init_wx();
  WXMode enable_wx(WXMode new_state);

  void assert_wx_state(WXMode expected) {
    assert(_wx_state == expected, "wrong state");
  }
#endif // __APPLE__ && AARCH64
};

// Inline implementation of Thread::current()
inline Thread* Thread::current() {
  Thread* current = current_or_null();
  assert(current != NULL, "Thread::current() called on detached thread");
  return current;
}

inline Thread* Thread::current_or_null() {
#ifndef USE_LIBRARY_BASED_TLS_ONLY
  return _thr_current;
#else
  if (ThreadLocalStorage::is_initialized()) {
    return ThreadLocalStorage::thread();
  }
  return NULL;
#endif
}

inline Thread* Thread::current_or_null_safe() {
  if (ThreadLocalStorage::is_initialized()) {
    return ThreadLocalStorage::thread();
  }
  return NULL;
}

class CompilerThread;

typedef void (*ThreadFunction)(JavaThread*, TRAPS);

class JavaThread: public Thread {
  friend class VMStructs;
  friend class JVMCIVMStructs;
  friend class WhiteBox;
  friend class ThreadsSMRSupport; // to access _threadObj for exiting_threads_oops_do
  friend class HandshakeState;
  friend class Continuation;
 private:
  bool           _on_thread_list;                // Is set when this JavaThread is added to the Threads list
  OopHandle      _threadObj;                     // The Java level thread object
  OopHandle      _vthread; // the value returned by Thread.currentThread(): the virtual thread, if mounted, otherwise _threadObj
  OopHandle      _mounted_vthread;
  OopHandle      _scopeLocalCache;

#ifdef ASSERT
 private:
  int _java_call_counter;

 public:
  int  java_call_counter()                       { return _java_call_counter; }
  void inc_java_call_counter()                   { _java_call_counter++; }
  void dec_java_call_counter() {
    assert(_java_call_counter > 0, "Invalid nesting of JavaCallWrapper");
    _java_call_counter--;
  }
 private:  // restore original namespace restriction
#endif  // ifdef ASSERT

  JavaFrameAnchor _anchor;                       // Encapsulation of current java frame and it state

  ThreadFunction _entry_point;

  JNIEnv        _jni_environment;

  // Deopt support
  DeoptResourceMark*  _deopt_mark;               // Holds special ResourceMark for deoptimization

  CompiledMethod*       _deopt_nmethod;         // CompiledMethod that is currently being deoptimized
  vframeArray*  _vframe_array_head;              // Holds the heap of the active vframeArrays
  vframeArray*  _vframe_array_last;              // Holds last vFrameArray we popped
  // Holds updates by JVMTI agents for compiled frames that cannot be performed immediately. They
  // will be carried out as soon as possible which, in most cases, is just before deoptimization of
  // the frame, when control returns to it.
  JvmtiDeferredUpdates* _jvmti_deferred_updates;
  GrowableArray<WeakHandle>* _keepalive_cleanup;

  // Handshake value for fixing 6243940. We need a place for the i2c
  // adapter to store the callee Method*. This value is NEVER live
  // across a gc point so it does NOT have to be gc'd
  // The handshake is open ended since we can't be certain that it will
  // be NULLed. This is because we rarely ever see the race and end up
  // in handle_wrong_method which is the backend of the handshake. See
  // code in i2c adapters and handle_wrong_method.

  Method*       _callee_target;

  // Used to pass back results to the interpreter or generated code running Java code.
  oop           _vm_result;    // oop result is GC-preserved
  Metadata*     _vm_result_2;  // non-oop result

  // See ReduceInitialCardMarks: this holds the precise space interval of
  // the most recent slow path allocation for which compiled code has
  // elided card-marks for performance along the fast-path.
  MemRegion     _deferred_card_mark;

  ObjectMonitor* volatile _current_pending_monitor;     // ObjectMonitor this thread is waiting to lock
  bool           _current_pending_monitor_is_from_java; // locking is from Java code
  ObjectMonitor* volatile _current_waiting_monitor;     // ObjectMonitor on which this thread called Object.wait()

  // Active_handles points to a block of handles
  JNIHandleBlock* _active_handles;

  // One-element thread local free list
  JNIHandleBlock* _free_handle_block;

 public:
  volatile intptr_t _Stalled;

  // For tracking the heavyweight monitor the thread is pending on.
  ObjectMonitor* current_pending_monitor() {
    // Use Atomic::load() to prevent data race between concurrent modification and
    // concurrent readers, e.g. ThreadService::get_current_contended_monitor().
    // Especially, reloading pointer from thread after NULL check must be prevented.
    return Atomic::load(&_current_pending_monitor);
  }
  void set_current_pending_monitor(ObjectMonitor* monitor) {
    Atomic::store(&_current_pending_monitor, monitor);
  }
  void set_current_pending_monitor_is_from_java(bool from_java) {
    _current_pending_monitor_is_from_java = from_java;
  }
  bool current_pending_monitor_is_from_java() {
    return _current_pending_monitor_is_from_java;
  }
  ObjectMonitor* current_waiting_monitor() {
    // See the comment in current_pending_monitor() above.
    return Atomic::load(&_current_waiting_monitor);
  }
  void set_current_waiting_monitor(ObjectMonitor* monitor) {
    Atomic::store(&_current_waiting_monitor, monitor);
  }

  // JNI handle support
  JNIHandleBlock* active_handles() const         { return _active_handles; }
  void set_active_handles(JNIHandleBlock* block) { _active_handles = block; }
  JNIHandleBlock* free_handle_block() const      { return _free_handle_block; }
  void set_free_handle_block(JNIHandleBlock* block) { _free_handle_block = block; }

  void push_jni_handle_block();
  void pop_jni_handle_block();

 private:
  MonitorChunk* _monitor_chunks;              // Contains the off stack monitors
                                              // allocated during deoptimization
                                              // and by JNI_MonitorEnter/Exit

  enum SuspendFlags {
    // NOTE: avoid using the sign-bit as cc generates different test code
    //       when the sign-bit is used, and sometimes incorrectly - see CR 6398077
<<<<<<< HEAD
    _has_async_exception    = 0x00000001U, // there is a pending async exception
    _trace_flag             = 0x00000004U, // call tracing backend
    _obj_deopt              = 0x00000008U, // suspend for object reallocation and relocking for JVMTI agent
    _thread_suspended       = 0x00000010U  // non-virtual thread is externally suspended
=======
    _has_async_exception     = 0x00000001U, // there is a pending async exception
    _async_delivery_disabled = 0x00000002U, // async exception delivery is disabled
    _trace_flag              = 0x00000004U, // call tracing backend
    _obj_deopt               = 0x00000008U  // suspend for object reallocation and relocking for JVMTI agent
>>>>>>> 78ef2fde
  };

  // various suspension related flags - atomically updated
  // overloaded with async exceptions so that we do a single check when transitioning from native->Java
  volatile uint32_t _suspend_flags;

  inline void set_suspend_flag(SuspendFlags f);
  inline void clear_suspend_flag(SuspendFlags f);

 public:
  inline void set_trace_flag();
  inline void clear_trace_flag();
  inline void set_obj_deopt_flag();
  inline void clear_obj_deopt_flag();
  bool is_trace_suspend()      { return (_suspend_flags & _trace_flag) != 0; }
  bool is_obj_deopt_suspend()  { return (_suspend_flags & _obj_deopt) != 0; }

  // Asynchronous exceptions support
 private:
  oop     _pending_async_exception;
#ifdef ASSERT
  bool    _is_unsafe_access_error;
#endif

  inline bool clear_async_exception_condition();
 public:
  bool has_async_exception_condition() {
    return (_suspend_flags & _has_async_exception) != 0 &&
           (_suspend_flags & _async_delivery_disabled) == 0;
  }
  inline void set_pending_async_exception(oop e);
  inline void set_pending_unsafe_access_error();
  static void send_async_exception(JavaThread* jt, oop java_throwable);
  void send_thread_stop(oop throwable);
  void check_and_handle_async_exceptions();

  class NoAsyncExceptionDeliveryMark : public StackObj {
    friend JavaThread;
    JavaThread *_target;
    inline NoAsyncExceptionDeliveryMark(JavaThread *t);
    inline ~NoAsyncExceptionDeliveryMark();
  };

  // Safepoint support
 public:                                                        // Expose _thread_state for SafeFetchInt()
  volatile JavaThreadState _thread_state;
 private:
  SafepointMechanism::ThreadData _poll_data;
  ThreadSafepointState*          _safepoint_state;              // Holds information about a thread during a safepoint
  address                        _saved_exception_pc;           // Saved pc of instruction where last implicit exception happened
  NOT_PRODUCT(bool               _requires_cross_modify_fence;) // State used by VerifyCrossModifyFence
#ifdef ASSERT
  // Debug support for checking if code allows safepoints or not.
  // Safepoints in the VM can happen because of allocation, invoking a VM operation, or blocking on
  // mutex, or blocking on an object synchronizer (Java locking).
  // If _no_safepoint_count is non-zero, then an assertion failure will happen in any of
  // the above cases. The class NoSafepointVerifier is used to set this counter.
  int _no_safepoint_count;                             // If 0, thread allow a safepoint to happen

 public:
  void inc_no_safepoint_count() { _no_safepoint_count++; }
  void dec_no_safepoint_count() { _no_safepoint_count--; }
#endif // ASSERT
 public:
  // These functions check conditions before possibly going to a safepoint.
  // including NoSafepointVerifier.
  void check_for_valid_safepoint_state() NOT_DEBUG_RETURN;
  void check_possible_safepoint()        NOT_DEBUG_RETURN;

#ifdef ASSERT
 private:
  volatile uint64_t _visited_for_critical_count;

 public:
  void set_visited_for_critical_count(uint64_t safepoint_id) {
    assert(_visited_for_critical_count == 0, "Must be reset before set");
    assert((safepoint_id & 0x1) == 1, "Must be odd");
    _visited_for_critical_count = safepoint_id;
  }
  void reset_visited_for_critical_count(uint64_t safepoint_id) {
    assert(_visited_for_critical_count == safepoint_id, "Was not visited");
    _visited_for_critical_count = 0;
  }
  bool was_visited_for_critical_count(uint64_t safepoint_id) const {
    return _visited_for_critical_count == safepoint_id;
  }
#endif // ASSERT

  // JavaThread termination support
 public:
  enum TerminatedTypes {
    _not_terminated = 0xDEAD - 2,
    _thread_exiting,                             // JavaThread::exit() has been called for this thread
    _thread_terminated,                          // JavaThread is removed from thread list
    _vm_exited                                   // JavaThread is still executing native code, but VM is terminated
                                                 // only VM_Exit can set _vm_exited
  };

 private:
  // In general a JavaThread's _terminated field transitions as follows:
  //
  //   _not_terminated => _thread_exiting => _thread_terminated
  //
  // _vm_exited is a special value to cover the case of a JavaThread
  // executing native code after the VM itself is terminated.
  volatile TerminatedTypes _terminated;

  jint                  _in_deopt_handler;       // count of deoptimization
                                                 // handlers thread is in
  volatile bool         _doing_unsafe_access;    // Thread may fault due to unsafe access
  bool                  _do_not_unlock_if_synchronized;  // Do not unlock the receiver of a synchronized method (since it was
                                                         // never locked) when throwing an exception. Used by interpreter only.
#if INCLUDE_JVMTI
  bool                  _is_in_VTMT;             // thread is in virtual thread mount transition
  bool                  _is_VTMT_disabler;       // thread currently disabled VTMT
#endif

  // JNI attach states:
  enum JNIAttachStates {
    _not_attaching_via_jni = 1,  // thread is not attaching via JNI
    _attaching_via_jni,          // thread is attaching via JNI
    _attached_via_jni            // thread has attached via JNI
  };

  // A regular JavaThread's _jni_attach_state is _not_attaching_via_jni.
  // A native thread that is attaching via JNI starts with a value
  // of _attaching_via_jni and transitions to _attached_via_jni.
  volatile JNIAttachStates _jni_attach_state;


#if INCLUDE_JVMCI
  // The _pending_* fields below are used to communicate extra information
  // from an uncommon trap in JVMCI compiled code to the uncommon trap handler.

  // Communicates the DeoptReason and DeoptAction of the uncommon trap
  int       _pending_deoptimization;

  // Specifies whether the uncommon trap is to bci 0 of a synchronized method
  // before the monitor has been acquired.
  bool      _pending_monitorenter;

  // Specifies if the DeoptReason for the last uncommon trap was Reason_transfer_to_interpreter
  bool      _pending_transfer_to_interpreter;

  // True if in a runtime call from compiled code that will deoptimize
  // and re-execute a failed heap allocation in the interpreter.
  bool      _in_retryable_allocation;

  // An id of a speculation that JVMCI compiled code can use to further describe and
  // uniquely identify the speculative optimization guarded by an uncommon trap.
  // See JVMCINMethodData::SPECULATION_LENGTH_BITS for further details.
  jlong     _pending_failed_speculation;

  // These fields are mutually exclusive in terms of live ranges.
  union {
    // Communicates the pc at which the most recent implicit exception occurred
    // from the signal handler to a deoptimization stub.
    address   _implicit_exception_pc;

    // Communicates an alternative call target to an i2c stub from a JavaCall .
    address   _alternate_call_target;
  } _jvmci;

  // Support for high precision, thread sensitive counters in JVMCI compiled code.
  jlong*    _jvmci_counters;

  // Fast thread locals for use by JVMCI
  jlong      _jvmci_reserved0;
  jlong      _jvmci_reserved1;
  oop        _jvmci_reserved_oop0;

 public:
  static jlong* _jvmci_old_thread_counters;
  static void collect_counters(jlong* array, int length);

  bool resize_counters(int current_size, int new_size);

  static bool resize_all_jvmci_counters(int new_size);

  void set_jvmci_reserved_oop0(oop value) {
    _jvmci_reserved_oop0 = value;
  }

  oop get_jvmci_reserved_oop0() {
    return _jvmci_reserved_oop0;
  }

  void set_jvmci_reserved0(jlong value) {
    _jvmci_reserved0 = value;
  }

  jlong get_jvmci_reserved0() {
    return _jvmci_reserved0;
  }

  void set_jvmci_reserved1(jlong value) {
    _jvmci_reserved1 = value;
  }

  jlong get_jvmci_reserved1() {
    return _jvmci_reserved1;
  }

 private:
#endif // INCLUDE_JVMCI

  StackOverflow    _stack_overflow_state;

  // Compiler exception handling (NOTE: The _exception_oop is *NOT* the same as _pending_exception. It is
  // used to temp. parsing values into and out of the runtime system during exception handling for compiled
  // code)
  volatile oop     _exception_oop;               // Exception thrown in compiled code
  volatile address _exception_pc;                // PC where exception happened
  volatile address _exception_handler_pc;        // PC for handler of exception
  volatile int     _is_method_handle_return;     // true (== 1) if the current exception PC is a MethodHandle call site.

 private:
  // support for JNI critical regions
  jint    _jni_active_critical;                  // count of entries into JNI critical region

  // Checked JNI: function name requires exception check
  char* _pending_jni_exception_check_fn;

  // For deadlock detection.
  int _depth_first_number;

  // JVMTI PopFrame support
  // This is set to popframe_pending to signal that top Java frame should be popped immediately
  int _popframe_condition;

  // If reallocation of scalar replaced objects fails, we throw OOM
  // and during exception propagation, pop the top
  // _frames_to_pop_failed_realloc frames, the ones that reference
  // failed reallocations.
  int _frames_to_pop_failed_realloc;

  ContinuationEntry* _cont_entry;
  bool _cont_yield; // a continuation yield is in progress
  bool _cont_preempt;
  int _cont_fastpath_thread_state; // whether global thread state allows continuation fastpath (JVMTI)
  intptr_t* _cont_fastpath; // the sp of the oldest known interpreted/call_stub frame inside the continuation that we know about
  int _held_monitor_count; // used by continuations for fast lock detection
private:

  friend class VMThread;
  friend class ThreadWaitTransition;
  friend class VM_Exit;

  // Stack watermark barriers.
  StackWatermarks _stack_watermarks;

 public:
  inline StackWatermarks* stack_watermarks() { return &_stack_watermarks; }

 public:
  jlong _scopeLocal_hash_table_shift;

  void allocate_scopeLocal_hash_table(int count);

 public:
  // Constructor
  JavaThread();                            // delegating constructor
  JavaThread(bool is_attaching_via_jni);   // for main thread and JNI attached threads
  JavaThread(ThreadFunction entry_point, size_t stack_size = 0);
  ~JavaThread();

#ifdef ASSERT
  // verify this JavaThread hasn't be published in the Threads::list yet
  void verify_not_published();
#endif // ASSERT

  StackOverflow* stack_overflow_state() { return &_stack_overflow_state; }

  //JNI functiontable getter/setter for JVMTI jni function table interception API.
  void set_jni_functions(struct JNINativeInterface_* functionTable) {
    _jni_environment.functions = functionTable;
  }
  struct JNINativeInterface_* get_jni_functions() {
    return (struct JNINativeInterface_ *)_jni_environment.functions;
  }

  // This function is called at thread creation to allow
  // platform specific thread variables to be initialized.
  void cache_global_variables();

  // Executes Shutdown.shutdown()
  void invoke_shutdown_hooks();

  // Cleanup on thread exit
  enum ExitType {
    normal_exit,
    jni_detach
  };
  void exit(bool destroy_vm, ExitType exit_type = normal_exit);

  void cleanup_failed_attach_current_thread(bool is_daemon);

  // Testers
  virtual bool is_Java_thread() const            { return true;  }
  virtual bool can_call_java() const             { return true; }

  virtual bool is_active_Java_thread() const {
    return on_thread_list() && !is_terminated();
  }

  // Thread oop. threadObj() can be NULL for initial JavaThread
  // (or for threads attached via JNI)
  oop threadObj() const;
  void set_threadOopHandles(oop p);
  oop vthread() const;
  void set_vthread(oop p);
  oop scopeLocalCache() const;
  void set_scopeLocalCache(oop p);
  oop mounted_vthread() const;
  void set_mounted_vthread(oop p);

  // Prepare thread and add to priority queue.  If a priority is
  // not specified, use the priority of the thread object. Threads_lock
  // must be held while this function is called.
  void prepare(jobject jni_thread, ThreadPriority prio=NoPriority);

  void set_saved_exception_pc(address pc)        { _saved_exception_pc = pc; }
  address saved_exception_pc()                   { return _saved_exception_pc; }

  ThreadFunction entry_point() const             { return _entry_point; }

  // Allocates a new Java level thread object for this thread. thread_name may be NULL.
  void allocate_threadObj(Handle thread_group, const char* thread_name, bool daemon, TRAPS);

  // Last frame anchor routines

  JavaFrameAnchor* frame_anchor(void)            { return &_anchor; }

  // last_Java_sp
  bool has_last_Java_frame() const               { return _anchor.has_last_Java_frame(); }
  intptr_t* last_Java_sp() const                 { return _anchor.last_Java_sp(); }

  // last_Java_pc

  address last_Java_pc(void)                     { return _anchor.last_Java_pc(); }

  // Safepoint support
  inline JavaThreadState thread_state() const;
  inline void set_thread_state(JavaThreadState s);
  inline void set_thread_state_fence(JavaThreadState s);  // fence after setting thread state
  inline ThreadSafepointState* safepoint_state() const;
  inline void set_safepoint_state(ThreadSafepointState* state);
  inline bool is_at_poll_safepoint();

  // JavaThread termination and lifecycle support:
  void smr_delete();
  bool on_thread_list() const { return _on_thread_list; }
  void set_on_thread_list() { _on_thread_list = true; }

  // thread has called JavaThread::exit() or is terminated
  bool is_exiting() const;
  // thread is terminated (no longer on the threads list); we compare
  // against the two non-terminated values so that a freed JavaThread
  // will also be considered terminated.
  bool check_is_terminated(TerminatedTypes l_terminated) const {
    return l_terminated != _not_terminated && l_terminated != _thread_exiting;
  }
  bool is_terminated() const;
  void set_terminated(TerminatedTypes t);

  void block_if_vm_exited();

  bool doing_unsafe_access()                     { return _doing_unsafe_access; }
  void set_doing_unsafe_access(bool val)         { _doing_unsafe_access = val; }

  bool do_not_unlock_if_synchronized()             { return _do_not_unlock_if_synchronized; }
  void set_do_not_unlock_if_synchronized(bool val) { _do_not_unlock_if_synchronized = val; }

  SafepointMechanism::ThreadData* poll_data() { return &_poll_data; }

  void set_requires_cross_modify_fence(bool val) PRODUCT_RETURN NOT_PRODUCT({ _requires_cross_modify_fence = val; })

  // Continuation support
  ContinuationEntry* last_continuation() const { return _cont_entry; }
  const ContinuationEntry* last_continuation(oop cont_scope) const { return Continuation::last_continuation(this, cont_scope); }
  bool cont_yield() { return _cont_yield; }
  void set_cont_yield(bool x) { _cont_yield = x; }
  void set_cont_fastpath(intptr_t* x) { _cont_fastpath = x; }
  void push_cont_fastpath(intptr_t* sp) { if (sp > _cont_fastpath) _cont_fastpath = sp; }
  void set_cont_fastpath_thread_state(bool x) { _cont_fastpath_thread_state = (int)x; }
  intptr_t* raw_cont_fastpath() { return _cont_fastpath; }
  bool cont_fastpath() { return ((_cont_fastpath == NULL) & _cont_fastpath_thread_state) != 0; }
  bool cont_fastpath_thread_state() { return _cont_fastpath_thread_state != 0; }
  bool cont_preempt() { return _cont_preempt; }
  void set_cont_preempt(bool x) { _cont_preempt = x; }
  int held_monitor_count() { return _held_monitor_count; }
  void reset_held_monitor_count() { _held_monitor_count = 0; }
  void inc_held_monitor_count() {
    if (!Continuations::enabled()) return;
    _held_monitor_count++;
  }
  void dec_held_monitor_count() {
    if (!Continuations::enabled()) return;
    assert(_held_monitor_count > 0, "");
    _held_monitor_count--;
  }

  inline bool is_vthread_mounted() const;
  inline const ContinuationEntry* vthread_continuation() const;

  enum class CarrierOrVirtual { NONE, CARRIER, VIRTUAL };
  inline CarrierOrVirtual which_stack(address adr) const;

 private:
  DEBUG_ONLY(void verify_frame_info();)

  // Support for thread handshake operations
  HandshakeState _handshake;
 public:
  HandshakeState* handshake_state() { return &_handshake; }

  // A JavaThread can always safely operate on it self and other threads
  // can do it safely if they are the active handshaker.
  bool is_handshake_safe_for(Thread* th) const {
    return _handshake.active_handshaker() == th || this == th;
  }

  // Suspend/resume support for JavaThread
  // higher-level suspension/resume logic called by the public APIs
  bool java_suspend();
  bool java_resume();
  bool is_suspended()     { return _handshake.is_suspended(); }

  // lower-level blocking logic called by the JVM.  The caller suspends this
  // thread, does something, and then releases it.
  bool block_suspend(JavaThread* caller);
  bool continue_resume(JavaThread* caller);

  // Check for async exception in addition to safepoint.
  static void check_special_condition_for_native_trans(JavaThread *thread);

  // Synchronize with another thread that is deoptimizing objects of the
  // current thread, i.e. reverts optimizations based on escape analysis.
  void wait_for_object_deoptimization();

  inline void set_thread_suspended();
  inline void clear_thread_suspended();

  bool is_thread_suspended() const {
    return (_suspend_flags & _thread_suspended) != 0;
  }

#if INCLUDE_JVMTI
  bool is_VTMT_disabler() const                  { return _is_VTMT_disabler; }
  bool is_in_VTMT() const                        { return _is_in_VTMT; }

  void set_is_in_VTMT(bool val);
  void set_is_VTMT_disabler(bool val);
#endif

  bool is_cont_force_yield() { return cont_preempt(); }

  // these next two are also used for self-suspension and async exception support
  void handle_special_runtime_exit_condition(bool check_asyncs = true);

  // Return true if JavaThread has an asynchronous condition or
  // if external suspension is requested.
  bool has_special_runtime_exit_condition() {
    return (_suspend_flags & (_has_async_exception | _obj_deopt JFR_ONLY(| _trace_flag))) != 0
           || is_cont_force_yield();
  }

  // Fast-locking support
  bool is_lock_owned(address adr) const;
  bool is_lock_owned_current(address adr) const; // virtual if mounted, otherwise whole thread
  bool is_lock_owned_carrier(address adr) const;

  // Accessors for vframe array top
  // The linked list of vframe arrays are sorted on sp. This means when we
  // unpack the head must contain the vframe array to unpack.
  void set_vframe_array_head(vframeArray* value) { _vframe_array_head = value; }
  vframeArray* vframe_array_head() const         { return _vframe_array_head;  }

  // Side structure for deferring update of java frame locals until deopt occurs
  JvmtiDeferredUpdates* deferred_updates() const      { return _jvmti_deferred_updates; }
  void set_deferred_updates(JvmtiDeferredUpdates* du) { _jvmti_deferred_updates = du; }

  void set_keepalive_cleanup(GrowableArray<WeakHandle>* lst) { _keepalive_cleanup = lst; }
  GrowableArray<WeakHandle>* keepalive_cleanup() const { return _keepalive_cleanup; }

  // These only really exist to make debugging deopt problems simpler

  void set_vframe_array_last(vframeArray* value) { _vframe_array_last = value; }
  vframeArray* vframe_array_last() const         { return _vframe_array_last;  }

  // The special resourceMark used during deoptimization

  void set_deopt_mark(DeoptResourceMark* value)  { _deopt_mark = value; }
  DeoptResourceMark* deopt_mark(void)            { return _deopt_mark; }

  void set_deopt_compiled_method(CompiledMethod* nm)  { _deopt_nmethod = nm; }
  CompiledMethod* deopt_compiled_method()        { return _deopt_nmethod; }

  Method*    callee_target() const               { return _callee_target; }
  void set_callee_target  (Method* x)          { _callee_target   = x; }

  // Oop results of vm runtime calls
  oop  vm_result() const                         { return _vm_result; }
  void set_vm_result  (oop x)                    { _vm_result   = x; }

  Metadata*    vm_result_2() const               { return _vm_result_2; }
  void set_vm_result_2  (Metadata* x)          { _vm_result_2   = x; }

  MemRegion deferred_card_mark() const           { return _deferred_card_mark; }
  void set_deferred_card_mark(MemRegion mr)      { _deferred_card_mark = mr;   }

#if INCLUDE_JVMCI
  int  pending_deoptimization() const             { return _pending_deoptimization; }
  jlong pending_failed_speculation() const        { return _pending_failed_speculation; }
  bool has_pending_monitorenter() const           { return _pending_monitorenter; }
  void set_pending_monitorenter(bool b)           { _pending_monitorenter = b; }
  void set_pending_deoptimization(int reason)     { _pending_deoptimization = reason; }
  void set_pending_failed_speculation(jlong failed_speculation) { _pending_failed_speculation = failed_speculation; }
  void set_pending_transfer_to_interpreter(bool b) { _pending_transfer_to_interpreter = b; }
  void set_jvmci_alternate_call_target(address a) { assert(_jvmci._alternate_call_target == NULL, "must be"); _jvmci._alternate_call_target = a; }
  void set_jvmci_implicit_exception_pc(address a) { assert(_jvmci._implicit_exception_pc == NULL, "must be"); _jvmci._implicit_exception_pc = a; }

  virtual bool in_retryable_allocation() const    { return _in_retryable_allocation; }
  void set_in_retryable_allocation(bool b)        { _in_retryable_allocation = b; }
#endif // INCLUDE_JVMCI

  // Exception handling for compiled methods
  oop      exception_oop() const;
  address  exception_pc() const                  { return _exception_pc; }
  address  exception_handler_pc() const          { return _exception_handler_pc; }
  bool     is_method_handle_return() const       { return _is_method_handle_return == 1; }

  void set_exception_oop(oop o);
  void set_exception_pc(address a)               { _exception_pc = a; }
  void set_exception_handler_pc(address a)       { _exception_handler_pc = a; }
  void set_is_method_handle_return(bool value)   { _is_method_handle_return = value ? 1 : 0; }

  void clear_exception_oop_and_pc() {
    set_exception_oop(NULL);
    set_exception_pc(NULL);
  }

  // Check if address is in the usable part of the stack (excludes protected
  // guard pages). Can be applied to any thread and is an approximation for
  // using is_in_live_stack when the query has to happen from another thread.
  bool is_in_usable_stack(address adr) const {
    return is_in_stack_range_incl(adr, _stack_overflow_state.stack_reserved_zone_base());
  }

  // Misc. accessors/mutators
  void set_do_not_unlock(void)                   { _do_not_unlock_if_synchronized = true; }
  void clr_do_not_unlock(void)                   { _do_not_unlock_if_synchronized = false; }
  bool do_not_unlock(void)                       { return _do_not_unlock_if_synchronized; }

  static ByteSize scopeLocalCache_offset()       { return byte_offset_of(JavaThread, _scopeLocalCache); }

  // For assembly stub generation
  static ByteSize threadObj_offset()             { return byte_offset_of(JavaThread, _threadObj); }
  static ByteSize vthread_offset()               { return byte_offset_of(JavaThread, _vthread); }
  static ByteSize jni_environment_offset()       { return byte_offset_of(JavaThread, _jni_environment); }
  static ByteSize pending_jni_exception_check_fn_offset() {
    return byte_offset_of(JavaThread, _pending_jni_exception_check_fn);
  }
  static ByteSize last_Java_sp_offset() {
    return byte_offset_of(JavaThread, _anchor) + JavaFrameAnchor::last_Java_sp_offset();
  }
  static ByteSize last_Java_pc_offset() {
    return byte_offset_of(JavaThread, _anchor) + JavaFrameAnchor::last_Java_pc_offset();
  }
  static ByteSize frame_anchor_offset() {
    return byte_offset_of(JavaThread, _anchor);
  }
  static ByteSize callee_target_offset()         { return byte_offset_of(JavaThread, _callee_target); }
  static ByteSize vm_result_offset()             { return byte_offset_of(JavaThread, _vm_result); }
  static ByteSize vm_result_2_offset()           { return byte_offset_of(JavaThread, _vm_result_2); }
  static ByteSize thread_state_offset()          { return byte_offset_of(JavaThread, _thread_state); }
  static ByteSize polling_word_offset()          { return byte_offset_of(JavaThread, _poll_data) + byte_offset_of(SafepointMechanism::ThreadData, _polling_word);}
  static ByteSize polling_page_offset()          { return byte_offset_of(JavaThread, _poll_data) + byte_offset_of(SafepointMechanism::ThreadData, _polling_page);}
  static ByteSize saved_exception_pc_offset()    { return byte_offset_of(JavaThread, _saved_exception_pc); }
  static ByteSize osthread_offset()              { return byte_offset_of(JavaThread, _osthread); }
#if INCLUDE_JVMCI
  static ByteSize pending_deoptimization_offset() { return byte_offset_of(JavaThread, _pending_deoptimization); }
  static ByteSize pending_monitorenter_offset()  { return byte_offset_of(JavaThread, _pending_monitorenter); }
  static ByteSize pending_failed_speculation_offset() { return byte_offset_of(JavaThread, _pending_failed_speculation); }
  static ByteSize jvmci_alternate_call_target_offset() { return byte_offset_of(JavaThread, _jvmci._alternate_call_target); }
  static ByteSize jvmci_implicit_exception_pc_offset() { return byte_offset_of(JavaThread, _jvmci._implicit_exception_pc); }
  static ByteSize jvmci_counters_offset()        { return byte_offset_of(JavaThread, _jvmci_counters); }
#endif // INCLUDE_JVMCI
  static ByteSize exception_oop_offset()         { return byte_offset_of(JavaThread, _exception_oop); }
  static ByteSize exception_pc_offset()          { return byte_offset_of(JavaThread, _exception_pc); }
  static ByteSize exception_handler_pc_offset()  { return byte_offset_of(JavaThread, _exception_handler_pc); }
  static ByteSize is_method_handle_return_offset() { return byte_offset_of(JavaThread, _is_method_handle_return); }

  static ByteSize active_handles_offset()        { return byte_offset_of(JavaThread, _active_handles); }

  // StackOverflow offsets
  static ByteSize stack_overflow_limit_offset()  {
    return byte_offset_of(JavaThread, _stack_overflow_state._stack_overflow_limit);
  }
  static ByteSize stack_guard_state_offset()     {
    return byte_offset_of(JavaThread, _stack_overflow_state._stack_guard_state);
  }
  static ByteSize reserved_stack_activation_offset() {
    return byte_offset_of(JavaThread, _stack_overflow_state._reserved_stack_activation);
  }
  static ByteSize shadow_zone_safe_limit()  {
    return byte_offset_of(JavaThread, _stack_overflow_state._shadow_zone_safe_limit);
  }
  static ByteSize shadow_zone_growth_watermark()  {
    return byte_offset_of(JavaThread, _stack_overflow_state._shadow_zone_growth_watermark);
  }

  static ByteSize suspend_flags_offset()         { return byte_offset_of(JavaThread, _suspend_flags); }

  static ByteSize do_not_unlock_if_synchronized_offset() { return byte_offset_of(JavaThread, _do_not_unlock_if_synchronized); }
  static ByteSize should_post_on_exceptions_flag_offset() {
    return byte_offset_of(JavaThread, _should_post_on_exceptions_flag);
  }
  static ByteSize doing_unsafe_access_offset() { return byte_offset_of(JavaThread, _doing_unsafe_access); }
  NOT_PRODUCT(static ByteSize requires_cross_modify_fence_offset()  { return byte_offset_of(JavaThread, _requires_cross_modify_fence); })

  static ByteSize cont_entry_offset()         { return byte_offset_of(JavaThread, _cont_entry); }
  static ByteSize cont_fastpath_offset()      { return byte_offset_of(JavaThread, _cont_fastpath); }
  static ByteSize cont_preempt_offset()       { return byte_offset_of(JavaThread, _cont_preempt); }
  static ByteSize held_monitor_count_offset() { return byte_offset_of(JavaThread, _held_monitor_count); }

  // Returns the jni environment for this thread
  JNIEnv* jni_environment()                      { return &_jni_environment; }

  // Returns the current thread as indicated by the given JNIEnv.
  // We don't assert it is Thread::current here as that is done at the
  // external JNI entry points where the JNIEnv is passed into the VM.
  static JavaThread* thread_from_jni_environment(JNIEnv* env) {
    JavaThread* current = (JavaThread*)((intptr_t)env - in_bytes(jni_environment_offset()));
    // We can't normally get here in a thread that has completed its
    // execution and so "is_terminated", except when the call is from
    // AsyncGetCallTrace, which can be triggered by a signal at any point in
    // a thread's lifecycle. A thread is also considered terminated if the VM
    // has exited, so we have to check this and block in case this is a daemon
    // thread returning to the VM (the JNI DirectBuffer entry points rely on
    // this).
    if (current->is_terminated()) {
      current->block_if_vm_exited();
    }
    return current;
  }

  // JNI critical regions. These can nest.
  bool in_critical()    { return _jni_active_critical > 0; }
  bool in_last_critical()  { return _jni_active_critical == 1; }
  inline void enter_critical();
  void exit_critical() {
    assert(Thread::current() == this, "this must be current thread");
    _jni_active_critical--;
    assert(_jni_active_critical >= 0, "JNI critical nesting problem?");
  }

  // Checked JNI: is the programmer required to check for exceptions, if so specify
  // which function name. Returning to a Java frame should implicitly clear the
  // pending check, this is done for Native->Java transitions (i.e. user JNI code).
  // VM->Java transistions are not cleared, it is expected that JNI code enclosed
  // within ThreadToNativeFromVM makes proper exception checks (i.e. VM internal).
  bool is_pending_jni_exception_check() const { return _pending_jni_exception_check_fn != NULL; }
  void clear_pending_jni_exception_check() { _pending_jni_exception_check_fn = NULL; }
  const char* get_pending_jni_exception_check() const { return _pending_jni_exception_check_fn; }
  void set_pending_jni_exception_check(const char* fn_name) { _pending_jni_exception_check_fn = (char*) fn_name; }

  // For deadlock detection
  int depth_first_number() { return _depth_first_number; }
  void set_depth_first_number(int dfn) { _depth_first_number = dfn; }

 private:
  void set_monitor_chunks(MonitorChunk* monitor_chunks) { _monitor_chunks = monitor_chunks; }

 public:
  MonitorChunk* monitor_chunks() const           { return _monitor_chunks; }
  void add_monitor_chunk(MonitorChunk* chunk);
  void remove_monitor_chunk(MonitorChunk* chunk);
  bool in_deopt_handler() const                  { return _in_deopt_handler > 0; }
  void inc_in_deopt_handler()                    { _in_deopt_handler++; }
  void dec_in_deopt_handler() {
    assert(_in_deopt_handler > 0, "mismatched deopt nesting");
    if (_in_deopt_handler > 0) { // robustness
      _in_deopt_handler--;
    }
  }

 private:
  void set_entry_point(ThreadFunction entry_point) { _entry_point = entry_point; }

  // factor out low-level mechanics for use in both normal and error cases
  const char* get_thread_name_string(char* buf = NULL, int buflen = 0) const;

 public:

  // Frame iteration; calls the function f for all frames on the stack
  void frames_do(void f(frame*, const RegisterMap*));

  // Memory operations
  void oops_do_frames(OopClosure* f, CodeBlobClosure* cf);
  void oops_do_no_frames(OopClosure* f, CodeBlobClosure* cf);

  // Sweeper operations
  virtual void nmethods_do(CodeBlobClosure* cf);

  // RedefineClasses Support
  void metadata_do(MetadataClosure* f);

  // Debug method asserting thread states are correct during a handshake operation.
  DEBUG_ONLY(void verify_states_for_handshake();)

  // Misc. operations
  const char* name() const;
  const char* type_name() const { return "JavaThread"; }
  static const char* name_for(oop thread_obj);

  void print_on(outputStream* st, bool print_extended_info) const;
  void print_on(outputStream* st) const { print_on(st, false); }
  void print() const;
  void print_thread_state_on(outputStream*) const;
  const char* thread_state_name() const;
  void print_on_error(outputStream* st, char* buf, int buflen) const;
  void print_name_on_error(outputStream* st, char* buf, int buflen) const;
  void verify();

  // Accessing frames
  frame last_frame() {
    _anchor.make_walkable(this);
    return pd_last_frame();
  }
  javaVFrame* last_java_vframe(RegisterMap* reg_map) { return last_java_vframe(last_frame(), reg_map); }

  frame vthread_carrier_last_frame(RegisterMap* reg_map);
  javaVFrame* vthread_carrier_last_java_vframe(RegisterMap* reg_map) { return last_java_vframe(vthread_carrier_last_frame(reg_map), reg_map); }

  javaVFrame* last_java_vframe(const frame f, RegisterMap* reg_map);

  // Returns method at 'depth' java or native frames down the stack
  // Used for security checks
  Klass* security_get_caller_class(int depth);

  // Print stack trace in external format
  void print_stack_on(outputStream* st);
  void print_stack() { print_stack_on(tty); }

  // Print stack traces in various internal formats
  void trace_stack()                             PRODUCT_RETURN;
  void trace_stack_from(vframe* start_vf)        PRODUCT_RETURN;
  void trace_frames()                            PRODUCT_RETURN;

  // Print an annotated view of the stack frames
  void print_frame_layout(int depth = 0, bool validate_only = false) NOT_DEBUG_RETURN;
  void validate_frame_layout() {
    print_frame_layout(0, true);
  }

  // Function for testing deoptimization
  void deoptimize();
  void make_zombies();

  void deoptimize_marked_methods();
  void deoptimize_marked_methods_only_anchors();

 public:
  // Returns the running thread as a JavaThread
  static JavaThread* current() {
    return JavaThread::cast(Thread::current());
  }

  // Returns the current thread as a JavaThread, or NULL if not attached
  static inline JavaThread* current_or_null();

  // Casts
  static JavaThread* cast(Thread* t) {
    assert(t->is_Java_thread(), "incorrect cast to JavaThread");
    return static_cast<JavaThread*>(t);
  }

  static const JavaThread* cast(const Thread* t) {
    assert(t->is_Java_thread(), "incorrect cast to const JavaThread");
    return static_cast<const JavaThread*>(t);
  }

  // Returns the active Java thread.  Do not use this if you know you are calling
  // from a JavaThread, as it's slower than JavaThread::current.  If called from
  // the VMThread, it also returns the JavaThread that instigated the VMThread's
  // operation.  You may not want that either.
  static JavaThread* active();

 protected:
  virtual void pre_run();
  virtual void run();
  void thread_main_inner();
  virtual void post_run();

 public:
  // Thread local information maintained by JVMTI.
  void set_jvmti_thread_state(JvmtiThreadState *value)                           { _jvmti_thread_state = value; }
  // A JvmtiThreadState is lazily allocated. This jvmti_thread_state()
  // getter is used to get this JavaThread's JvmtiThreadState if it has
  // one which means NULL can be returned. JvmtiThreadState::state_for()
  // is used to get the specified JavaThread's JvmtiThreadState if it has
  // one or it allocates a new JvmtiThreadState for the JavaThread and
  // returns it. JvmtiThreadState::state_for() will return NULL only if
  // the specified JavaThread is exiting.
  JvmtiThreadState *jvmti_thread_state() const                                   { return _jvmti_thread_state; }
  static ByteSize jvmti_thread_state_offset()                                    { return byte_offset_of(JavaThread, _jvmti_thread_state); }

#if INCLUDE_JVMTI
  // Rebind JVMTI thread state from carrier to virtual or from virtual to carrier.
  JvmtiThreadState *rebind_to_jvmti_thread_state_of(oop thread_oop);
#endif

  // JVMTI PopFrame support
  // Setting and clearing popframe_condition
  // All of these enumerated values are bits. popframe_pending
  // indicates that a PopFrame() has been requested and not yet been
  // completed. popframe_processing indicates that that PopFrame() is in
  // the process of being completed. popframe_force_deopt_reexecution_bit
  // indicates that special handling is required when returning to a
  // deoptimized caller.
  enum PopCondition {
    popframe_inactive                      = 0x00,
    popframe_pending_bit                   = 0x01,
    popframe_processing_bit                = 0x02,
    popframe_force_deopt_reexecution_bit   = 0x04
  };
  PopCondition popframe_condition()                   { return (PopCondition) _popframe_condition; }
  void set_popframe_condition(PopCondition c)         { _popframe_condition = c; }
  void set_popframe_condition_bit(PopCondition c)     { _popframe_condition |= c; }
  void clear_popframe_condition()                     { _popframe_condition = popframe_inactive; }
  static ByteSize popframe_condition_offset()         { return byte_offset_of(JavaThread, _popframe_condition); }
  bool has_pending_popframe()                         { return (popframe_condition() & popframe_pending_bit) != 0; }
  bool popframe_forcing_deopt_reexecution()           { return (popframe_condition() & popframe_force_deopt_reexecution_bit) != 0; }
  void clear_popframe_forcing_deopt_reexecution()     { _popframe_condition &= ~popframe_force_deopt_reexecution_bit; }

  bool pop_frame_in_process(void)                     { return ((_popframe_condition & popframe_processing_bit) != 0); }
  void set_pop_frame_in_process(void)                 { _popframe_condition |= popframe_processing_bit; }
  void clr_pop_frame_in_process(void)                 { _popframe_condition &= ~popframe_processing_bit; }

  int frames_to_pop_failed_realloc() const            { return _frames_to_pop_failed_realloc; }
  void set_frames_to_pop_failed_realloc(int nb)       { _frames_to_pop_failed_realloc = nb; }
  void dec_frames_to_pop_failed_realloc()             { _frames_to_pop_failed_realloc--; }

 private:
  // Saved incoming arguments to popped frame.
  // Used only when popped interpreted frame returns to deoptimized frame.
  void*    _popframe_preserved_args;
  int      _popframe_preserved_args_size;

 public:
  void  popframe_preserve_args(ByteSize size_in_bytes, void* start);
  void* popframe_preserved_args();
  ByteSize popframe_preserved_args_size();
  WordSize popframe_preserved_args_size_in_words();
  void  popframe_free_preserved_args();


 private:
  JvmtiThreadState *_jvmti_thread_state;

  // Used by the interpreter in fullspeed mode for frame pop, method
  // entry, method exit and single stepping support. This field is
  // only set to non-zero at a safepoint or using a direct handshake
  // (see EnterInterpOnlyModeClosure).
  // It can be set to zero asynchronously to this threads execution (i.e., without
  // safepoint/handshake or a lock) so we have to be very careful.
  // Accesses by other threads are synchronized using JvmtiThreadState_lock though.
  int               _interp_only_mode;

 public:
  // used by the interpreter for fullspeed debugging support (see above)
  static ByteSize interp_only_mode_offset() { return byte_offset_of(JavaThread, _interp_only_mode); }
  bool is_interp_only_mode()                { return (_interp_only_mode != 0); }
  int get_interp_only_mode()                { return _interp_only_mode; }
  int set_interp_only_mode(int val)         { return _interp_only_mode = val; }
  void increment_interp_only_mode()         { ++_interp_only_mode; }
  void decrement_interp_only_mode()         { --_interp_only_mode; }

  // support for cached flag that indicates whether exceptions need to be posted for this thread
  // if this is false, we can avoid deoptimizing when events are thrown
  // this gets set to reflect whether jvmtiExport::post_exception_throw would actually do anything
 private:
  int    _should_post_on_exceptions_flag;

 public:
  int   should_post_on_exceptions_flag()  { return _should_post_on_exceptions_flag; }
  void  set_should_post_on_exceptions_flag(int val)  { _should_post_on_exceptions_flag = val; }

 private:
  ThreadStatistics *_thread_stat;

 public:
  ThreadStatistics* get_thread_stat() const    { return _thread_stat; }

  // Return a blocker object for which this thread is blocked parking.
  oop current_park_blocker();

 private:
  static size_t _stack_size_at_create;

 public:
  static inline size_t stack_size_at_create(void) {
    return _stack_size_at_create;
  }
  static inline void set_stack_size_at_create(size_t value) {
    _stack_size_at_create = value;
  }

  // Machine dependent stuff
#include OS_CPU_HEADER(thread)

  // JSR166 per-thread parker
 private:
  Parker _parker;
 public:
  Parker* parker() { return &_parker; }

 public:
  // clearing/querying jni attach status
  bool is_attaching_via_jni() const { return _jni_attach_state == _attaching_via_jni; }
  bool has_attached_via_jni() const { return is_attaching_via_jni() || _jni_attach_state == _attached_via_jni; }
  inline void set_done_attaching_via_jni();

  // Stack dump assistance:
  // Track the class we want to initialize but for which we have to wait
  // on its init_lock() because it is already being initialized.
  void set_class_to_be_initialized(InstanceKlass* k);
  InstanceKlass* class_to_be_initialized() const;

private:
  InstanceKlass* _class_to_be_initialized;

  // java.lang.Thread.sleep support
  ParkEvent * _SleepEvent;
public:
  bool sleep(jlong millis);

  // java.lang.Thread interruption support
  void interrupt();
  bool is_interrupted(bool clear_interrupted);

  static OopStorage* thread_oop_storage();

  static void verify_cross_modify_fence_failure(JavaThread *thread) PRODUCT_RETURN;

  // Helper function to create the java.lang.Thread object for a
  // VM-internal thread. The thread will have the given name, be
  // part of the System ThreadGroup and if is_visible is true will be
  // discoverable via the system ThreadGroup.
  static Handle create_system_thread_object(const char* name, bool is_visible, TRAPS);

  // Helper function to start a VM-internal daemon thread.
  // E.g. ServiceThread, NotificationThread, CompilerThread etc.
  static void start_internal_daemon(JavaThread* current, JavaThread* target,
                                    Handle thread_oop, ThreadPriority prio);

  // Helper function to do vm_exit_on_initialization for osthread
  // resource allocation failure.
  static void vm_exit_on_osthread_failure(JavaThread* thread);
};

inline JavaThread* JavaThread::current_or_null() {
  Thread* current = Thread::current_or_null();
  return current != nullptr ? JavaThread::cast(current) : nullptr;
}

// The active thread queue. It also keeps track of the current used
// thread priorities.
class Threads: AllStatic {
  friend class VMStructs;
 private:
  static int         _number_of_threads;
  static int         _number_of_non_daemon_threads;
  static int         _return_code;
  static uintx       _thread_claim_token;
#ifdef ASSERT
  static bool        _vm_complete;
#endif

  static void initialize_java_lang_classes(JavaThread* main_thread, TRAPS);
  static void initialize_jsr292_core_classes(TRAPS);

 public:
  // Thread management
  // force_daemon is a concession to JNI, where we may need to add a
  // thread to the thread list before allocating its thread object
  static void add(JavaThread* p, bool force_daemon = false);
  static void remove(JavaThread* p, bool is_daemon);
  static void non_java_threads_do(ThreadClosure* tc);
  static void java_threads_do(ThreadClosure* tc);
  static void java_threads_and_vm_thread_do(ThreadClosure* tc);
  static void threads_do(ThreadClosure* tc);
  static void possibly_parallel_threads_do(bool is_par, ThreadClosure* tc);

  // Initializes the vm and creates the vm thread
  static jint create_vm(JavaVMInitArgs* args, bool* canTryAgain);
  static void convert_vm_init_libraries_to_agents();
  static void create_vm_init_libraries();
  static void create_vm_init_agents();
  static void shutdown_vm_agents();
  static void destroy_vm();
  // Supported VM versions via JNI
  // Includes JNI_VERSION_1_1
  static jboolean is_supported_jni_version_including_1_1(jint version);
  // Does not include JNI_VERSION_1_1
  static jboolean is_supported_jni_version(jint version);

  // The "thread claim token" provides a way for threads to be claimed
  // by parallel worker tasks.
  //
  // Each thread contains a "token" field. A task will claim the
  // thread only if its token is different from the global token,
  // which is updated by calling change_thread_claim_token().  When
  // a thread is claimed, it's token is set to the global token value
  // so other threads in the same iteration pass won't claim it.
  //
  // For this to work change_thread_claim_token() needs to be called
  // exactly once in sequential code before starting parallel tasks
  // that should claim threads.
  //
  // New threads get their token set to 0 and change_thread_claim_token()
  // never sets the global token to 0.
  static uintx thread_claim_token() { return _thread_claim_token; }
  static void change_thread_claim_token();
  static void assert_all_threads_claimed() NOT_DEBUG_RETURN;

  // Apply "f->do_oop" to all root oops in all threads.
  // This version may only be called by sequential code.
  static void oops_do(OopClosure* f, CodeBlobClosure* cf);
  // This version may be called by sequential or parallel code.
  static void possibly_parallel_oops_do(bool is_par, OopClosure* f, CodeBlobClosure* cf);

  // RedefineClasses support
  static void metadata_do(MetadataClosure* f);
  static void metadata_handles_do(void f(Metadata*));

#ifdef ASSERT
  static bool is_vm_complete() { return _vm_complete; }
#endif // ASSERT

  // Verification
  static void verify();
  static void print_on(outputStream* st, bool print_stacks, bool internal_format, bool print_concurrent_locks, bool print_extended_info);
  static void print(bool print_stacks, bool internal_format) {
    // this function is only used by debug.cpp
    print_on(tty, print_stacks, internal_format, false /* no concurrent lock printed */, false /* simple format */);
  }
  static void print_on_error(outputStream* st, Thread* current, char* buf, int buflen);
  static void print_on_error(Thread* this_thread, outputStream* st, Thread* current, char* buf,
                             int buflen, bool* found_current);
  static void print_threads_compiling(outputStream* st, char* buf, int buflen, bool short_form = false);

  // Get Java threads that are waiting to enter a monitor.
  static GrowableArray<JavaThread*>* get_pending_threads(ThreadsList * t_list,
                                                         int count, address monitor);

  // Get owning Java thread from the monitor's owner field.
  static JavaThread *owning_thread_from_monitor_owner(ThreadsList * t_list,
                                                      address owner);

  // Number of threads on the active threads list
  static int number_of_threads()                 { return _number_of_threads; }
  // Number of non-daemon threads on the active threads list
  static int number_of_non_daemon_threads()      { return _number_of_non_daemon_threads; }

  // Deoptimizes all frames tied to marked nmethods
  static void deoptimized_wrt_marked_nmethods();

  struct Test;                  // For private gtest access.
};

class UnlockFlagSaver {
  private:
    JavaThread* _thread;
    bool _do_not_unlock;
  public:
    UnlockFlagSaver(JavaThread* t) {
      _thread = t;
      _do_not_unlock = t->do_not_unlock_if_synchronized();
      t->set_do_not_unlock_if_synchronized(false);
    }
    ~UnlockFlagSaver() {
      _thread->set_do_not_unlock_if_synchronized(_do_not_unlock);
    }
};

class JNIHandleMark : public StackObj {
  JavaThread* _thread;
 public:
  JNIHandleMark(JavaThread* thread) : _thread(thread) {
    thread->push_jni_handle_block();
  }
  ~JNIHandleMark() { _thread->pop_jni_handle_block(); }
};

#endif // SHARE_RUNTIME_THREAD_HPP<|MERGE_RESOLUTION|>--- conflicted
+++ resolved
@@ -811,17 +811,11 @@
   enum SuspendFlags {
     // NOTE: avoid using the sign-bit as cc generates different test code
     //       when the sign-bit is used, and sometimes incorrectly - see CR 6398077
-<<<<<<< HEAD
-    _has_async_exception    = 0x00000001U, // there is a pending async exception
-    _trace_flag             = 0x00000004U, // call tracing backend
-    _obj_deopt              = 0x00000008U, // suspend for object reallocation and relocking for JVMTI agent
-    _thread_suspended       = 0x00000010U  // non-virtual thread is externally suspended
-=======
     _has_async_exception     = 0x00000001U, // there is a pending async exception
     _async_delivery_disabled = 0x00000002U, // async exception delivery is disabled
     _trace_flag              = 0x00000004U, // call tracing backend
-    _obj_deopt               = 0x00000008U  // suspend for object reallocation and relocking for JVMTI agent
->>>>>>> 78ef2fde
+    _obj_deopt               = 0x00000008U, // suspend for object reallocation and relocking for JVMTI agent
+    _thread_suspended        = 0x00000010U  // non-virtual thread is externally suspended
   };
 
   // various suspension related flags - atomically updated
