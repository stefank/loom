--- conflicted
+++ resolved
@@ -2000,11 +2000,7 @@
           "Path to the directory where a temporary file will be created "   \
           "to use as the backing store for Java Heap.")                     \
                                                                             \
-<<<<<<< HEAD
-  product_pd(bool, VMContinuations,                                         \
-=======
   product_pd(bool, VMContinuations, EXPERIMENTAL,                           \
->>>>>>> 6ff2d89e
           "Enable VM continuations support")                                \
                                                                             \
   develop(bool, LoomDeoptAfterThaw, false,                                  \
