--- conflicted
+++ resolved
@@ -479,19 +479,6 @@
                            string,
                            CHECK);
 
-<<<<<<< HEAD
-=======
-    Klass* group = vmClasses::ThreadGroup_klass();
-    JavaValue result(T_VOID);
-    JavaCalls::call_special(&result,
-                            thread_group,
-                            group,
-                            vmSymbols::add_method_name(),
-                            vmSymbols::thread_void_signature(),
-                            thread_oop,
-                            CHECK);
-
->>>>>>> f025bc1d
     { MutexLocker mu(THREAD, Threads_lock);
       JavaThread* signal_thread = new JavaThread(&signal_thread_entry);
 
