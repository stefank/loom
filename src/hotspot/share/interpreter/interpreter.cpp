--- conflicted
+++ resolved
@@ -50,18 +50,9 @@
 //------------------------------------------------------------------------------
 // Implementation of InterpreterCodelet
 
-<<<<<<< HEAD
 void InterpreterCodelet::initialize(const char* description, Kind kind, Bytecodes::Code bytecode) {
-  _description       = description;
-  _kind              = kind;
-  _bytecode          = bytecode;
-}
-
-
-void InterpreterCodelet::verify() {
-=======
-void InterpreterCodelet::initialize(const char* description, Bytecodes::Code bytecode) {
   _description = description;
+  _kind        = kind;
   _bytecode    = bytecode;
 #ifndef PRODUCT
   AsmRemarks* arp = new(&_asm_remarks) AsmRemarks();
@@ -69,7 +60,6 @@
   postcond(arp == &_asm_remarks);
   postcond(dsp == &_dbg_strings);
 #endif
->>>>>>> e6805032
 }
 
 void InterpreterCodelet::verify() {}
