/*
 * Copyright (c) 2015, 2020, Oracle and/or its affiliates. All rights reserved.
 * DO NOT ALTER OR REMOVE COPYRIGHT NOTICES OR THIS FILE HEADER.
 *
 * This code is free software; you can redistribute it and/or modify it
 * under the terms of the GNU General Public License version 2 only, as
 * published by the Free Software Foundation.
 *
 * This code is distributed in the hope that it will be useful, but WITHOUT
 * ANY WARRANTY; without even the implied warranty of MERCHANTABILITY or
 * FITNESS FOR A PARTICULAR PURPOSE.  See the GNU General Public License
 * version 2 for more details (a copy is included in the LICENSE file that
 * accompanied this code).
 *
 * You should have received a copy of the GNU General Public License version
 * 2 along with this work; if not, write to the Free Software Foundation,
 * Inc., 51 Franklin St, Fifth Floor, Boston, MA 02110-1301 USA.
 *
 * Please contact Oracle, 500 Oracle Parkway, Redwood Shores, CA 94065 USA
 * or visit www.oracle.com if you need additional information or have any
 * questions.
 *
 */

#include "precompiled.hpp"
#include "compiler/compileBroker.hpp"
#include "gc/shared/collectedHeap.hpp"
#include "jvmci/jvmciCodeInstaller.hpp"
#include "jvmci/jvmciCompilerToVM.hpp"
#include "jvmci/jvmciRuntime.hpp"
#include "jvmci/vmStructs_compiler_runtime.hpp"
#include "jvmci/vmStructs_jvmci.hpp"
#include "oops/objArrayKlass.hpp"
#include "runtime/deoptimization.hpp"
#include "runtime/sharedRuntime.hpp"
#if INCLUDE_G1GC
#include "gc/g1/g1CardTable.hpp"
#include "gc/g1/heapRegion.hpp"
#include "gc/g1/g1ThreadLocalData.hpp"
#endif

#define VM_STRUCTS(nonstatic_field, static_field, unchecked_nonstatic_field, volatile_nonstatic_field) \
  static_field(CompilerToVM::Data,             Klass_vtable_start_offset,              int)                                          \
  static_field(CompilerToVM::Data,             Klass_vtable_length_offset,             int)                                          \
                                                                                                                                     \
  static_field(CompilerToVM::Data,             Method_extra_stack_entries,             int)                                          \
                                                                                                                                     \
  static_field(CompilerToVM::Data,             SharedRuntime_ic_miss_stub,             address)                                      \
  static_field(CompilerToVM::Data,             SharedRuntime_handle_wrong_method_stub, address)                                      \
  static_field(CompilerToVM::Data,             SharedRuntime_deopt_blob_unpack,        address)                                      \
  static_field(CompilerToVM::Data,             SharedRuntime_deopt_blob_unpack_with_exception_in_tls,        address)                       \
  static_field(CompilerToVM::Data,             SharedRuntime_deopt_blob_uncommon_trap, address)                                      \
                                                                                                                                     \
  static_field(CompilerToVM::Data,             ThreadLocalAllocBuffer_alignment_reserve, size_t)                                     \
                                                                                                                                     \
  static_field(CompilerToVM::Data,             Universe_collectedHeap,                 CollectedHeap*)                               \
  static_field(CompilerToVM::Data,             Universe_base_vtable_size,              int)                                          \
  static_field(CompilerToVM::Data,             Universe_narrow_oop_base,               address)                                      \
  static_field(CompilerToVM::Data,             Universe_narrow_oop_shift,              int)                                          \
  static_field(CompilerToVM::Data,             Universe_narrow_klass_base,             address)                                      \
  static_field(CompilerToVM::Data,             Universe_narrow_klass_shift,            int)                                          \
  static_field(CompilerToVM::Data,             Universe_non_oop_bits,                  void*)                                        \
  static_field(CompilerToVM::Data,             Universe_verify_oop_mask,               uintptr_t)                                    \
  static_field(CompilerToVM::Data,             Universe_verify_oop_bits,               uintptr_t)                                    \
                                                                                                                                     \
  static_field(CompilerToVM::Data,             _supports_inline_contig_alloc,          bool)                                         \
  static_field(CompilerToVM::Data,             _heap_end_addr,                         HeapWord**)                                   \
  static_field(CompilerToVM::Data,             _heap_top_addr,                         HeapWord* volatile*)                          \
                                                                                                                                     \
  static_field(CompilerToVM::Data,             _max_oop_map_stack_offset,              int)                                          \
  static_field(CompilerToVM::Data,             _fields_annotations_base_offset,        int)                                          \
                                                                                                                                     \
  static_field(CompilerToVM::Data,             cardtable_start_address,                jbyte*)                                       \
  static_field(CompilerToVM::Data,             cardtable_shift,                        int)                                          \
                                                                                                                                     \
  static_field(CompilerToVM::Data,             vm_page_size,                           int)                                          \
                                                                                                                                     \
  static_field(CompilerToVM::Data,             sizeof_vtableEntry,                     int)                                          \
  static_field(CompilerToVM::Data,             sizeof_ExceptionTableElement,           int)                                          \
  static_field(CompilerToVM::Data,             sizeof_LocalVariableTableElement,       int)                                          \
  static_field(CompilerToVM::Data,             sizeof_ConstantPool,                    int)                                          \
  static_field(CompilerToVM::Data,             sizeof_narrowKlass,                     int)                                          \
  static_field(CompilerToVM::Data,             sizeof_arrayOopDesc,                    int)                                          \
  static_field(CompilerToVM::Data,             sizeof_BasicLock,                       int)                                          \
                                                                                                                                     \
  static_field(CompilerToVM::Data,             dsin,                                   address)                                      \
  static_field(CompilerToVM::Data,             dcos,                                   address)                                      \
  static_field(CompilerToVM::Data,             dtan,                                   address)                                      \
  static_field(CompilerToVM::Data,             dexp,                                   address)                                      \
  static_field(CompilerToVM::Data,             dlog,                                   address)                                      \
  static_field(CompilerToVM::Data,             dlog10,                                 address)                                      \
  static_field(CompilerToVM::Data,             dpow,                                   address)                                      \
                                                                                                                                     \
  static_field(CompilerToVM::Data,             symbol_init,                            address)                                      \
  static_field(CompilerToVM::Data,             symbol_clinit,                          address)                                      \
                                                                                                                                     \
  static_field(Abstract_VM_Version,            _features,                              uint64_t)                                     \
                                                                                                                                     \
  nonstatic_field(Annotations,                 _fields_annotations,                    Array<AnnotationArray*>*)                     \
                                                                                                                                     \
  nonstatic_field(Array<int>,                  _length,                                int)                                          \
  unchecked_nonstatic_field(Array<u1>,         _data,                                  sizeof(u1))                                   \
  unchecked_nonstatic_field(Array<u2>,         _data,                                  sizeof(u2))                                   \
  nonstatic_field(Array<Klass*>,               _length,                                int)                                          \
  nonstatic_field(Array<Klass*>,               _data[0],                               Klass*)                                       \
                                                                                                                                     \
  volatile_nonstatic_field(BasicLock,          _displaced_header,                      markWord)                                     \
                                                                                                                                     \
  static_field(CodeCache,                      _low_bound,                             address)                                      \
  static_field(CodeCache,                      _high_bound,                            address)                                      \
                                                                                                                                     \
  nonstatic_field(CollectedHeap,               _total_collections,                     unsigned int)                                 \
                                                                                                                                     \
  nonstatic_field(CompileTask,                 _num_inlined_bytecodes,                 int)                                          \
                                                                                                                                     \
  nonstatic_field(ConstantPool,                _tags,                                  Array<u1>*)                                   \
  nonstatic_field(ConstantPool,                _pool_holder,                           InstanceKlass*)                               \
  nonstatic_field(ConstantPool,                _length,                                int)                                          \
  nonstatic_field(ConstantPool,                _flags,                                 int)                                          \
                                                                                                                                     \
  nonstatic_field(ConstMethod,                 _constants,                             ConstantPool*)                                \
  nonstatic_field(ConstMethod,                 _flags,                                 u2)                                           \
  nonstatic_field(ConstMethod,                 _code_size,                             u2)                                           \
  nonstatic_field(ConstMethod,                 _name_index,                            u2)                                           \
  nonstatic_field(ConstMethod,                 _signature_index,                       u2)                                           \
  nonstatic_field(ConstMethod,                 _method_idnum,                          u2)                                           \
  nonstatic_field(ConstMethod,                 _max_stack,                             u2)                                           \
  nonstatic_field(ConstMethod,                 _max_locals,                            u2)                                           \
                                                                                                                                     \
  nonstatic_field(DataLayout,                  _header._struct._tag,                   u1)                                           \
  nonstatic_field(DataLayout,                  _header._struct._flags,                 u1)                                           \
  nonstatic_field(DataLayout,                  _header._struct._bci,                   u2)                                           \
  nonstatic_field(DataLayout,                  _header._struct._traps,                 u4)                                           \
  nonstatic_field(DataLayout,                  _cells[0],                              intptr_t)                                     \
                                                                                                                                     \
  nonstatic_field(Deoptimization::UnrollBlock, _size_of_deoptimized_frame,             int)                                          \
  nonstatic_field(Deoptimization::UnrollBlock, _caller_adjustment,                     int)                                          \
  nonstatic_field(Deoptimization::UnrollBlock, _number_of_frames,                      int)                                          \
  nonstatic_field(Deoptimization::UnrollBlock, _total_frame_sizes,                     int)                                          \
  nonstatic_field(Deoptimization::UnrollBlock, _frame_sizes,                           intptr_t*)                                    \
  nonstatic_field(Deoptimization::UnrollBlock, _frame_pcs,                             address*)                                     \
  nonstatic_field(Deoptimization::UnrollBlock, _initial_info,                          intptr_t)                                     \
  nonstatic_field(Deoptimization::UnrollBlock, _unpack_kind,                           int)                                          \
                                                                                                                                     \
  nonstatic_field(ExceptionTableElement,       start_pc,                                      u2)                                    \
  nonstatic_field(ExceptionTableElement,       end_pc,                                        u2)                                    \
  nonstatic_field(ExceptionTableElement,       handler_pc,                                    u2)                                    \
  nonstatic_field(ExceptionTableElement,       catch_type_index,                              u2)                                    \
                                                                                                                                     \
  nonstatic_field(JVMFlag,                     _type,                                         const char*)                           \
  nonstatic_field(JVMFlag,                     _name,                                         const char*)                           \
  unchecked_nonstatic_field(JVMFlag,           _addr,                                         sizeof(void*))                         \
  nonstatic_field(JVMFlag,                     _flags,                                        JVMFlag::Flags)                        \
  static_field(JVMFlag,                        flags,                                         JVMFlag*)                              \
                                                                                                                                     \
  nonstatic_field(InstanceKlass,               _fields,                                       Array<u2>*)                            \
  nonstatic_field(InstanceKlass,               _constants,                                    ConstantPool*)                         \
  nonstatic_field(InstanceKlass,               _source_file_name_index,                       u2)                                    \
  nonstatic_field(InstanceKlass,               _init_state,                                   u1)                                    \
<<<<<<< HEAD
  nonstatic_field(InstanceKlass,               _kind,                                         u1)                                    \
=======
  nonstatic_field(InstanceKlass,               _init_thread,                                  Thread*)                               \
>>>>>>> af28093e
  nonstatic_field(InstanceKlass,               _misc_flags,                                   u4)                                    \
  nonstatic_field(InstanceKlass,               _annotations,                                  Annotations*)                          \
                                                                                                                                     \
  volatile_nonstatic_field(JavaFrameAnchor,    _last_Java_sp,                                 intptr_t*)                             \
  volatile_nonstatic_field(JavaFrameAnchor,    _last_Java_pc,                                 address)                               \
                                                                                                                                     \
  nonstatic_field(JVMCICompileState,           _jvmti_can_hotswap_or_post_breakpoint,         jbyte)                                 \
  nonstatic_field(JVMCICompileState,           _jvmti_can_access_local_variables,             jbyte)                                 \
  nonstatic_field(JVMCICompileState,           _jvmti_can_post_on_exceptions,                 jbyte)                                 \
  nonstatic_field(JVMCICompileState,           _jvmti_can_pop_frame,                          jbyte)                                 \
                                                                                                                                     \
  nonstatic_field(JavaThread,                  _threadObj,                                    oop)                                   \
  nonstatic_field(JavaThread,                  _anchor,                                       JavaFrameAnchor)                       \
  nonstatic_field(JavaThread,                  _vm_result,                                    oop)                                   \
  volatile_nonstatic_field(JavaThread,         _exception_oop,                                oop)                                   \
  volatile_nonstatic_field(JavaThread,         _exception_pc,                                 address)                               \
  volatile_nonstatic_field(JavaThread,         _is_method_handle_return,                      int)                                   \
  volatile_nonstatic_field(JavaThread,         _doing_unsafe_access,                          bool)                                  \
  nonstatic_field(JavaThread,                  _osthread,                                     OSThread*)                             \
  nonstatic_field(JavaThread,                  _pending_deoptimization,                       int)                                   \
  nonstatic_field(JavaThread,                  _pending_failed_speculation,                   jlong)                                 \
  nonstatic_field(JavaThread,                  _pending_transfer_to_interpreter,              bool)                                  \
  nonstatic_field(JavaThread,                  _jvmci_counters,                               jlong*)                                \
  nonstatic_field(JavaThread,                  _should_post_on_exceptions_flag,               int)                                   \
  nonstatic_field(JavaThread,                  _jni_environment,                              JNIEnv)                                \
  nonstatic_field(JavaThread,                  _reserved_stack_activation,                    address)                               \
  nonstatic_field(JavaThread,                  _held_monitor_count,                           int)                               \
                                                                                                                                     \
  static_field(java_lang_Class,                _klass_offset,                                 int)                                   \
  static_field(java_lang_Class,                _array_klass_offset,                           int)                                   \
                                                                                                                                     \
  nonstatic_field(InvocationCounter,           _counter,                                      unsigned int)                          \
                                                                                                                                     \
  nonstatic_field(Klass,                       _secondary_super_cache,                        Klass*)                                \
  nonstatic_field(Klass,                       _secondary_supers,                             Array<Klass*>*)                        \
  nonstatic_field(Klass,                       _super,                                        Klass*)                                \
  nonstatic_field(Klass,                       _super_check_offset,                           juint)                                 \
  nonstatic_field(Klass,                       _subklass,                                     Klass*)                                \
  nonstatic_field(Klass,                       _layout_helper,                                jint)                                  \
  nonstatic_field(Klass,                       _name,                                         Symbol*)                               \
  nonstatic_field(Klass,                       _prototype_header,                             markWord)                              \
  nonstatic_field(Klass,                       _next_sibling,                                 Klass*)                                \
  nonstatic_field(Klass,                       _java_mirror,                                  OopHandle)                             \
  nonstatic_field(Klass,                       _modifier_flags,                               jint)                                  \
  nonstatic_field(Klass,                       _access_flags,                                 AccessFlags)                           \
  nonstatic_field(Klass,                       _class_loader_data,                            ClassLoaderData*)                      \
                                                                                                                                     \
  nonstatic_field(LocalVariableTableElement,   start_bci,                                     u2)                                    \
  nonstatic_field(LocalVariableTableElement,   length,                                        u2)                                    \
  nonstatic_field(LocalVariableTableElement,   name_cp_index,                                 u2)                                    \
  nonstatic_field(LocalVariableTableElement,   descriptor_cp_index,                           u2)                                    \
  nonstatic_field(LocalVariableTableElement,   signature_cp_index,                            u2)                                    \
  nonstatic_field(LocalVariableTableElement,   slot,                                          u2)                                    \
                                                                                                                                     \
  nonstatic_field(Method,                      _constMethod,                                  ConstMethod*)                          \
  nonstatic_field(Method,                      _method_data,                                  MethodData*)                           \
  nonstatic_field(Method,                      _method_counters,                              MethodCounters*)                       \
  nonstatic_field(Method,                      _access_flags,                                 AccessFlags)                           \
  nonstatic_field(Method,                      _vtable_index,                                 int)                                   \
  nonstatic_field(Method,                      _intrinsic_id,                                 u2)                                    \
  nonstatic_field(Method,                      _flags,                                        u2)                                    \
  volatile_nonstatic_field(Method,             _code,                                         CompiledMethod*)                       \
  volatile_nonstatic_field(Method,             _from_compiled_entry,                          address)                               \
                                                                                                                                     \
  nonstatic_field(MethodCounters,              _nmethod_age,                                  int)                                   \
  nonstatic_field(MethodCounters,              _interpreter_invocation_limit,                 int)                                   \
  nonstatic_field(MethodCounters,              _interpreter_backward_branch_limit,            int)                                   \
  nonstatic_field(MethodCounters,              _interpreter_profile_limit,                    int)                                   \
  nonstatic_field(MethodCounters,              _invoke_mask,                                  int)                                   \
  nonstatic_field(MethodCounters,              _backedge_mask,                                int)                                   \
  nonstatic_field(MethodCounters,              _interpreter_invocation_count,                 int)                                   \
  nonstatic_field(MethodCounters,              _interpreter_throwout_count,                   u2)                                    \
  JVMTI_ONLY(nonstatic_field(MethodCounters,   _number_of_breakpoints,                        u2))                                   \
  nonstatic_field(MethodCounters,              _invocation_counter,                           InvocationCounter)                     \
  nonstatic_field(MethodCounters,              _backedge_counter,                             InvocationCounter)                     \
                                                                                                                                     \
  nonstatic_field(MethodData,                  _size,                                         int)                                   \
  nonstatic_field(MethodData,                  _method,                                       Method*)                               \
  nonstatic_field(MethodData,                  _data_size,                                    int)                                   \
  nonstatic_field(MethodData,                  _data[0],                                      intptr_t)                              \
  nonstatic_field(MethodData,                  _parameters_type_data_di,                      int)                                   \
  nonstatic_field(MethodData,                  _nof_decompiles,                               uint)                                  \
  nonstatic_field(MethodData,                  _nof_overflow_recompiles,                      uint)                                  \
  nonstatic_field(MethodData,                  _nof_overflow_traps,                           uint)                                  \
  nonstatic_field(MethodData,                  _trap_hist._array[0],                          u1)                                    \
  nonstatic_field(MethodData,                  _eflags,                                       intx)                                  \
  nonstatic_field(MethodData,                  _arg_local,                                    intx)                                  \
  nonstatic_field(MethodData,                  _arg_stack,                                    intx)                                  \
  nonstatic_field(MethodData,                  _arg_returned,                                 intx)                                  \
  nonstatic_field(MethodData,                  _tenure_traps,                                 uint)                                  \
  nonstatic_field(MethodData,                  _invoke_mask,                                  int)                                   \
  nonstatic_field(MethodData,                  _backedge_mask,                                int)                                   \
  nonstatic_field(MethodData,                  _jvmci_ir_size,                                int)                                   \
                                                                                                                                     \
  nonstatic_field(nmethod,                     _verified_entry_point,                         address)                               \
  nonstatic_field(nmethod,                     _comp_level,                                   int)                                   \
                                                                                                                                     \
  nonstatic_field(ObjArrayKlass,               _element_klass,                                Klass*)                                \
                                                                                                                                     \
  unchecked_nonstatic_field(ObjectMonitor,     _owner,                                        sizeof(void *)) /* NOTE: no type */    \
  volatile_nonstatic_field(ObjectMonitor,      _recursions,                                   intptr_t)                              \
  volatile_nonstatic_field(ObjectMonitor,      _cxq,                                          ObjectWaiter*)                         \
  volatile_nonstatic_field(ObjectMonitor,      _EntryList,                                    ObjectWaiter*)                         \
  volatile_nonstatic_field(ObjectMonitor,      _succ,                                         Thread*)                               \
                                                                                                                                     \
  volatile_nonstatic_field(oopDesc,            _mark,                                         markWord)                              \
  volatile_nonstatic_field(oopDesc,            _metadata._klass,                              Klass*)                                \
                                                                                                                                     \
  static_field(os,                             _polling_page,                                 address)                               \
                                                                                                                                     \
  static_field(StubRoutines,                _verify_oop_count,                                jint)                                  \
                                                                                                                                     \
  static_field(StubRoutines,                _throw_delayed_StackOverflowError_entry,          address)                               \
                                                                                                                                     \
  static_field(StubRoutines,                _jbyte_arraycopy,                                 address)                               \
  static_field(StubRoutines,                _jshort_arraycopy,                                address)                               \
  static_field(StubRoutines,                _jint_arraycopy,                                  address)                               \
  static_field(StubRoutines,                _jlong_arraycopy,                                 address)                               \
  static_field(StubRoutines,                _oop_arraycopy,                                   address)                               \
  static_field(StubRoutines,                _oop_arraycopy_uninit,                            address)                               \
  static_field(StubRoutines,                _jbyte_disjoint_arraycopy,                        address)                               \
  static_field(StubRoutines,                _jshort_disjoint_arraycopy,                       address)                               \
  static_field(StubRoutines,                _jint_disjoint_arraycopy,                         address)                               \
  static_field(StubRoutines,                _jlong_disjoint_arraycopy,                        address)                               \
  static_field(StubRoutines,                _oop_disjoint_arraycopy,                          address)                               \
  static_field(StubRoutines,                _oop_disjoint_arraycopy_uninit,                   address)                               \
  static_field(StubRoutines,                _arrayof_jbyte_arraycopy,                         address)                               \
  static_field(StubRoutines,                _arrayof_jshort_arraycopy,                        address)                               \
  static_field(StubRoutines,                _arrayof_jint_arraycopy,                          address)                               \
  static_field(StubRoutines,                _arrayof_jlong_arraycopy,                         address)                               \
  static_field(StubRoutines,                _arrayof_oop_arraycopy,                           address)                               \
  static_field(StubRoutines,                _arrayof_oop_arraycopy_uninit,                    address)                               \
  static_field(StubRoutines,                _arrayof_jbyte_disjoint_arraycopy,                address)                               \
  static_field(StubRoutines,                _arrayof_jshort_disjoint_arraycopy,               address)                               \
  static_field(StubRoutines,                _arrayof_jint_disjoint_arraycopy,                 address)                               \
  static_field(StubRoutines,                _arrayof_jlong_disjoint_arraycopy,                address)                               \
  static_field(StubRoutines,                _arrayof_oop_disjoint_arraycopy,                  address)                               \
  static_field(StubRoutines,                _arrayof_oop_disjoint_arraycopy_uninit,           address)                               \
  static_field(StubRoutines,                _checkcast_arraycopy,                             address)                               \
  static_field(StubRoutines,                _checkcast_arraycopy_uninit,                      address)                               \
  static_field(StubRoutines,                _unsafe_arraycopy,                                address)                               \
  static_field(StubRoutines,                _generic_arraycopy,                               address)                               \
                                                                                                                                     \
  static_field(StubRoutines,                _aescrypt_encryptBlock,                           address)                               \
  static_field(StubRoutines,                _aescrypt_decryptBlock,                           address)                               \
  static_field(StubRoutines,                _cipherBlockChaining_encryptAESCrypt,             address)                               \
  static_field(StubRoutines,                _cipherBlockChaining_decryptAESCrypt,             address)                               \
  static_field(StubRoutines,                _electronicCodeBook_encryptAESCrypt,              address)                               \
  static_field(StubRoutines,                _electronicCodeBook_decryptAESCrypt,              address)                               \
  static_field(StubRoutines,                _counterMode_AESCrypt,                            address)                               \
  static_field(StubRoutines,                _base64_encodeBlock,                              address)                               \
  static_field(StubRoutines,                _ghash_processBlocks,                             address)                               \
  static_field(StubRoutines,                _sha1_implCompress,                               address)                               \
  static_field(StubRoutines,                _sha1_implCompressMB,                             address)                               \
  static_field(StubRoutines,                _sha256_implCompress,                             address)                               \
  static_field(StubRoutines,                _sha256_implCompressMB,                           address)                               \
  static_field(StubRoutines,                _sha512_implCompress,                             address)                               \
  static_field(StubRoutines,                _sha512_implCompressMB,                           address)                               \
  static_field(StubRoutines,                _updateBytesCRC32,                                address)                               \
  static_field(StubRoutines,                _crc_table_adr,                                   address)                               \
  static_field(StubRoutines,                _crc32c_table_addr,                               address)                               \
  static_field(StubRoutines,                _updateBytesCRC32C,                               address)                               \
  static_field(StubRoutines,                _updateBytesAdler32,                              address)                               \
  static_field(StubRoutines,                _multiplyToLen,                                   address)                               \
  static_field(StubRoutines,                _squareToLen,                                     address)                               \
  static_field(StubRoutines,                _mulAdd,                                          address)                               \
  static_field(StubRoutines,                _montgomeryMultiply,                              address)                               \
  static_field(StubRoutines,                _montgomerySquare,                                address)                               \
  static_field(StubRoutines,                _vectorizedMismatch,                              address)                               \
  static_field(StubRoutines,                _bigIntegerRightShiftWorker,                      address)                               \
  static_field(StubRoutines,                _bigIntegerLeftShiftWorker,                       address)                               \
  static_field(StubRoutines,                _cont_doYield,                                    address)                               \
  static_field(StubRoutines,                _cont_getSP,                                      address)                               \
  static_field(StubRoutines,                _cont_thaw,                                       address)                               \
                                                                                                                                     \
  nonstatic_field(Thread,                   _tlab,                                            ThreadLocalAllocBuffer)                \
  nonstatic_field(Thread,                   _allocated_bytes,                                 jlong)                                 \
  nonstatic_field(Thread,                   _polling_page,                                    address)                               \
                                                                                                                                     \
  nonstatic_field(ThreadLocalAllocBuffer,   _start,                                           HeapWord*)                             \
  nonstatic_field(ThreadLocalAllocBuffer,   _top,                                             HeapWord*)                             \
  nonstatic_field(ThreadLocalAllocBuffer,   _end,                                             HeapWord*)                             \
  nonstatic_field(ThreadLocalAllocBuffer,   _pf_top,                                          HeapWord*)                             \
  nonstatic_field(ThreadLocalAllocBuffer,   _desired_size,                                    size_t)                                \
  nonstatic_field(ThreadLocalAllocBuffer,   _refill_waste_limit,                              size_t)                                \
  nonstatic_field(ThreadLocalAllocBuffer,   _number_of_refills,                               unsigned)                              \
  nonstatic_field(ThreadLocalAllocBuffer,   _fast_refill_waste,                               unsigned)                              \
  nonstatic_field(ThreadLocalAllocBuffer,   _slow_allocations,                                unsigned)                              \
                                                                                                                                     \
  nonstatic_field(ThreadShadow,             _pending_exception,                               oop)                                   \
                                                                                                                                     \
  static_field(vmSymbols,                   _symbols[0],                                      Symbol*)                               \
                                                                                                                                     \
  nonstatic_field(vtableEntry,              _method,                                          Method*)                               \

#define VM_TYPES(declare_type, declare_toplevel_type, declare_integer_type, declare_unsigned_integer_type) \
  declare_integer_type(bool)                                              \
  declare_unsigned_integer_type(size_t)                                   \
  declare_integer_type(intx)                                              \
  declare_unsigned_integer_type(uintx)                                    \
                                                                          \
  declare_toplevel_type(BasicLock)                                        \
  declare_toplevel_type(CompilerToVM)                                     \
  declare_toplevel_type(ExceptionTableElement)                            \
  declare_toplevel_type(JVMFlag)                                          \
  declare_toplevel_type(JVMFlag*)                                         \
  declare_toplevel_type(InvocationCounter)                                \
  declare_toplevel_type(JVMCICompileState)                                \
  declare_toplevel_type(JVMCIEnv)                                         \
  declare_toplevel_type(LocalVariableTableElement)                        \
  declare_toplevel_type(narrowKlass)                                      \
  declare_toplevel_type(ObjectWaiter)                                     \
  declare_toplevel_type(Symbol*)                                          \
  declare_toplevel_type(vtableEntry)                                      \
                                                                          \
  declare_toplevel_type(oopDesc)                                          \
    declare_type(arrayOopDesc, oopDesc)                                   \
                                                                          \
  declare_toplevel_type(MetaspaceObj)                                     \
    declare_type(Metadata, MetaspaceObj)                                  \
    declare_type(Klass, Metadata)                                         \
      declare_type(InstanceKlass, Klass)                                  \
    declare_type(ConstantPool, Metadata)                                  \

#define VM_INT_CONSTANTS(declare_constant, declare_constant_with_value, declare_preprocessor_constant) \
  declare_preprocessor_constant("ASSERT", DEBUG_ONLY(1) NOT_DEBUG(0))     \
  declare_preprocessor_constant("FIELDINFO_TAG_SIZE", FIELDINFO_TAG_SIZE) \
  declare_preprocessor_constant("STACK_BIAS", STACK_BIAS)                 \
                                                                          \
  declare_constant(CompLevel_none)                                        \
  declare_constant(CompLevel_simple)                                      \
  declare_constant(CompLevel_limited_profile)                             \
  declare_constant(CompLevel_full_profile)                                \
  declare_constant(CompLevel_full_optimization)                           \
  declare_constant(HeapWordSize)                                          \
  declare_constant(InvocationEntryBci)                                    \
  declare_constant(LogKlassAlignmentInBytes)                              \
                                                                          \
  declare_constant(JVM_ACC_WRITTEN_FLAGS)                                 \
  declare_constant(JVM_ACC_MONITOR_MATCH)                                 \
  declare_constant(JVM_ACC_HAS_MONITOR_BYTECODES)                         \
  declare_constant(JVM_ACC_HAS_FINALIZER)                                 \
  declare_constant(JVM_ACC_IS_CLONEABLE_FAST)                             \
  declare_constant(JVM_ACC_FIELD_INTERNAL)                                \
  declare_constant(JVM_ACC_FIELD_STABLE)                                  \
  declare_constant(JVM_ACC_FIELD_HAS_GENERIC_SIGNATURE)                   \
  declare_preprocessor_constant("JVM_ACC_VARARGS", JVM_ACC_VARARGS)       \
  declare_preprocessor_constant("JVM_ACC_BRIDGE", JVM_ACC_BRIDGE)         \
  declare_preprocessor_constant("JVM_ACC_ANNOTATION", JVM_ACC_ANNOTATION) \
  declare_preprocessor_constant("JVM_ACC_ENUM", JVM_ACC_ENUM)             \
  declare_preprocessor_constant("JVM_ACC_SYNTHETIC", JVM_ACC_SYNTHETIC)   \
  declare_preprocessor_constant("JVM_ACC_INTERFACE", JVM_ACC_INTERFACE)   \
                                                                          \
  declare_constant(JVM_CONSTANT_Utf8)                                     \
  declare_constant(JVM_CONSTANT_Unicode)                                  \
  declare_constant(JVM_CONSTANT_Integer)                                  \
  declare_constant(JVM_CONSTANT_Float)                                    \
  declare_constant(JVM_CONSTANT_Long)                                     \
  declare_constant(JVM_CONSTANT_Double)                                   \
  declare_constant(JVM_CONSTANT_Class)                                    \
  declare_constant(JVM_CONSTANT_String)                                   \
  declare_constant(JVM_CONSTANT_Fieldref)                                 \
  declare_constant(JVM_CONSTANT_Methodref)                                \
  declare_constant(JVM_CONSTANT_InterfaceMethodref)                       \
  declare_constant(JVM_CONSTANT_NameAndType)                              \
  declare_constant(JVM_CONSTANT_MethodHandle)                             \
  declare_constant(JVM_CONSTANT_MethodType)                               \
  declare_constant(JVM_CONSTANT_InvokeDynamic)                            \
  declare_constant(JVM_CONSTANT_Module)                                   \
  declare_constant(JVM_CONSTANT_Package)                                  \
  declare_constant(JVM_CONSTANT_ExternalMax)                              \
                                                                          \
  declare_constant(JVM_CONSTANT_Invalid)                                  \
  declare_constant(JVM_CONSTANT_InternalMin)                              \
  declare_constant(JVM_CONSTANT_UnresolvedClass)                          \
  declare_constant(JVM_CONSTANT_ClassIndex)                               \
  declare_constant(JVM_CONSTANT_StringIndex)                              \
  declare_constant(JVM_CONSTANT_UnresolvedClassInError)                   \
  declare_constant(JVM_CONSTANT_MethodHandleInError)                      \
  declare_constant(JVM_CONSTANT_MethodTypeInError)                        \
  declare_constant(JVM_CONSTANT_DynamicInError)                           \
  declare_constant(JVM_CONSTANT_InternalMax)                              \
                                                                          \
  declare_constant(ArrayData::array_len_off_set)                          \
  declare_constant(ArrayData::array_start_off_set)                        \
                                                                          \
  declare_constant(BitData::exception_seen_flag)                          \
  declare_constant(BitData::null_seen_flag)                               \
  declare_constant(BranchData::not_taken_off_set)                         \
                                                                          \
  declare_constant_with_value("CardTable::dirty_card", CardTable::dirty_card_val()) \
                                                                          \
  declare_constant(CodeInstaller::VERIFIED_ENTRY)                         \
  declare_constant(CodeInstaller::UNVERIFIED_ENTRY)                       \
  declare_constant(CodeInstaller::OSR_ENTRY)                              \
  declare_constant(CodeInstaller::EXCEPTION_HANDLER_ENTRY)                \
  declare_constant(CodeInstaller::DEOPT_HANDLER_ENTRY)                    \
  declare_constant(CodeInstaller::INVOKEINTERFACE)                        \
  declare_constant(CodeInstaller::INVOKEVIRTUAL)                          \
  declare_constant(CodeInstaller::INVOKESTATIC)                           \
  declare_constant(CodeInstaller::INVOKESPECIAL)                          \
  declare_constant(CodeInstaller::INLINE_INVOKE)                          \
  declare_constant(CodeInstaller::POLL_NEAR)                              \
  declare_constant(CodeInstaller::POLL_RETURN_NEAR)                       \
  declare_constant(CodeInstaller::POLL_FAR)                               \
  declare_constant(CodeInstaller::POLL_RETURN_FAR)                        \
  declare_constant(CodeInstaller::CARD_TABLE_SHIFT)                       \
  declare_constant(CodeInstaller::CARD_TABLE_ADDRESS)                     \
  declare_constant(CodeInstaller::HEAP_TOP_ADDRESS)                       \
  declare_constant(CodeInstaller::HEAP_END_ADDRESS)                       \
  declare_constant(CodeInstaller::NARROW_KLASS_BASE_ADDRESS)              \
  declare_constant(CodeInstaller::NARROW_OOP_BASE_ADDRESS)                \
  declare_constant(CodeInstaller::CRC_TABLE_ADDRESS)                      \
  declare_constant(CodeInstaller::LOG_OF_HEAP_REGION_GRAIN_BYTES)         \
  declare_constant(CodeInstaller::INLINE_CONTIGUOUS_ALLOCATION_SUPPORTED) \
  declare_constant(CodeInstaller::INVOKE_INVALID)                         \
                                                                          \
  declare_constant(CollectedHeap::Serial)                                 \
  declare_constant(CollectedHeap::Parallel)                               \
  declare_constant(CollectedHeap::G1)                                     \
  declare_constant(CollectedHeap::Epsilon)                                \
  declare_constant(CollectedHeap::Z)                                      \
  declare_constant(CollectedHeap::Shenandoah)                             \
                                                                          \
  declare_constant(ConstantPool::CPCACHE_INDEX_TAG)                       \
  declare_constant(ConstantPool::_has_dynamic_constant)                   \
                                                                          \
  declare_constant(ConstMethod::_has_linenumber_table)                    \
  declare_constant(ConstMethod::_has_localvariable_table)                 \
  declare_constant(ConstMethod::_has_exception_table)                     \
  declare_constant(ConstMethod::_has_method_annotations)                  \
  declare_constant(ConstMethod::_has_parameter_annotations)               \
                                                                          \
  declare_constant(CounterData::count_off)                                \
                                                                          \
  declare_constant(DataLayout::cell_size)                                 \
  declare_constant(DataLayout::no_tag)                                    \
  declare_constant(DataLayout::bit_data_tag)                              \
  declare_constant(DataLayout::counter_data_tag)                          \
  declare_constant(DataLayout::jump_data_tag)                             \
  declare_constant(DataLayout::receiver_type_data_tag)                    \
  declare_constant(DataLayout::virtual_call_data_tag)                     \
  declare_constant(DataLayout::ret_data_tag)                              \
  declare_constant(DataLayout::branch_data_tag)                           \
  declare_constant(DataLayout::multi_branch_data_tag)                     \
  declare_constant(DataLayout::arg_info_data_tag)                         \
  declare_constant(DataLayout::call_type_data_tag)                        \
  declare_constant(DataLayout::virtual_call_type_data_tag)                \
  declare_constant(DataLayout::parameters_type_data_tag)                  \
  declare_constant(DataLayout::speculative_trap_data_tag)                 \
                                                                          \
  declare_constant(Deoptimization::Unpack_deopt)                          \
  declare_constant(Deoptimization::Unpack_exception)                      \
  declare_constant(Deoptimization::Unpack_uncommon_trap)                  \
  declare_constant(Deoptimization::Unpack_reexecute)                      \
                                                                          \
  declare_constant(Deoptimization::_action_bits)                          \
  declare_constant(Deoptimization::_reason_bits)                          \
  declare_constant(Deoptimization::_debug_id_bits)                        \
  declare_constant(Deoptimization::_action_shift)                         \
  declare_constant(Deoptimization::_reason_shift)                         \
  declare_constant(Deoptimization::_debug_id_shift)                       \
                                                                          \
  declare_constant(Deoptimization::Action_none)                           \
  declare_constant(Deoptimization::Action_maybe_recompile)                \
  declare_constant(Deoptimization::Action_reinterpret)                    \
  declare_constant(Deoptimization::Action_make_not_entrant)               \
  declare_constant(Deoptimization::Action_make_not_compilable)            \
                                                                          \
  declare_constant(Deoptimization::Reason_none)                           \
  declare_constant(Deoptimization::Reason_null_check)                     \
  declare_constant(Deoptimization::Reason_range_check)                    \
  declare_constant(Deoptimization::Reason_class_check)                    \
  declare_constant(Deoptimization::Reason_array_check)                    \
  declare_constant(Deoptimization::Reason_unreached0)                     \
  declare_constant(Deoptimization::Reason_constraint)                     \
  declare_constant(Deoptimization::Reason_div0_check)                     \
  declare_constant(Deoptimization::Reason_loop_limit_check)               \
  declare_constant(Deoptimization::Reason_type_checked_inlining)          \
  declare_constant(Deoptimization::Reason_optimized_type_check)           \
  declare_constant(Deoptimization::Reason_aliasing)                       \
  declare_constant(Deoptimization::Reason_transfer_to_interpreter)        \
  declare_constant(Deoptimization::Reason_not_compiled_exception_handler) \
  declare_constant(Deoptimization::Reason_unresolved)                     \
  declare_constant(Deoptimization::Reason_jsr_mismatch)                   \
  declare_constant(Deoptimization::Reason_LIMIT)                          \
                                                                          \
  declare_constant(FieldInfo::access_flags_offset)                        \
  declare_constant(FieldInfo::name_index_offset)                          \
  declare_constant(FieldInfo::signature_index_offset)                     \
  declare_constant(FieldInfo::initval_index_offset)                       \
  declare_constant(FieldInfo::low_packed_offset)                          \
  declare_constant(FieldInfo::high_packed_offset)                         \
  declare_constant(FieldInfo::field_slots)                                \
                                                                          \
  declare_constant(InstanceKlass::linked)                                 \
  declare_constant(InstanceKlass::being_initialized)                      \
  declare_constant(InstanceKlass::fully_initialized)                      \
  declare_constant(InstanceKlass::_misc_is_unsafe_anonymous)              \
                                                                          \
  declare_constant(JumpData::taken_off_set)                               \
  declare_constant(JumpData::displacement_off_set)                        \
                                                                          \
  declare_preprocessor_constant("JVMCI::ok",                   JVMCI::ok)                      \
  declare_preprocessor_constant("JVMCI::dependencies_failed",  JVMCI::dependencies_failed)     \
  declare_preprocessor_constant("JVMCI::cache_full",           JVMCI::cache_full)              \
  declare_preprocessor_constant("JVMCI::code_too_large",       JVMCI::code_too_large)          \
  declare_constant(JVMCIRuntime::none)                                    \
  declare_constant(JVMCIRuntime::by_holder)                               \
  declare_constant(JVMCIRuntime::by_full_signature)                       \
                                                                          \
  declare_constant(Klass::_lh_neutral_value)                              \
  declare_constant(Klass::_lh_instance_slow_path_bit)                     \
  declare_constant(Klass::_lh_log2_element_size_shift)                    \
  declare_constant(Klass::_lh_log2_element_size_mask)                     \
  declare_constant(Klass::_lh_element_type_shift)                         \
  declare_constant(Klass::_lh_element_type_mask)                          \
  declare_constant(Klass::_lh_header_size_shift)                          \
  declare_constant(Klass::_lh_header_size_mask)                           \
  declare_constant(Klass::_lh_array_tag_shift)                            \
  declare_constant(Klass::_lh_array_tag_type_value)                       \
  declare_constant(Klass::_lh_array_tag_obj_value)                        \
                                                                          \
  declare_constant(markWord::no_hash)                                     \
                                                                          \
  declare_constant(Method::_caller_sensitive)                             \
  declare_constant(Method::_force_inline)                                 \
  declare_constant(Method::_dont_inline)                                  \
  declare_constant(Method::_hidden)                                       \
  declare_constant(Method::_intrinsic_candidate)                          \
  declare_constant(Method::_reserved_stack_access)                        \
                                                                          \
  declare_constant(Method::nonvirtual_vtable_index)                       \
  declare_constant(Method::invalid_vtable_index)                          \
                                                                          \
  declare_constant(MultiBranchData::per_case_cell_count)                  \
                                                                          \
  declare_constant(ReceiverTypeData::nonprofiled_count_off_set)           \
  declare_constant(ReceiverTypeData::receiver_type_row_cell_count)        \
  declare_constant(ReceiverTypeData::receiver0_offset)                    \
  declare_constant(ReceiverTypeData::count0_offset)                       \
                                                                          \
  declare_constant(vmIntrinsics::_invokeBasic)                            \
  declare_constant(vmIntrinsics::_linkToVirtual)                          \
  declare_constant(vmIntrinsics::_linkToStatic)                           \
  declare_constant(vmIntrinsics::_linkToSpecial)                          \
  declare_constant(vmIntrinsics::_linkToInterface)                        \
                                                                          \
  declare_constant(vmSymbols::FIRST_SID)                                  \
  declare_constant(vmSymbols::SID_LIMIT)                                  \

#define VM_LONG_CONSTANTS(declare_constant, declare_preprocessor_constant) \
  declare_constant(InvocationCounter::count_increment)                    \
  declare_constant(InvocationCounter::count_shift)                        \
                                                                          \
  declare_constant(markWord::hash_shift)                                  \
  declare_constant(markWord::monitor_value)                               \
                                                                          \
  declare_constant(markWord::biased_lock_mask_in_place)                   \
  declare_constant(markWord::age_mask_in_place)                           \
  declare_constant(markWord::epoch_mask_in_place)                         \
  declare_constant(markWord::hash_mask)                                   \
  declare_constant(markWord::hash_mask_in_place)                          \
                                                                          \
  declare_constant(markWord::unlocked_value)                              \
  declare_constant(markWord::biased_lock_pattern)                         \
                                                                          \
  declare_constant(markWord::no_hash_in_place)                            \
  declare_constant(markWord::no_lock_in_place)                            \

#define VM_ADDRESSES(declare_address, declare_preprocessor_address, declare_function) \
  declare_function(SharedRuntime::register_finalizer)                     \
  declare_function(SharedRuntime::exception_handler_for_return_address)   \
  declare_function(SharedRuntime::OSR_migration_end)                      \
  declare_function(SharedRuntime::enable_stack_reserved_zone)             \
  declare_function(SharedRuntime::frem)                                   \
  declare_function(SharedRuntime::drem)                                   \
                                                                          \
  declare_function(os::dll_load)                                          \
  declare_function(os::dll_lookup)                                        \
  declare_function(os::javaTimeMillis)                                    \
  declare_function(os::javaTimeNanos)                                     \
                                                                          \
  declare_function(Deoptimization::fetch_unroll_info)                     \
  declare_function(Deoptimization::uncommon_trap)                         \
  declare_function(Deoptimization::unpack_frames)                         \
                                                                          \
  declare_function(JVMCIRuntime::new_instance) \
  declare_function(JVMCIRuntime::new_array) \
  declare_function(JVMCIRuntime::new_multi_array) \
  declare_function(JVMCIRuntime::dynamic_new_array) \
  declare_function(JVMCIRuntime::dynamic_new_instance) \
  \
  declare_function(JVMCIRuntime::new_instance_or_null) \
  declare_function(JVMCIRuntime::new_array_or_null) \
  declare_function(JVMCIRuntime::new_multi_array_or_null) \
  declare_function(JVMCIRuntime::dynamic_new_array_or_null) \
  declare_function(JVMCIRuntime::dynamic_new_instance_or_null) \
  \
  declare_function(JVMCIRuntime::vm_message) \
  declare_function(JVMCIRuntime::identity_hash_code) \
  declare_function(JVMCIRuntime::exception_handler_for_pc) \
  declare_function(JVMCIRuntime::monitorenter) \
  declare_function(JVMCIRuntime::monitorexit) \
  declare_function(JVMCIRuntime::object_notify) \
  declare_function(JVMCIRuntime::object_notifyAll) \
  declare_function(JVMCIRuntime::throw_and_post_jvmti_exception) \
  declare_function(JVMCIRuntime::throw_klass_external_name_exception) \
  declare_function(JVMCIRuntime::throw_class_cast_exception) \
  declare_function(JVMCIRuntime::log_primitive) \
  declare_function(JVMCIRuntime::log_object) \
  declare_function(JVMCIRuntime::log_printf) \
  declare_function(JVMCIRuntime::vm_error) \
  declare_function(JVMCIRuntime::load_and_clear_exception) \
  G1GC_ONLY(declare_function(JVMCIRuntime::write_barrier_pre)) \
  G1GC_ONLY(declare_function(JVMCIRuntime::write_barrier_post)) \
  declare_function(JVMCIRuntime::validate_object) \
  \
  declare_function(JVMCIRuntime::test_deoptimize_call_int)


#if INCLUDE_G1GC

#define VM_STRUCTS_JVMCI_G1GC(nonstatic_field, static_field) \
  static_field(HeapRegion, LogOfHRGrainBytes, int)

#define VM_INT_CONSTANTS_JVMCI_G1GC(declare_constant, declare_constant_with_value, declare_preprocessor_constant) \
  declare_constant_with_value("G1CardTable::g1_young_gen", G1CardTable::g1_young_card_val()) \
  declare_constant_with_value("G1ThreadLocalData::satb_mark_queue_active_offset", in_bytes(G1ThreadLocalData::satb_mark_queue_active_offset())) \
  declare_constant_with_value("G1ThreadLocalData::satb_mark_queue_index_offset", in_bytes(G1ThreadLocalData::satb_mark_queue_index_offset())) \
  declare_constant_with_value("G1ThreadLocalData::satb_mark_queue_buffer_offset", in_bytes(G1ThreadLocalData::satb_mark_queue_buffer_offset())) \
  declare_constant_with_value("G1ThreadLocalData::dirty_card_queue_index_offset", in_bytes(G1ThreadLocalData::dirty_card_queue_index_offset())) \
  declare_constant_with_value("G1ThreadLocalData::dirty_card_queue_buffer_offset", in_bytes(G1ThreadLocalData::dirty_card_queue_buffer_offset()))

#endif // INCLUDE_G1GC


#ifdef LINUX

#define VM_ADDRESSES_OS(declare_address, declare_preprocessor_address, declare_function) \
  declare_preprocessor_address("RTLD_DEFAULT", RTLD_DEFAULT)

#endif


#ifdef BSD

#define VM_ADDRESSES_OS(declare_address, declare_preprocessor_address, declare_function) \
  declare_preprocessor_address("RTLD_DEFAULT", RTLD_DEFAULT)

#endif

#ifdef AARCH64

#define VM_STRUCTS_CPU(nonstatic_field, static_field, unchecked_nonstatic_field, volatile_nonstatic_field, nonproduct_nonstatic_field, c2_nonstatic_field, unchecked_c1_static_field, unchecked_c2_static_field) \
  static_field(VM_Version, _psr_info.dczid_el0, uint32_t)               \
  volatile_nonstatic_field(JavaFrameAnchor, _last_Java_fp, intptr_t*)

#define VM_INT_CONSTANTS_CPU(declare_constant, declare_preprocessor_constant, declare_c1_constant, declare_c2_constant, declare_c2_preprocessor_constant) \
  declare_constant(VM_Version::CPU_FP)                  \
  declare_constant(VM_Version::CPU_ASIMD)               \
  declare_constant(VM_Version::CPU_EVTSTRM)             \
  declare_constant(VM_Version::CPU_AES)                 \
  declare_constant(VM_Version::CPU_PMULL)               \
  declare_constant(VM_Version::CPU_SHA1)                \
  declare_constant(VM_Version::CPU_SHA2)                \
  declare_constant(VM_Version::CPU_CRC32)               \
  declare_constant(VM_Version::CPU_LSE)                 \
  declare_constant(VM_Version::CPU_STXR_PREFETCH)       \
  declare_constant(VM_Version::CPU_A53MAC)              \
  declare_constant(VM_Version::CPU_DMB_ATOMICS)

#endif


#ifdef X86

#define VM_STRUCTS_CPU(nonstatic_field, static_field, unchecked_nonstatic_field, volatile_nonstatic_field, nonproduct_nonstatic_field, c2_nonstatic_field, unchecked_c1_static_field, unchecked_c2_static_field) \
  volatile_nonstatic_field(JavaFrameAnchor, _last_Java_fp, intptr_t*) \
  static_field(VM_Version, _has_intel_jcc_erratum, bool)

#define VM_INT_CONSTANTS_CPU(declare_constant, declare_preprocessor_constant, declare_c1_constant, declare_c2_constant, declare_c2_preprocessor_constant) \
  LP64_ONLY(declare_constant(frame::arg_reg_save_area_bytes))       \
  declare_constant(frame::interpreter_frame_sender_sp_offset)       \
  declare_constant(frame::interpreter_frame_last_sp_offset)         \
  declare_constant(VM_Version::CPU_CX8)                             \
  declare_constant(VM_Version::CPU_CMOV)                            \
  declare_constant(VM_Version::CPU_FXSR)                            \
  declare_constant(VM_Version::CPU_HT)                              \
  declare_constant(VM_Version::CPU_MMX)                             \
  declare_constant(VM_Version::CPU_3DNOW_PREFETCH)                  \
  declare_constant(VM_Version::CPU_SSE)                             \
  declare_constant(VM_Version::CPU_SSE2)                            \
  declare_constant(VM_Version::CPU_SSE3)                            \
  declare_constant(VM_Version::CPU_SSSE3)                           \
  declare_constant(VM_Version::CPU_SSE4A)                           \
  declare_constant(VM_Version::CPU_SSE4_1)                          \
  declare_constant(VM_Version::CPU_SSE4_2)                          \
  declare_constant(VM_Version::CPU_POPCNT)                          \
  declare_constant(VM_Version::CPU_LZCNT)                           \
  declare_constant(VM_Version::CPU_TSC)                             \
  declare_constant(VM_Version::CPU_TSCINV)                          \
  declare_constant(VM_Version::CPU_AVX)                             \
  declare_constant(VM_Version::CPU_AVX2)                            \
  declare_constant(VM_Version::CPU_AES)                             \
  declare_constant(VM_Version::CPU_ERMS)                            \
  declare_constant(VM_Version::CPU_CLMUL)                           \
  declare_constant(VM_Version::CPU_BMI1)                            \
  declare_constant(VM_Version::CPU_BMI2)                            \
  declare_constant(VM_Version::CPU_RTM)                             \
  declare_constant(VM_Version::CPU_ADX)                             \
  declare_constant(VM_Version::CPU_AVX512F)                         \
  declare_constant(VM_Version::CPU_AVX512DQ)                        \
  declare_constant(VM_Version::CPU_AVX512PF)                        \
  declare_constant(VM_Version::CPU_AVX512ER)                        \
  declare_constant(VM_Version::CPU_AVX512CD)

#define VM_LONG_CONSTANTS_CPU(declare_constant, declare_preprocessor_constant, declare_c1_constant, declare_c2_constant, declare_c2_preprocessor_constant) \
  declare_preprocessor_constant("VM_Version::CPU_AVX512BW", CPU_AVX512BW) \
  declare_preprocessor_constant("VM_Version::CPU_AVX512VL", CPU_AVX512VL) \
  declare_preprocessor_constant("VM_Version::CPU_SHA", CPU_SHA)           \
  declare_preprocessor_constant("VM_Version::CPU_FMA", CPU_FMA)           \
  declare_preprocessor_constant("VM_Version::CPU_VZEROUPPER", CPU_VZEROUPPER)

#endif


#ifdef SPARC

#define VM_STRUCTS_CPU(nonstatic_field, static_field, unchecked_nonstatic_field, volatile_nonstatic_field, nonproduct_nonstatic_field, c2_nonstatic_field, unchecked_c1_static_field, unchecked_c2_static_field) \
  volatile_nonstatic_field(JavaFrameAnchor, _flags, int)

#define VM_INT_CONSTANTS_CPU(declare_constant, declare_preprocessor_constant, declare_c1_constant, declare_c2_constant, declare_c2_preprocessor_constant) \
  declare_constant(VM_Version::ISA_V9)                  \
  declare_constant(VM_Version::ISA_POPC)                \
  declare_constant(VM_Version::ISA_VIS1)                \
  declare_constant(VM_Version::ISA_VIS2)                \
  declare_constant(VM_Version::ISA_BLK_INIT)            \
  declare_constant(VM_Version::ISA_FMAF)                \
  declare_constant(VM_Version::ISA_VIS3)                \
  declare_constant(VM_Version::ISA_HPC)                 \
  declare_constant(VM_Version::ISA_IMA)                 \
  declare_constant(VM_Version::ISA_AES)                 \
  declare_constant(VM_Version::ISA_DES)                 \
  declare_constant(VM_Version::ISA_KASUMI)              \
  declare_constant(VM_Version::ISA_CAMELLIA)            \
  declare_constant(VM_Version::ISA_MD5)                 \
  declare_constant(VM_Version::ISA_SHA1)                \
  declare_constant(VM_Version::ISA_SHA256)              \
  declare_constant(VM_Version::ISA_SHA512)              \
  declare_constant(VM_Version::ISA_MPMUL)               \
  declare_constant(VM_Version::ISA_MONT)                \
  declare_constant(VM_Version::ISA_PAUSE)               \
  declare_constant(VM_Version::ISA_CBCOND)              \
  declare_constant(VM_Version::ISA_CRC32C)              \
  declare_constant(VM_Version::ISA_VIS3B)               \
  declare_constant(VM_Version::ISA_ADI)                 \
  declare_constant(VM_Version::ISA_SPARC5)              \
  declare_constant(VM_Version::ISA_MWAIT)               \
  declare_constant(VM_Version::ISA_XMPMUL)              \
  declare_constant(VM_Version::ISA_XMONT)               \
  declare_constant(VM_Version::ISA_PAUSE_NSEC)          \
  declare_constant(VM_Version::ISA_VAMASK)              \
  declare_constant(VM_Version::ISA_SPARC6)              \
  declare_constant(VM_Version::ISA_DICTUNP)             \
  declare_constant(VM_Version::ISA_FPCMPSHL)            \
  declare_constant(VM_Version::ISA_RLE)                 \
  declare_constant(VM_Version::ISA_SHA3)                \
  declare_constant(VM_Version::ISA_VIS3C)               \
  declare_constant(VM_Version::ISA_SPARC5B)             \
  declare_constant(VM_Version::ISA_MME)                 \
  declare_constant(VM_Version::CPU_FAST_IDIV)           \
  declare_constant(VM_Version::CPU_FAST_RDPC)           \
  declare_constant(VM_Version::CPU_FAST_BIS)            \
  declare_constant(VM_Version::CPU_FAST_LD)             \
  declare_constant(VM_Version::CPU_FAST_CMOVE)          \
  declare_constant(VM_Version::CPU_FAST_IND_BR)         \
  declare_constant(VM_Version::CPU_BLK_ZEROING)
#endif


/*
 * Dummy defines for architectures that don't use these.
 */
#ifndef VM_STRUCTS_CPU
#define VM_STRUCTS_CPU(nonstatic_field, static_field, unchecked_nonstatic_field, volatile_nonstatic_field, nonproduct_nonstatic_field, c2_nonstatic_field, unchecked_c1_static_field, unchecked_c2_static_field)
#endif

#ifndef VM_TYPES_CPU
#define VM_TYPES_CPU(declare_type, declare_toplevel_type, declare_oop_type, declare_integer_type, declare_unsigned_integer_type, declare_c1_toplevel_type, declare_c2_type, declare_c2_toplevel_type)
#endif

#ifndef VM_INT_CONSTANTS_CPU
#define VM_INT_CONSTANTS_CPU(declare_constant, declare_preprocessor_constant, declare_c1_constant, declare_c2_constant, declare_c2_preprocessor_constant)
#endif

#ifndef VM_LONG_CONSTANTS_CPU
#define VM_LONG_CONSTANTS_CPU(declare_constant, declare_preprocessor_constant, declare_c1_constant, declare_c2_constant, declare_c2_preprocessor_constant)
#endif

#ifndef VM_STRUCTS_OS
#define VM_STRUCTS_OS(nonstatic_field, static_field, unchecked_nonstatic_field, volatile_nonstatic_field, nonproduct_nonstatic_field, c2_nonstatic_field, unchecked_c1_static_field, unchecked_c2_static_field)
#endif

#ifndef VM_TYPES_OS
#define VM_TYPES_OS(declare_type, declare_toplevel_type, declare_oop_type, declare_integer_type, declare_unsigned_integer_type, declare_c1_toplevel_type, declare_c2_type, declare_c2_toplevel_type)
#endif

#ifndef VM_INT_CONSTANTS_OS
#define VM_INT_CONSTANTS_OS(declare_constant, declare_preprocessor_constant, declare_c1_constant, declare_c2_constant, declare_c2_preprocessor_constant)
#endif

#ifndef VM_LONG_CONSTANTS_OS
#define VM_LONG_CONSTANTS_OS(declare_constant, declare_preprocessor_constant, declare_c1_constant, declare_c2_constant, declare_c2_preprocessor_constant)
#endif

#ifndef VM_ADDRESSES_OS
#define VM_ADDRESSES_OS(declare_address, declare_preprocessor_address, declare_function)
#endif


//
// Instantiation of VMStructEntries, VMTypeEntries and VMIntConstantEntries
//

// These initializers are allowed to access private fields in classes
// as long as class VMStructs is a friend
VMStructEntry JVMCIVMStructs::localHotSpotVMStructs[] = {
  VM_STRUCTS(GENERATE_NONSTATIC_VM_STRUCT_ENTRY,
             GENERATE_STATIC_VM_STRUCT_ENTRY,
             GENERATE_UNCHECKED_NONSTATIC_VM_STRUCT_ENTRY,
             GENERATE_NONSTATIC_VM_STRUCT_ENTRY)

  VM_STRUCTS_OS(GENERATE_NONSTATIC_VM_STRUCT_ENTRY,
                GENERATE_STATIC_VM_STRUCT_ENTRY,
                GENERATE_UNCHECKED_NONSTATIC_VM_STRUCT_ENTRY,
                GENERATE_NONSTATIC_VM_STRUCT_ENTRY,
                GENERATE_NONPRODUCT_NONSTATIC_VM_STRUCT_ENTRY,
                GENERATE_C2_NONSTATIC_VM_STRUCT_ENTRY,
                GENERATE_C1_UNCHECKED_STATIC_VM_STRUCT_ENTRY,
                GENERATE_C2_UNCHECKED_STATIC_VM_STRUCT_ENTRY)

  VM_STRUCTS_CPU(GENERATE_NONSTATIC_VM_STRUCT_ENTRY,
                 GENERATE_STATIC_VM_STRUCT_ENTRY,
                 GENERATE_UNCHECKED_NONSTATIC_VM_STRUCT_ENTRY,
                 GENERATE_NONSTATIC_VM_STRUCT_ENTRY,
                 GENERATE_NONPRODUCT_NONSTATIC_VM_STRUCT_ENTRY,
                 GENERATE_C2_NONSTATIC_VM_STRUCT_ENTRY,
                 GENERATE_C1_UNCHECKED_STATIC_VM_STRUCT_ENTRY,
                 GENERATE_C2_UNCHECKED_STATIC_VM_STRUCT_ENTRY)

#if INCLUDE_G1GC
  VM_STRUCTS_JVMCI_G1GC(GENERATE_NONSTATIC_VM_STRUCT_ENTRY,
                        GENERATE_STATIC_VM_STRUCT_ENTRY)
#endif

  GENERATE_VM_STRUCT_LAST_ENTRY()
};

VMTypeEntry JVMCIVMStructs::localHotSpotVMTypes[] = {
  VM_TYPES(GENERATE_VM_TYPE_ENTRY,
           GENERATE_TOPLEVEL_VM_TYPE_ENTRY,
           GENERATE_INTEGER_VM_TYPE_ENTRY,
           GENERATE_UNSIGNED_INTEGER_VM_TYPE_ENTRY)

  VM_TYPES_OS(GENERATE_VM_TYPE_ENTRY,
              GENERATE_TOPLEVEL_VM_TYPE_ENTRY,
              GENERATE_OOP_VM_TYPE_ENTRY,
              GENERATE_INTEGER_VM_TYPE_ENTRY,
              GENERATE_UNSIGNED_INTEGER_VM_TYPE_ENTRY,
              GENERATE_C1_TOPLEVEL_VM_TYPE_ENTRY,
              GENERATE_C2_VM_TYPE_ENTRY,
              GENERATE_C2_TOPLEVEL_VM_TYPE_ENTRY)

  VM_TYPES_CPU(GENERATE_VM_TYPE_ENTRY,
               GENERATE_TOPLEVEL_VM_TYPE_ENTRY,
               GENERATE_OOP_VM_TYPE_ENTRY,
               GENERATE_INTEGER_VM_TYPE_ENTRY,
               GENERATE_UNSIGNED_INTEGER_VM_TYPE_ENTRY,
               GENERATE_C1_TOPLEVEL_VM_TYPE_ENTRY,
               GENERATE_C2_VM_TYPE_ENTRY,
               GENERATE_C2_TOPLEVEL_VM_TYPE_ENTRY)

  GENERATE_VM_TYPE_LAST_ENTRY()
};

VMIntConstantEntry JVMCIVMStructs::localHotSpotVMIntConstants[] = {
  VM_INT_CONSTANTS(GENERATE_VM_INT_CONSTANT_ENTRY,
                   GENERATE_VM_INT_CONSTANT_WITH_VALUE_ENTRY,
                   GENERATE_PREPROCESSOR_VM_INT_CONSTANT_ENTRY)

  VM_INT_CONSTANTS_OS(GENERATE_VM_INT_CONSTANT_ENTRY,
                      GENERATE_PREPROCESSOR_VM_INT_CONSTANT_ENTRY,
                      GENERATE_C1_VM_INT_CONSTANT_ENTRY,
                      GENERATE_C2_VM_INT_CONSTANT_ENTRY,
                      GENERATE_C2_PREPROCESSOR_VM_INT_CONSTANT_ENTRY)

  VM_INT_CONSTANTS_CPU(GENERATE_VM_INT_CONSTANT_ENTRY,
                       GENERATE_PREPROCESSOR_VM_INT_CONSTANT_ENTRY,
                       GENERATE_C1_VM_INT_CONSTANT_ENTRY,
                       GENERATE_C2_VM_INT_CONSTANT_ENTRY,
                       GENERATE_C2_PREPROCESSOR_VM_INT_CONSTANT_ENTRY)

#if INCLUDE_G1GC
  VM_INT_CONSTANTS_JVMCI_G1GC(GENERATE_VM_INT_CONSTANT_ENTRY,
                              GENERATE_VM_INT_CONSTANT_WITH_VALUE_ENTRY,
                              GENERATE_PREPROCESSOR_VM_INT_CONSTANT_ENTRY)
#endif

  GENERATE_VM_INT_CONSTANT_LAST_ENTRY()
};

VMLongConstantEntry JVMCIVMStructs::localHotSpotVMLongConstants[] = {
  VM_LONG_CONSTANTS(GENERATE_VM_LONG_CONSTANT_ENTRY,
                    GENERATE_PREPROCESSOR_VM_LONG_CONSTANT_ENTRY)

  VM_LONG_CONSTANTS_OS(GENERATE_VM_LONG_CONSTANT_ENTRY,
                       GENERATE_PREPROCESSOR_VM_LONG_CONSTANT_ENTRY,
                       GENERATE_C1_VM_LONG_CONSTANT_ENTRY,
                       GENERATE_C2_VM_LONG_CONSTANT_ENTRY,
                       GENERATE_C2_PREPROCESSOR_VM_LONG_CONSTANT_ENTRY)

  VM_LONG_CONSTANTS_CPU(GENERATE_VM_LONG_CONSTANT_ENTRY,
                        GENERATE_PREPROCESSOR_VM_LONG_CONSTANT_ENTRY,
                        GENERATE_C1_VM_LONG_CONSTANT_ENTRY,
                        GENERATE_C2_VM_LONG_CONSTANT_ENTRY,
                        GENERATE_C2_PREPROCESSOR_VM_LONG_CONSTANT_ENTRY)

  GENERATE_VM_LONG_CONSTANT_LAST_ENTRY()
};

VMAddressEntry JVMCIVMStructs::localHotSpotVMAddresses[] = {
  VM_ADDRESSES(GENERATE_VM_ADDRESS_ENTRY,
               GENERATE_PREPROCESSOR_VM_ADDRESS_ENTRY,
               GENERATE_VM_FUNCTION_ENTRY)
  VM_ADDRESSES_COMPILER_RUNTIME(GENERATE_VM_ADDRESS_ENTRY,
               GENERATE_PREPROCESSOR_VM_ADDRESS_ENTRY,
               GENERATE_VM_FUNCTION_ENTRY)
  VM_ADDRESSES_OS(GENERATE_VM_ADDRESS_ENTRY,
                  GENERATE_PREPROCESSOR_VM_ADDRESS_ENTRY,
                  GENERATE_VM_FUNCTION_ENTRY)

  GENERATE_VM_ADDRESS_LAST_ENTRY()
};

int JVMCIVMStructs::localHotSpotVMStructs_count() {
  // Ignore sentinel entry at the end
  return (sizeof(localHotSpotVMStructs) / sizeof(VMStructEntry)) - 1;
}
int JVMCIVMStructs::localHotSpotVMTypes_count() {
  // Ignore sentinel entry at the end
  return (sizeof(localHotSpotVMTypes) / sizeof(VMTypeEntry)) - 1;
}
int JVMCIVMStructs::localHotSpotVMIntConstants_count() {
  // Ignore sentinel entry at the end
  return (sizeof(localHotSpotVMIntConstants) / sizeof(VMIntConstantEntry)) - 1;
}
int JVMCIVMStructs::localHotSpotVMLongConstants_count() {
  // Ignore sentinel entry at the end
  return (sizeof(localHotSpotVMLongConstants) / sizeof(VMLongConstantEntry)) - 1;
}
int JVMCIVMStructs::localHotSpotVMAddresses_count() {
  // Ignore sentinel entry at the end
  return (sizeof(localHotSpotVMAddresses) / sizeof(VMAddressEntry)) - 1;
}

extern "C" {
JNIEXPORT VMStructEntry* jvmciHotSpotVMStructs = JVMCIVMStructs::localHotSpotVMStructs;
JNIEXPORT VMTypeEntry* jvmciHotSpotVMTypes = JVMCIVMStructs::localHotSpotVMTypes;
JNIEXPORT VMIntConstantEntry* jvmciHotSpotVMIntConstants = JVMCIVMStructs::localHotSpotVMIntConstants;
JNIEXPORT VMLongConstantEntry* jvmciHotSpotVMLongConstants = JVMCIVMStructs::localHotSpotVMLongConstants;
JNIEXPORT VMAddressEntry* jvmciHotSpotVMAddresses = JVMCIVMStructs::localHotSpotVMAddresses;
}<|MERGE_RESOLUTION|>--- conflicted
+++ resolved
@@ -157,11 +157,8 @@
   nonstatic_field(InstanceKlass,               _constants,                                    ConstantPool*)                         \
   nonstatic_field(InstanceKlass,               _source_file_name_index,                       u2)                                    \
   nonstatic_field(InstanceKlass,               _init_state,                                   u1)                                    \
-<<<<<<< HEAD
+  nonstatic_field(InstanceKlass,               _init_thread,                                  Thread*)                               \
   nonstatic_field(InstanceKlass,               _kind,                                         u1)                                    \
-=======
-  nonstatic_field(InstanceKlass,               _init_thread,                                  Thread*)                               \
->>>>>>> af28093e
   nonstatic_field(InstanceKlass,               _misc_flags,                                   u4)                                    \
   nonstatic_field(InstanceKlass,               _annotations,                                  Annotations*)                          \
                                                                                                                                      \
