--- conflicted
+++ resolved
@@ -70,15 +70,6 @@
   }
 }
 #endif
-
-<<<<<<< HEAD
-bool AOTCompiledMethod::do_unloading_oops(address low_boundary, BoolObjectClosure* is_alive) {
-  return false;
-=======
-address* AOTCompiledMethod::orig_pc_addr(const frame* fr) {
-  return (address*) ((address)fr->unextended_sp() + _meta->orig_pc_offset());
->>>>>>> 041946dc
-}
 
 oop AOTCompiledMethod::oop_at(int index) const {
   if (index == 0) { // 0 is reserved
