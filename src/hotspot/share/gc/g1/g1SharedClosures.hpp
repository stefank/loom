/*
 * Copyright (c) 2015, 2018, Oracle and/or its affiliates. All rights reserved.
 * DO NOT ALTER OR REMOVE COPYRIGHT NOTICES OR THIS FILE HEADER.
 *
 * This code is free software; you can redistribute it and/or modify it
 * under the terms of the GNU General Public License version 2 only, as
 * published by the Free Software Foundation.
 *
 * This code is distributed in the hope that it will be useful, but WITHOUT
 * ANY WARRANTY; without even the implied warranty of MERCHANTABILITY or
 * FITNESS FOR A PARTICULAR PURPOSE.  See the GNU General Public License
 * version 2 for more details (a copy is included in the LICENSE file that
 * accompanied this code).
 *
 * You should have received a copy of the GNU General Public License version
 * 2 along with this work; if not, write to the Free Software Foundation,
 * Inc., 51 Franklin St, Fifth Floor, Boston, MA 02110-1301 USA.
 *
 * Please contact Oracle, 500 Oracle Parkway, Redwood Shores, CA 94065 USA
 * or visit www.oracle.com if you need additional information or have any
 * questions.
 *
 */

#include "gc/g1/g1CodeBlobClosure.hpp"
#include "gc/g1/g1OopClosures.hpp"
#include "memory/iterator.hpp"

class G1CollectedHeap;
class G1ParScanThreadState;

// Simple holder object for a complete set of closures used by the G1 evacuation code.
template <G1Mark Mark>
class G1SharedClosures {
public:
  G1ParCopyClosure<G1BarrierNone, Mark> _oops;
  G1ParCopyClosure<G1BarrierCLD,  Mark> _oops_in_cld;

  G1CLDScanClosure                _clds;
  G1CodeBlobClosure               _strong_codeblobs;
  G1CodeBlobClosure               _weak_codeblobs;

  G1SharedClosures(G1CollectedHeap* g1h, G1ParScanThreadState* pss, bool process_only_dirty) :
    _oops(g1h, pss),
    _oops_in_cld(g1h, pss),
<<<<<<< HEAD
    _clds(&_oops_in_cld, process_only_dirty, cld_claim),
    _strong_codeblobs(&_oops, true), _weak_codeblobs(&_oops, false) {}
=======
    _clds(&_oops_in_cld, process_only_dirty),
    _codeblobs(&_oops) {}
>>>>>>> a36b2af5
};<|MERGE_RESOLUTION|>--- conflicted
+++ resolved
@@ -43,11 +43,6 @@
   G1SharedClosures(G1CollectedHeap* g1h, G1ParScanThreadState* pss, bool process_only_dirty) :
     _oops(g1h, pss),
     _oops_in_cld(g1h, pss),
-<<<<<<< HEAD
-    _clds(&_oops_in_cld, process_only_dirty, cld_claim),
+    _clds(&_oops_in_cld, process_only_dirty),
     _strong_codeblobs(&_oops, true), _weak_codeblobs(&_oops, false) {}
-=======
-    _clds(&_oops_in_cld, process_only_dirty),
-    _codeblobs(&_oops) {}
->>>>>>> a36b2af5
 };