/*
 * Copyright (c) 2015, 2020, Oracle and/or its affiliates. All rights reserved.
 * DO NOT ALTER OR REMOVE COPYRIGHT NOTICES OR THIS FILE HEADER.
 *
 * This code is free software; you can redistribute it and/or modify it
 * under the terms of the GNU General Public License version 2 only, as
 * published by the Free Software Foundation.
 *
 * This code is distributed in the hope that it will be useful, but WITHOUT
 * ANY WARRANTY; without even the implied warranty of MERCHANTABILITY or
 * FITNESS FOR A PARTICULAR PURPOSE.  See the GNU General Public License
 * version 2 for more details (a copy is included in the LICENSE file that
 * accompanied this code).
 *
 * You should have received a copy of the GNU General Public License version
 * 2 along with this work; if not, write to the Free Software Foundation,
 * Inc., 51 Franklin St, Fifth Floor, Boston, MA 02110-1301 USA.
 *
 * Please contact Oracle, 500 Oracle Parkway, Redwood Shores, CA 94065 USA
 * or visit www.oracle.com if you need additional information or have any
 * questions.
 */

#ifndef SHARE_GC_Z_ZROOTSITERATOR_HPP
#define SHARE_GC_Z_ZROOTSITERATOR_HPP

#include "gc/shared/oopStorageSetParState.hpp"
#include "logging/log.hpp"
#include "memory/iterator.hpp"
#include "runtime/threadSMR.hpp"

template <typename Iterator>
class ZParallelApply {
private:
  Iterator      _iter;
  volatile bool _completed;

public:
  ZParallelApply() :
      _iter(),
      _completed(false) {}

  template <typename ClosureType>
  void apply(ClosureType* cl);

  Iterator& iter() {
    return _iter;
  }
};

template <typename Iterator>
class ZSerialWeakApply {
private:
  Iterator      _iter;
  volatile bool _claimed;

public:
  ZSerialWeakApply() :
      _iter(),
      _claimed(false) {}

  void apply(BoolObjectClosure* is_alive, OopClosure* cl);
};

class ZStrongOopStorageSetIterator {
  OopStorageSetStrongParState<true /* concurrent */, false /* is_const */> _iter;

public:
  ZStrongOopStorageSetIterator();

<<<<<<< HEAD
  virtual bool should_disarm_nmethods() const {
    return false;
  }

  virtual bool keepalive_is_strong() const {
    return false;
  }
=======
  void apply(OopClosure* cl);
};

class ZStrongCLDsIterator {
public:
  void apply(CLDClosure* cl);
>>>>>>> a0ade220
};

class ZJavaThreadsIterator {
private:
  ThreadsListHandle _threads;
  volatile uint     _claimed;

  uint claim();

public:
  ZJavaThreadsIterator();

  void apply(ThreadClosure* cl);
};

class ZNMethodsIterator {
public:
  ZNMethodsIterator();
  ~ZNMethodsIterator();

  void apply(NMethodClosure* cl);
};

class ZConcurrentRootsIterator {
private:
  ZParallelApply<ZStrongOopStorageSetIterator> _oop_storage_set;
  ZParallelApply<ZStrongCLDsIterator>          _class_loader_data_graph;
  ZParallelApply<ZJavaThreadsIterator>         _java_threads;
  ZParallelApply<ZNMethodsIterator>            _nmethods;

public:
  ZConcurrentRootsIterator(int cld_claim);

  void apply(OopClosure* cl,
             CLDClosure* cld_cl,
             ThreadClosure* thread_cl,
             NMethodClosure* nm_cl);
};

class ZWeakOopStorageSetIterator {
private:
  OopStorageSetWeakParState<true /* concurrent */, false /* is_const */> _iter;

public:
  ZWeakOopStorageSetIterator();

  void apply(OopClosure* cl);

  void report_num_dead();
};

class ZJVMTITagMapIterator {
public:
  void apply(BoolObjectClosure* is_alive, OopClosure* cl);
};

class ZWeakRootsIterator {
private:
  ZSerialWeakApply<ZJVMTITagMapIterator> _jvmti_tag_map;

public:
  ZWeakRootsIterator();

  void apply(BoolObjectClosure* is_alive, OopClosure* cl);
};

class ZConcurrentWeakRootsIterator {
private:
  ZParallelApply<ZWeakOopStorageSetIterator> _oop_storage_set;

public:
  void apply(OopClosure* cl);

  void report_num_dead();
};

#endif // SHARE_GC_Z_ZROOTSITERATOR_HPP<|MERGE_RESOLUTION|>--- conflicted
+++ resolved
@@ -68,22 +68,12 @@
 public:
   ZStrongOopStorageSetIterator();
 
-<<<<<<< HEAD
-  virtual bool should_disarm_nmethods() const {
-    return false;
-  }
-
-  virtual bool keepalive_is_strong() const {
-    return false;
-  }
-=======
   void apply(OopClosure* cl);
 };
 
 class ZStrongCLDsIterator {
 public:
   void apply(CLDClosure* cl);
->>>>>>> a0ade220
 };
 
 class ZJavaThreadsIterator {
