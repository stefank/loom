/*
 * Copyright (c) 2003, 2021, Oracle and/or its affiliates. All rights reserved.
 * DO NOT ALTER OR REMOVE COPYRIGHT NOTICES OR THIS FILE HEADER.
 *
 * This code is free software; you can redistribute it and/or modify it
 * under the terms of the GNU General Public License version 2 only, as
 * published by the Free Software Foundation.
 *
 * This code is distributed in the hope that it will be useful, but WITHOUT
 * ANY WARRANTY; without even the implied warranty of MERCHANTABILITY or
 * FITNESS FOR A PARTICULAR PURPOSE.  See the GNU General Public License
 * version 2 for more details (a copy is included in the LICENSE file that
 * accompanied this code).
 *
 * You should have received a copy of the GNU General Public License version
 * 2 along with this work; if not, write to the Free Software Foundation,
 * Inc., 51 Franklin St, Fifth Floor, Boston, MA 02110-1301 USA.
 *
 * Please contact Oracle, 500 Oracle Parkway, Redwood Shores, CA 94065 USA
 * or visit www.oracle.com if you need additional information or have any
 * questions.
 *
 */

#include "precompiled.hpp"
#include "classfile/classLoaderExt.hpp"
#include "classfile/javaClasses.inline.hpp"
#include "classfile/stringTable.hpp"
#include "classfile/modules.hpp"
#include "classfile/systemDictionary.hpp"
#include "classfile/vmClasses.hpp"
#include "classfile/vmSymbols.hpp"
#include "gc/shared/collectedHeap.hpp"
#include "interpreter/bytecodeStream.hpp"
#include "interpreter/interpreter.hpp"
#include "jfr/jfrEvents.hpp"
#include "jvmtifiles/jvmtiEnv.hpp"
#include "logging/log.hpp"
#include "logging/logConfiguration.hpp"
#include "memory/resourceArea.hpp"
#include "memory/universe.hpp"
#include "oops/instanceKlass.hpp"
#include "oops/klass.inline.hpp"
#include "oops/objArrayOop.inline.hpp"
#include "oops/oop.inline.hpp"
#include "prims/jniCheck.hpp"
#include "prims/jvm_misc.hpp"
#include "prims/jvmtiAgentThread.hpp"
#include "prims/jvmtiClassFileReconstituter.hpp"
#include "prims/jvmtiCodeBlobEvents.hpp"
#include "prims/jvmtiExtensions.hpp"
#include "prims/jvmtiGetLoadedClasses.hpp"
#include "prims/jvmtiImpl.hpp"
#include "prims/jvmtiManageCapabilities.hpp"
#include "prims/jvmtiRawMonitor.hpp"
#include "prims/jvmtiRedefineClasses.hpp"
#include "prims/jvmtiTagMap.hpp"
#include "prims/jvmtiThreadState.inline.hpp"
#include "prims/jvmtiUtil.hpp"
#include "runtime/arguments.hpp"
#include "runtime/deoptimization.hpp"
#include "runtime/fieldDescriptor.inline.hpp"
#include "runtime/handles.inline.hpp"
#include "runtime/interfaceSupport.inline.hpp"
#include "runtime/javaCalls.hpp"
#include "runtime/jfieldIDWorkaround.hpp"
#include "runtime/jniHandles.inline.hpp"
#include "runtime/objectMonitor.inline.hpp"
#include "runtime/os.hpp"
#include "runtime/osThread.hpp"
#include "runtime/reflectionUtils.hpp"
#include "runtime/signature.hpp"
#include "runtime/thread.inline.hpp"
#include "runtime/threadHeapSampler.hpp"
#include "runtime/threadSMR.hpp"
#include "runtime/timerTrace.hpp"
#include "runtime/vframe.inline.hpp"
#include "runtime/vmThread.hpp"
#include "services/threadService.hpp"
#include "utilities/exceptions.hpp"
#include "utilities/preserveException.hpp"
#include "utilities/utf8.hpp"


#define FIXLATER 0 // REMOVE this when completed.

 // FIXLATER: hook into JvmtiTrace
#define TraceJVMTICalls false

JvmtiEnv::JvmtiEnv(jint version) : JvmtiEnvBase(version) {
}

JvmtiEnv::~JvmtiEnv() {
}

JvmtiEnv*
JvmtiEnv::create_a_jvmti(jint version) {
  return new JvmtiEnv(version);
}

// VM operation class to copy jni function table at safepoint.
// More than one java threads or jvmti agents may be reading/
// modifying jni function tables. To reduce the risk of bad
// interaction b/w these threads it is copied at safepoint.
class VM_JNIFunctionTableCopier : public VM_Operation {
 private:
  const struct JNINativeInterface_ *_function_table;
 public:
  VM_JNIFunctionTableCopier(const struct JNINativeInterface_ *func_tbl) {
    _function_table = func_tbl;
  };

  VMOp_Type type() const { return VMOp_JNIFunctionTableCopier; }
  void doit() {
    copy_jni_function_table(_function_table);
  };
};

//
// Do not change the "prefix" marker below, everything above it is copied
// unchanged into the filled stub, everything below is controlled by the
// stub filler (only method bodies are carried forward, and then only for
// functionality still in the spec).
//
// end file prefix

  //
  // Memory Management functions
  //

// mem_ptr - pre-checked for NULL
jvmtiError
JvmtiEnv::Allocate(jlong size, unsigned char** mem_ptr) {
  return allocate(size, mem_ptr);
} /* end Allocate */


// mem - NULL is a valid value, must be checked
jvmtiError
JvmtiEnv::Deallocate(unsigned char* mem) {
  return deallocate(mem);
} /* end Deallocate */

<<<<<<< HEAD
// Threads_lock NOT held
// thread - NOT pre-checked
=======
// java_thread - protected by ThreadsListHandle and pre-checked
>>>>>>> 6765f902
// data - NULL is a valid value, must be checked
jvmtiError
JvmtiEnv::SetThreadLocalStorage(jthread thread, const void* data) {
  jvmtiError err = JVMTI_ERROR_NONE;
  JavaThread* java_thread = NULL;
  JvmtiThreadState* state = NULL;
  JvmtiVTMTDisabler vtmt_disabler;
  oop thread_obj = NULL;

  if (thread == NULL) {
    java_thread = JavaThread::current();
    state = java_thread->jvmti_thread_state();
  } else {
    ThreadsListHandle tlh;
    err = get_threadOop_and_JavaThread(tlh.list(), thread, &java_thread, &thread_obj);
    if (err != JVMTI_ERROR_NONE) {
      return err;
    }
    state = java_lang_Thread::jvmti_thread_state(thread_obj);
  }
  if (state == NULL) {
    if (data == NULL) {
      // leaving state unset same as data set to NULL
      return JVMTI_ERROR_NONE;
    }
    // otherwise, create the state
    state = JvmtiThreadState::state_for(java_thread, thread_obj);
    if (state == NULL) {
      return JVMTI_ERROR_THREAD_NOT_ALIVE;
    }
  }
  state->env_thread_state(this)->set_agent_thread_local_storage_data((void*)data);
  return JVMTI_ERROR_NONE;
} /* end SetThreadLocalStorage */


// thread - NOT protected by ThreadsListHandle and NOT pre-checked
// data_ptr - pre-checked for NULL
jvmtiError
JvmtiEnv::GetThreadLocalStorage(jthread thread, void** data_ptr) {
  JavaThread* current_thread = JavaThread::current();
  if (thread == NULL) {
    JvmtiThreadState* state = current_thread->jvmti_thread_state();
    *data_ptr = (state == NULL) ? NULL :
      state->env_thread_state(this)->get_agent_thread_local_storage_data();
  } else {
    // jvmti_GetThreadLocalStorage is "in native" and doesn't transition
    // the thread to _thread_in_vm. However, when the TLS for a thread
    // other than the current thread is required we need to transition
    // from native so as to resolve the jthread.

    MACOS_AARCH64_ONLY(ThreadWXEnable __wx(WXWrite, current_thread));
    ThreadInVMfromNative __tiv(current_thread);
    VM_ENTRY_BASE(jvmtiError, JvmtiEnv::GetThreadLocalStorage , current_thread)
    debug_only(VMNativeEntryWrapper __vew;)

    JavaThread* java_thread = NULL;
    oop thread_obj = NULL;
    ThreadsListHandle tlh(current_thread);
    JvmtiVTMTDisabler vtmt_disabler;

    jvmtiError err = get_threadOop_and_JavaThread(tlh.list(), thread, &java_thread, &thread_obj);
    if (err != JVMTI_ERROR_NONE) {
      return err;
    }

    JvmtiThreadState* state = JvmtiThreadState::state_for(java_thread, thread_obj);
    *data_ptr = (state == NULL) ? NULL :
      state->env_thread_state(this)->get_agent_thread_local_storage_data();
  }
  return JVMTI_ERROR_NONE;
} /* end GetThreadLocalStorage */

  //
  // Module functions
  //

// module_count_ptr - pre-checked for NULL
// modules_ptr - pre-checked for NULL
jvmtiError
JvmtiEnv::GetAllModules(jint* module_count_ptr, jobject** modules_ptr) {
    JvmtiModuleClosure jmc;

    return jmc.get_all_modules(this, module_count_ptr, modules_ptr);
} /* end GetAllModules */


// class_loader - NULL is a valid value, must be pre-checked
// package_name - pre-checked for NULL
// module_ptr - pre-checked for NULL
jvmtiError
JvmtiEnv::GetNamedModule(jobject class_loader, const char* package_name, jobject* module_ptr) {
  JavaThread* THREAD = JavaThread::current(); // For exception macros.
  ResourceMark rm(THREAD);

  Handle h_loader (THREAD, JNIHandles::resolve(class_loader));
  // Check that loader is a subclass of java.lang.ClassLoader.
  if (h_loader.not_null() && !java_lang_ClassLoader::is_subclass(h_loader->klass())) {
    return JVMTI_ERROR_ILLEGAL_ARGUMENT;
  }
  oop module = Modules::get_named_module(h_loader, package_name);
  *module_ptr = module != NULL ? JNIHandles::make_local(THREAD, module) : NULL;
  return JVMTI_ERROR_NONE;
} /* end GetNamedModule */


// module - pre-checked for NULL
// to_module - pre-checked for NULL
jvmtiError
JvmtiEnv::AddModuleReads(jobject module, jobject to_module) {
  JavaThread* THREAD = JavaThread::current(); // For exception macros.

  // check module
  Handle h_module(THREAD, JNIHandles::resolve(module));
  if (!java_lang_Module::is_instance(h_module())) {
    return JVMTI_ERROR_INVALID_MODULE;
  }
  // check to_module
  Handle h_to_module(THREAD, JNIHandles::resolve(to_module));
  if (!java_lang_Module::is_instance(h_to_module())) {
    return JVMTI_ERROR_INVALID_MODULE;
  }
  return JvmtiExport::add_module_reads(h_module, h_to_module, THREAD);
} /* end AddModuleReads */


// module - pre-checked for NULL
// pkg_name - pre-checked for NULL
// to_module - pre-checked for NULL
jvmtiError
JvmtiEnv::AddModuleExports(jobject module, const char* pkg_name, jobject to_module) {
  JavaThread* THREAD = JavaThread::current(); // For exception macros.
  Handle h_pkg = java_lang_String::create_from_str(pkg_name, THREAD);

  // check module
  Handle h_module(THREAD, JNIHandles::resolve(module));
  if (!java_lang_Module::is_instance(h_module())) {
    return JVMTI_ERROR_INVALID_MODULE;
  }
  // check to_module
  Handle h_to_module(THREAD, JNIHandles::resolve(to_module));
  if (!java_lang_Module::is_instance(h_to_module())) {
    return JVMTI_ERROR_INVALID_MODULE;
  }
  return JvmtiExport::add_module_exports(h_module, h_pkg, h_to_module, THREAD);
} /* end AddModuleExports */


// module - pre-checked for NULL
// pkg_name - pre-checked for NULL
// to_module - pre-checked for NULL
jvmtiError
JvmtiEnv::AddModuleOpens(jobject module, const char* pkg_name, jobject to_module) {
  JavaThread* THREAD = JavaThread::current(); // For exception macros.
  Handle h_pkg = java_lang_String::create_from_str(pkg_name, THREAD);

  // check module
  Handle h_module(THREAD, JNIHandles::resolve(module));
  if (!java_lang_Module::is_instance(h_module())) {
    return JVMTI_ERROR_INVALID_MODULE;
  }
  // check to_module
  Handle h_to_module(THREAD, JNIHandles::resolve(to_module));
  if (!java_lang_Module::is_instance(h_to_module())) {
    return JVMTI_ERROR_INVALID_MODULE;
  }
  return JvmtiExport::add_module_opens(h_module, h_pkg, h_to_module, THREAD);
} /* end AddModuleOpens */


// module - pre-checked for NULL
// service - pre-checked for NULL
jvmtiError
JvmtiEnv::AddModuleUses(jobject module, jclass service) {
  JavaThread* THREAD = JavaThread::current(); // For exception macros.

  // check module
  Handle h_module(THREAD, JNIHandles::resolve(module));
  if (!java_lang_Module::is_instance(h_module())) {
    return JVMTI_ERROR_INVALID_MODULE;
  }
  // check service
  Handle h_service(THREAD, JNIHandles::resolve_external_guard(service));
  if (!java_lang_Class::is_instance(h_service()) ||
      java_lang_Class::is_primitive(h_service())) {
    return JVMTI_ERROR_INVALID_CLASS;
  }
  return JvmtiExport::add_module_uses(h_module, h_service, THREAD);
} /* end AddModuleUses */


// module - pre-checked for NULL
// service - pre-checked for NULL
// impl_class - pre-checked for NULL
jvmtiError
JvmtiEnv::AddModuleProvides(jobject module, jclass service, jclass impl_class) {
  JavaThread* THREAD = JavaThread::current(); // For exception macros.

  // check module
  Handle h_module(THREAD, JNIHandles::resolve(module));
  if (!java_lang_Module::is_instance(h_module())) {
    return JVMTI_ERROR_INVALID_MODULE;
  }
  // check service
  Handle h_service(THREAD, JNIHandles::resolve_external_guard(service));
  if (!java_lang_Class::is_instance(h_service()) ||
      java_lang_Class::is_primitive(h_service())) {
    return JVMTI_ERROR_INVALID_CLASS;
  }
  // check impl_class
  Handle h_impl_class(THREAD, JNIHandles::resolve_external_guard(impl_class));
  if (!java_lang_Class::is_instance(h_impl_class()) ||
      java_lang_Class::is_primitive(h_impl_class())) {
    return JVMTI_ERROR_INVALID_CLASS;
  }
  return JvmtiExport::add_module_provides(h_module, h_service, h_impl_class, THREAD);
} /* end AddModuleProvides */

// module - pre-checked for NULL
// is_modifiable_class_ptr - pre-checked for NULL
jvmtiError
JvmtiEnv::IsModifiableModule(jobject module, jboolean* is_modifiable_module_ptr) {
  JavaThread* current = JavaThread::current();

  // check module
  Handle h_module(current, JNIHandles::resolve(module));
  if (!java_lang_Module::is_instance(h_module())) {
    return JVMTI_ERROR_INVALID_MODULE;
  }

  *is_modifiable_module_ptr = JNI_TRUE;
  return JVMTI_ERROR_NONE;
} /* end IsModifiableModule */


  //
  // Class functions
  //

// class_count_ptr - pre-checked for NULL
// classes_ptr - pre-checked for NULL
jvmtiError
JvmtiEnv::GetLoadedClasses(jint* class_count_ptr, jclass** classes_ptr) {
  return JvmtiGetLoadedClasses::getLoadedClasses(this, class_count_ptr, classes_ptr);
} /* end GetLoadedClasses */


// initiating_loader - NULL is a valid value, must be checked
// class_count_ptr - pre-checked for NULL
// classes_ptr - pre-checked for NULL
jvmtiError
JvmtiEnv::GetClassLoaderClasses(jobject initiating_loader, jint* class_count_ptr, jclass** classes_ptr) {
  return JvmtiGetLoadedClasses::getClassLoaderClasses(this, initiating_loader,
                                                  class_count_ptr, classes_ptr);
} /* end GetClassLoaderClasses */

// k_mirror - may be primitive, this must be checked
// is_modifiable_class_ptr - pre-checked for NULL
jvmtiError
JvmtiEnv::IsModifiableClass(oop k_mirror, jboolean* is_modifiable_class_ptr) {
  *is_modifiable_class_ptr = VM_RedefineClasses::is_modifiable_class(k_mirror)?
                                                       JNI_TRUE : JNI_FALSE;
  return JVMTI_ERROR_NONE;
} /* end IsModifiableClass */

// class_count - pre-checked to be greater than or equal to 0
// classes - pre-checked for NULL
jvmtiError
JvmtiEnv::RetransformClasses(jint class_count, const jclass* classes) {
//TODO: add locking

  int index;
  JavaThread* current_thread = JavaThread::current();
  ResourceMark rm(current_thread);

  jvmtiClassDefinition* class_definitions =
                            NEW_RESOURCE_ARRAY(jvmtiClassDefinition, class_count);
  NULL_CHECK(class_definitions, JVMTI_ERROR_OUT_OF_MEMORY);

  for (index = 0; index < class_count; index++) {
    HandleMark hm(current_thread);

    jclass jcls = classes[index];
    oop k_mirror = JNIHandles::resolve_external_guard(jcls);
    if (k_mirror == NULL) {
      return JVMTI_ERROR_INVALID_CLASS;
    }
    if (!k_mirror->is_a(vmClasses::Class_klass())) {
      return JVMTI_ERROR_INVALID_CLASS;
    }

    if (!VM_RedefineClasses::is_modifiable_class(k_mirror)) {
      return JVMTI_ERROR_UNMODIFIABLE_CLASS;
    }

    Klass* klass = java_lang_Class::as_Klass(k_mirror);

    jint status = klass->jvmti_class_status();
    if (status & (JVMTI_CLASS_STATUS_ERROR)) {
      return JVMTI_ERROR_INVALID_CLASS;
    }

    InstanceKlass* ik = InstanceKlass::cast(klass);
    if (ik->get_cached_class_file_bytes() == NULL) {
      // Not cached, we need to reconstitute the class file from the
      // VM representation. We don't attach the reconstituted class
      // bytes to the InstanceKlass here because they have not been
      // validated and we're not at a safepoint.
      JvmtiClassFileReconstituter reconstituter(ik);
      if (reconstituter.get_error() != JVMTI_ERROR_NONE) {
        return reconstituter.get_error();
      }

      class_definitions[index].class_byte_count = (jint)reconstituter.class_file_size();
      class_definitions[index].class_bytes      = (unsigned char*)
                                                       reconstituter.class_file_bytes();
    } else {
      // it is cached, get it from the cache
      class_definitions[index].class_byte_count = ik->get_cached_class_file_len();
      class_definitions[index].class_bytes      = ik->get_cached_class_file_bytes();
    }
    class_definitions[index].klass              = jcls;
  }
  EventRetransformClasses event;
  VM_RedefineClasses op(class_count, class_definitions, jvmti_class_load_kind_retransform);
  VMThread::execute(&op);
  jvmtiError error = op.check_error();
  if (error == JVMTI_ERROR_NONE) {
    event.set_classCount(class_count);
    event.set_redefinitionId(op.id());
    event.commit();
  }
  return error;
} /* end RetransformClasses */


// class_count - pre-checked to be greater than or equal to 0
// class_definitions - pre-checked for NULL
jvmtiError
JvmtiEnv::RedefineClasses(jint class_count, const jvmtiClassDefinition* class_definitions) {
//TODO: add locking
  EventRedefineClasses event;
  VM_RedefineClasses op(class_count, class_definitions, jvmti_class_load_kind_redefine);
  VMThread::execute(&op);
  jvmtiError error = op.check_error();
  if (error == JVMTI_ERROR_NONE) {
    event.set_classCount(class_count);
    event.set_redefinitionId(op.id());
    event.commit();
  }
  return error;
} /* end RedefineClasses */


  //
  // Object functions
  //

// size_ptr - pre-checked for NULL
jvmtiError
JvmtiEnv::GetObjectSize(jobject object, jlong* size_ptr) {
  oop mirror = JNIHandles::resolve_external_guard(object);
  NULL_CHECK(mirror, JVMTI_ERROR_INVALID_OBJECT);
  *size_ptr = (jlong)mirror->size() * wordSize;
  return JVMTI_ERROR_NONE;
} /* end GetObjectSize */

  //
  // Method functions
  //

// prefix - NULL is a valid value, must be checked
jvmtiError
JvmtiEnv::SetNativeMethodPrefix(const char* prefix) {
  return prefix == NULL?
              SetNativeMethodPrefixes(0, NULL) :
              SetNativeMethodPrefixes(1, (char**)&prefix);
} /* end SetNativeMethodPrefix */


// prefix_count - pre-checked to be greater than or equal to 0
// prefixes - pre-checked for NULL
jvmtiError
JvmtiEnv::SetNativeMethodPrefixes(jint prefix_count, char** prefixes) {
  // Have to grab JVMTI thread state lock to be sure that some thread
  // isn't accessing the prefixes at the same time we are setting them.
  // No locks during VM bring-up.
  if (Threads::number_of_threads() == 0) {
    return set_native_method_prefixes(prefix_count, prefixes);
  } else {
    MutexLocker mu(JvmtiThreadState_lock);
    return set_native_method_prefixes(prefix_count, prefixes);
  }
} /* end SetNativeMethodPrefixes */

  //
  // Event Management functions
  //

// callbacks - NULL is a valid value, must be checked
// size_of_callbacks - pre-checked to be greater than or equal to 0
jvmtiError
JvmtiEnv::SetEventCallbacks(const jvmtiEventCallbacks* callbacks, jint size_of_callbacks) {
  JvmtiEventController::set_event_callbacks(this, callbacks, size_of_callbacks);
  return JVMTI_ERROR_NONE;
} /* end SetEventCallbacks */


// event_thread - NULL is a valid value, must be checked
jvmtiError
JvmtiEnv::SetEventNotificationMode(jvmtiEventMode mode, jvmtiEvent event_type, jthread event_thread,   ...) {
  bool enabled = (mode == JVMTI_ENABLE);

  // event_type must be valid
  if (!JvmtiEventController::is_valid_event_type(event_type)) {
    return JVMTI_ERROR_INVALID_EVENT_TYPE;
  }

  // assure that needed capabilities are present
  if (enabled && !JvmtiUtil::has_event_capability(event_type, get_capabilities())) {
    return JVMTI_ERROR_MUST_POSSESS_CAPABILITY;
  }

  if (event_type == JVMTI_EVENT_CLASS_FILE_LOAD_HOOK && enabled) {
    record_class_file_load_hook_enabled();
  }

  if (event_thread == NULL) {
    // Can be called at Agent_OnLoad() time with event_thread == NULL
    // when Thread::current() does not work yet so we cannot create a
    // ThreadsListHandle that is common to both thread-specific and
    // global code paths.

    JvmtiEventController::set_user_enabled(this, (JavaThread*) NULL, (oop) NULL, event_type, enabled);
  } else {
    // We have a specified event_thread.
    JavaThread* java_thread = NULL;
    ThreadsListHandle tlh;
    oop thread_obj = NULL;
    JvmtiVTMTDisabler vtmt_disabler;

    jvmtiError err = get_threadOop_and_JavaThread(tlh.list(), event_thread, &java_thread, &thread_obj);
    if (err != JVMTI_ERROR_NONE) {
      return err;
    }

    // global events cannot be controlled at thread level.
    if (JvmtiEventController::is_global_event(event_type)) {
      return JVMTI_ERROR_ILLEGAL_ARGUMENT;
    }

    JvmtiEventController::set_user_enabled(this, java_thread, thread_obj, event_type, enabled);
  }

  return JVMTI_ERROR_NONE;
} /* end SetEventNotificationMode */

  //
  // Capability functions
  //

// capabilities_ptr - pre-checked for NULL
jvmtiError
JvmtiEnv::GetPotentialCapabilities(jvmtiCapabilities* capabilities_ptr) {
  JvmtiManageCapabilities::get_potential_capabilities(get_capabilities(),
                                                      get_prohibited_capabilities(),
                                                      capabilities_ptr);
  return JVMTI_ERROR_NONE;
} /* end GetPotentialCapabilities */


// capabilities_ptr - pre-checked for NULL
jvmtiError
JvmtiEnv::AddCapabilities(const jvmtiCapabilities* capabilities_ptr) {
  return JvmtiManageCapabilities::add_capabilities(get_capabilities(),
                                                   get_prohibited_capabilities(),
                                                   capabilities_ptr,
                                                   get_capabilities());
} /* end AddCapabilities */


// capabilities_ptr - pre-checked for NULL
jvmtiError
JvmtiEnv::RelinquishCapabilities(const jvmtiCapabilities* capabilities_ptr) {
  JvmtiManageCapabilities::relinquish_capabilities(get_capabilities(), capabilities_ptr, get_capabilities());
  return JVMTI_ERROR_NONE;
} /* end RelinquishCapabilities */


// capabilities_ptr - pre-checked for NULL
jvmtiError
JvmtiEnv::GetCapabilities(jvmtiCapabilities* capabilities_ptr) {
  JvmtiManageCapabilities::copy_capabilities(get_capabilities(), capabilities_ptr);
  return JVMTI_ERROR_NONE;
} /* end GetCapabilities */

  //
  // Class Loader Search functions
  //

// segment - pre-checked for NULL
jvmtiError
JvmtiEnv::AddToBootstrapClassLoaderSearch(const char* segment) {
  jvmtiPhase phase = get_phase();
  if (phase == JVMTI_PHASE_ONLOAD) {
    Arguments::append_sysclasspath(segment);
    return JVMTI_ERROR_NONE;
  } else if (use_version_1_0_semantics()) {
    // This JvmtiEnv requested version 1.0 semantics and this function
    // is only allowed in the ONLOAD phase in version 1.0 so we need to
    // return an error here.
    return JVMTI_ERROR_WRONG_PHASE;
  } else if (phase == JVMTI_PHASE_LIVE) {
    // The phase is checked by the wrapper that called this function,
    // but this thread could be racing with the thread that is
    // terminating the VM so we check one more time.

    // create the zip entry
    ClassPathZipEntry* zip_entry = ClassLoader::create_class_path_zip_entry(segment, true);
    if (zip_entry == NULL) {
      return JVMTI_ERROR_ILLEGAL_ARGUMENT;
    }

    // add the jar file to the bootclasspath
    log_info(class, load)("opened: %s", zip_entry->name());
#if INCLUDE_CDS
    ClassLoaderExt::append_boot_classpath(zip_entry);
#else
    ClassLoader::add_to_boot_append_entries(zip_entry);
#endif
    return JVMTI_ERROR_NONE;
  } else {
    return JVMTI_ERROR_WRONG_PHASE;
  }

} /* end AddToBootstrapClassLoaderSearch */


// segment - pre-checked for NULL
jvmtiError
JvmtiEnv::AddToSystemClassLoaderSearch(const char* segment) {
  jvmtiPhase phase = get_phase();

  if (phase == JVMTI_PHASE_ONLOAD) {
    for (SystemProperty* p = Arguments::system_properties(); p != NULL; p = p->next()) {
      if (strcmp("java.class.path", p->key()) == 0) {
        p->append_value(segment);
        break;
      }
    }
    return JVMTI_ERROR_NONE;
  } else if (phase == JVMTI_PHASE_LIVE) {
    // The phase is checked by the wrapper that called this function,
    // but this thread could be racing with the thread that is
    // terminating the VM so we check one more time.
    JavaThread* THREAD = JavaThread::current(); // For exception macros.
    HandleMark hm(THREAD);

    // create the zip entry (which will open the zip file and hence
    // check that the segment is indeed a zip file).
    ClassPathZipEntry* zip_entry = ClassLoader::create_class_path_zip_entry(segment, false);
    if (zip_entry == NULL) {
      return JVMTI_ERROR_ILLEGAL_ARGUMENT;
    }
    delete zip_entry;   // no longer needed

    // lock the loader
    Handle loader = Handle(THREAD, SystemDictionary::java_system_loader());
    ObjectLocker ol(loader, THREAD);

    // need the path as java.lang.String
    Handle path = java_lang_String::create_from_platform_dependent_str(segment, THREAD);
    if (HAS_PENDING_EXCEPTION) {
      CLEAR_PENDING_EXCEPTION;
      return JVMTI_ERROR_INTERNAL;
    }

    // Invoke the appendToClassPathForInstrumentation method - if the method
    // is not found it means the loader doesn't support adding to the class path
    // in the live phase.
    {
      JavaValue res(T_VOID);
      JavaCalls::call_special(&res,
                              loader,
                              loader->klass(),
                              vmSymbols::appendToClassPathForInstrumentation_name(),
                              vmSymbols::appendToClassPathForInstrumentation_signature(),
                              path,
                              THREAD);
      if (HAS_PENDING_EXCEPTION) {
        Symbol* ex_name = PENDING_EXCEPTION->klass()->name();
        CLEAR_PENDING_EXCEPTION;

        if (ex_name == vmSymbols::java_lang_NoSuchMethodError()) {
          return JVMTI_ERROR_CLASS_LOADER_UNSUPPORTED;
        } else {
          return JVMTI_ERROR_INTERNAL;
        }
      }
    }

    return JVMTI_ERROR_NONE;
  } else {
    return JVMTI_ERROR_WRONG_PHASE;
  }
} /* end AddToSystemClassLoaderSearch */

  //
  // General functions
  //

// phase_ptr - pre-checked for NULL
jvmtiError
JvmtiEnv::GetPhase(jvmtiPhase* phase_ptr) {
  *phase_ptr = phase();
  return JVMTI_ERROR_NONE;
} /* end GetPhase */


jvmtiError
JvmtiEnv::DisposeEnvironment() {
  dispose();
  return JVMTI_ERROR_NONE;
} /* end DisposeEnvironment */


// data - NULL is a valid value, must be checked
jvmtiError
JvmtiEnv::SetEnvironmentLocalStorage(const void* data) {
  set_env_local_storage(data);
  return JVMTI_ERROR_NONE;
} /* end SetEnvironmentLocalStorage */


// data_ptr - pre-checked for NULL
jvmtiError
JvmtiEnv::GetEnvironmentLocalStorage(void** data_ptr) {
  *data_ptr = (void*)get_env_local_storage();
  return JVMTI_ERROR_NONE;
} /* end GetEnvironmentLocalStorage */

// version_ptr - pre-checked for NULL
jvmtiError
JvmtiEnv::GetVersionNumber(jint* version_ptr) {
  *version_ptr = JVMTI_VERSION;
  return JVMTI_ERROR_NONE;
} /* end GetVersionNumber */


// name_ptr - pre-checked for NULL
jvmtiError
JvmtiEnv::GetErrorName(jvmtiError error, char** name_ptr) {
  if (error < JVMTI_ERROR_NONE || error > JVMTI_ERROR_MAX) {
    return JVMTI_ERROR_ILLEGAL_ARGUMENT;
  }
  const char *name = JvmtiUtil::error_name(error);
  if (name == NULL) {
    return JVMTI_ERROR_ILLEGAL_ARGUMENT;
  }
  size_t len = strlen(name) + 1;
  jvmtiError err = allocate(len, (unsigned char**)name_ptr);
  if (err == JVMTI_ERROR_NONE) {
    memcpy(*name_ptr, name, len);
  }
  return err;
} /* end GetErrorName */


jvmtiError
JvmtiEnv::SetVerboseFlag(jvmtiVerboseFlag flag, jboolean value) {
  LogLevelType level = value == 0 ? LogLevel::Off : LogLevel::Info;
  switch (flag) {
  case JVMTI_VERBOSE_OTHER:
    // ignore
    break;
  case JVMTI_VERBOSE_CLASS:
    LogConfiguration::configure_stdout(level, false, LOG_TAGS(class, unload));
    LogConfiguration::configure_stdout(level, false, LOG_TAGS(class, load));
    break;
  case JVMTI_VERBOSE_GC:
    LogConfiguration::configure_stdout(level, true, LOG_TAGS(gc));
    break;
  case JVMTI_VERBOSE_JNI:
    level = value == 0 ? LogLevel::Off : LogLevel::Debug;
    LogConfiguration::configure_stdout(level, true, LOG_TAGS(jni, resolve));
    break;
  default:
    return JVMTI_ERROR_ILLEGAL_ARGUMENT;
  };
  return JVMTI_ERROR_NONE;
} /* end SetVerboseFlag */


// format_ptr - pre-checked for NULL
jvmtiError
JvmtiEnv::GetJLocationFormat(jvmtiJlocationFormat* format_ptr) {
  *format_ptr = JVMTI_JLOCATION_JVMBCI;
  return JVMTI_ERROR_NONE;
} /* end GetJLocationFormat */

  //
  // Functions supporting virtual threads
  //

#if 0
// java_thread - pre-checked
// vthread_ptr - pre-checked for NULL
jvmtiError
JvmtiEnv::GetVirtualThread(JavaThread* java_thread, jthread* vthread_ptr) {
  JavaThread* current_thread = JavaThread::current();
  ResourceMark rm(current_thread);
  oop vthread_oop = NULL;

  JvmtiThreadState *state = JvmtiThreadState::state_for(java_thread);
  if (state == NULL) {
    return JVMTI_ERROR_THREAD_NOT_ALIVE;
  }
  vthread_oop = java_thread->mounted_vthread();
  if (!java_lang_VirtualThread::is_instance(vthread_oop)) { // not a virtual thread
    vthread_oop = NULL;
  }
  *vthread_ptr = (jthread)JNIHandles::make_local(current_thread, vthread_oop);
  return JVMTI_ERROR_NONE;
} /* end GetVirtualThread */

// thread_ptr - pre-checked for NULL
jvmtiError
JvmtiEnv::GetCarrierThread(jthread vthread, jthread* thread_ptr) {
  JavaThread* current_thread = JavaThread::current();
  HandleMark hm(current_thread);
  oop vthread_obj = JNIHandles::resolve_external_guard(vthread);

  if (!java_lang_VirtualThread::is_instance(vthread_obj)) {
    return JVMTI_ERROR_INVALID_THREAD;
  }
  VThreadGetThreadClosure op(Handle(current_thread, vthread_obj), thread_ptr);
  Handshake::execute(&op, current_thread);
  return op.result();
} /* end GetCarrierThread */
#endif // if 0

  //
  // Thread functions
  //

// thread - NOT protected by ThreadsListHandle and NOT pre-checked
// thread_state_ptr - pre-checked for NULL
jvmtiError
JvmtiEnv::GetThreadState(jthread thread, jint* thread_state_ptr) {
  JavaThread* current_thread = JavaThread::current();
  JavaThread* java_thread = NULL;
  oop thread_oop = NULL;
  JvmtiVTMTDisabler vtmt_disabler;
  ThreadsListHandle tlh(current_thread);

  if (thread == NULL) {
    java_thread = current_thread;
    thread_oop = get_vthread_or_thread_oop(java_thread);

    if (thread_oop == NULL || !thread_oop->is_a(vmClasses::Thread_klass())) {
      return JVMTI_ERROR_INVALID_THREAD;
    }
  } else {
    jvmtiError err = JvmtiExport::cv_external_thread_to_JavaThread(tlh.list(), thread, &java_thread, &thread_oop);
    if (err != JVMTI_ERROR_NONE) {
      // We got an error code so we don't have a JavaThread *, but
      // only return an error from here if we didn't get a valid
      // thread_oop.
      // In a vthread case the cv_external_thread_to_JavaThread is expected to correctly set
      // the thread_oop and return JVMTI_ERROR_INVALID_THREAD which we ignore here.
      if (thread_oop == NULL) {
        return err;
      }
      // We have a valid thread_oop so we can return some thread state.
    }
  }

  // Support for virtual thread
  if (java_lang_VirtualThread::is_instance(thread_oop)) {
    *thread_state_ptr = JvmtiEnvBase::get_vthread_state(thread_oop);
  } else {
    *thread_state_ptr = JvmtiEnvBase::get_thread_state(thread_oop, java_thread);
  }
  return JVMTI_ERROR_NONE;
} /* end GetThreadState */


// thread_ptr - pre-checked for NULL
jvmtiError
JvmtiEnv::GetCurrentThread(jthread* thread_ptr) {
  JavaThread* cur_thread = JavaThread::current();
  oop thread_oop = get_vthread_or_thread_oop(cur_thread);

  *thread_ptr = (jthread)JNIHandles::make_local(cur_thread, thread_oop);
  return JVMTI_ERROR_NONE;
} /* end GetCurrentThread */


// threads_count_ptr - pre-checked for NULL
// threads_ptr - pre-checked for NULL
jvmtiError
JvmtiEnv::GetAllThreads(jint* threads_count_ptr, jthread** threads_ptr) {
  int nthreads        = 0;
  Handle *thread_objs = NULL;
  Thread* current_thread = Thread::current();
  ResourceMark rm(current_thread);
  HandleMark hm(current_thread);

  // enumerate threads (including agent threads)
  ThreadsListEnumerator tle(current_thread, true);
  nthreads = tle.num_threads();
  *threads_count_ptr = nthreads;

  if (nthreads == 0) {
    *threads_ptr = NULL;
    return JVMTI_ERROR_NONE;
  }

  thread_objs = NEW_RESOURCE_ARRAY(Handle, nthreads);
  NULL_CHECK(thread_objs, JVMTI_ERROR_OUT_OF_MEMORY);

  for (int i = 0; i < nthreads; i++) {
    thread_objs[i] = Handle(tle.get_threadObj(i));
  }

  jthread *jthreads  = new_jthreadArray(nthreads, thread_objs);
  NULL_CHECK(jthreads, JVMTI_ERROR_OUT_OF_MEMORY);

  *threads_ptr = jthreads;
  return JVMTI_ERROR_NONE;
} /* end GetAllThreads */


<<<<<<< HEAD
=======
// java_thread - protected by ThreadsListHandle and pre-checked
>>>>>>> 6765f902
jvmtiError
JvmtiEnv::SuspendThread(jthread thread) {
  JavaThread* java_thread = NULL;
  oop thread_oop = NULL;
  JvmtiVTMTDisabler vtmt_disabler;
  ThreadsListHandle tlh;

  jvmtiError err = get_threadOop_and_JavaThread(tlh.list(), thread, &java_thread, &thread_oop);
  if (err != JVMTI_ERROR_NONE) {
    return err;
  }
  if (java_thread != NULL && java_thread == JavaThread::current()) {
    // current thread will be suspended in the ~VTMTDisabler
    vtmt_disabler.set_self_suspend();
    err = JVMTI_ERROR_NONE;
  } else {
    err = suspend_thread(thread_oop,
                         java_thread,
                         true,  // single suspend
                         NULL); // no need for extra safepoint
  }
  return err;
} /* end SuspendThread */


// request_count - pre-checked to be greater than or equal to 0
// request_list - pre-checked for NULL
// results - pre-checked for NULL
jvmtiError
JvmtiEnv::SuspendThreadList(jint request_count, const jthread* request_list, jvmtiError* results) {
  oop thread_oop = NULL;
  JavaThread *java_thread = NULL;
  JavaThread* current = JavaThread::current();

  {
    JvmtiVTMTDisabler vtmt_disabler;
    ThreadsListHandle tlh(current);

    for (int i = 0; i < request_count; i++) {
      jthread thread = request_list[i];
      jvmtiError err = JvmtiExport::cv_external_thread_to_JavaThread(tlh.list(), thread, &java_thread, &thread_oop);
      if (err != JVMTI_ERROR_NONE) {
        if (thread_oop == NULL || err != JVMTI_ERROR_INVALID_THREAD) {
          results[i] = err;
          continue;
        }
      }
      if (java_thread == current) {
        // current thread will be suspended in the ~VTMTDisabler
        vtmt_disabler.set_self_suspend();
        results[i] = JVMTI_ERROR_NONE;
        continue;
      }
      results[i] = suspend_thread(thread_oop,
                                  java_thread,
                                  true, // single suspend
                                  NULL);
    }
  }
  // per-thread suspend results returned via results parameter
  return JVMTI_ERROR_NONE;
} /* end SuspendThreadList */


<<<<<<< HEAD
=======
// java_thread - protected by ThreadsListHandle and pre-checked
>>>>>>> 6765f902
jvmtiError
JvmtiEnv::SuspendAllVirtualThreads(jint except_count, const jthread* except_list) {
  jvmtiError err = JvmtiEnvBase::check_thread_list(except_count, except_list);
  if (err != JVMTI_ERROR_NONE) {
    return err;
  }
  if (!JvmtiExport::can_support_virtual_threads()) {
    return JVMTI_ERROR_MUST_POSSESS_CAPABILITY;
  }
  {
    ResourceMark rm;
    JvmtiVTMTDisabler vtmt_disabler;
    GrowableArray<jthread>* elist = new GrowableArray<jthread>(except_count);

    // Collect threads from except_list which resumed status must be restored.
    for (int idx = 0; idx < except_count; idx++) {
      jthread thread = except_list[idx];
      oop thread_oop = JNIHandles::resolve_external_guard(thread);
      if (!JvmtiVTSuspender::vthread_is_ext_suspended(thread_oop)) {
          // is resumed, so its resumed status must be restored
          elist->append(except_list[idx]);
      }
    }

    for (JavaThreadIteratorWithHandle jtiwh; JavaThread *java_thread = jtiwh.next(); ) {
      oop jt_oop = java_thread->threadObj();
      if (jt_oop == NULL || java_thread->is_exiting() ||
          !java_lang_Thread::is_alive(jt_oop) ||
          java_thread->is_jvmti_agent_thread() ||
          java_thread->is_hidden_from_external_view() ||
          is_in_thread_list(except_count, except_list, jt_oop)) {
        continue;
      }
      oop thread_oop = java_thread->mounted_vthread();
      // suspend non-suspended vthreads only
      if (java_lang_VirtualThread::is_instance(thread_oop) &&
          !JvmtiVTSuspender::vthread_is_ext_suspended(thread_oop)) {
        suspend_thread(thread_oop,
                       java_thread,
                       false, // suspend all
                       NULL);
      }
    }
    JvmtiVTSuspender::register_all_vthreads_suspend();

    // Resume threads from except list that were resumed before.
    for (int idx = 0; idx < elist->length(); idx++) {
      jthread thread = elist->at(idx);
      oop thread_oop = JNIHandles::resolve_external_guard(thread);
      if (JvmtiVTSuspender::vthread_is_ext_suspended(thread_oop)) {
        JvmtiVTSuspender::register_vthread_resume(thread_oop);
      }
    }
  }
  return JVMTI_ERROR_NONE;
}


jvmtiError
JvmtiEnv::ResumeThread(jthread thread) {
  JavaThread* java_thread = NULL;
  oop thread_oop = NULL;
  JvmtiVTMTDisabler vtmt_disabler;
  ThreadsListHandle tlh;

  jvmtiError err = get_threadOop_and_JavaThread(tlh.list(), thread, &java_thread, &thread_oop);
  if (err != JVMTI_ERROR_NONE) {
    return err;
  }
  err = resume_thread(thread_oop, java_thread, true); // single suspend
  return err;
} /* end ResumeThread */


// request_count - pre-checked to be greater than or equal to 0
// request_list - pre-checked for NULL
// results - pre-checked for NULL
jvmtiError
JvmtiEnv::ResumeThreadList(jint request_count, const jthread* request_list, jvmtiError* results) {
  oop thread_oop = NULL;
  JavaThread* java_thread = NULL;
  JvmtiVTMTDisabler vtmt_disabler;
  ThreadsListHandle tlh;

  for (int i = 0; i < request_count; i++) {
    jthread thread = request_list[i];
    jvmtiError err = JvmtiExport::cv_external_thread_to_JavaThread(tlh.list(), thread, &java_thread, &thread_oop);
    if (err != JVMTI_ERROR_NONE) {
      if (thread_oop == NULL || err != JVMTI_ERROR_INVALID_THREAD) {
        results[i] = err;
        continue;
      }
    }
    results[i] = resume_thread(thread_oop, java_thread, true); // single suspend
  }
  // per-thread resume results returned via results parameter
  return JVMTI_ERROR_NONE;
} /* end ResumeThreadList */


jvmtiError
JvmtiEnv::ResumeAllVirtualThreads(jint except_count, const jthread* except_list) {
  jvmtiError err = JvmtiEnvBase::check_thread_list(except_count, except_list);
  if (err != JVMTI_ERROR_NONE) {
    return err;
  }
  if (!JvmtiExport::can_support_virtual_threads()) {
    return JVMTI_ERROR_MUST_POSSESS_CAPABILITY;
  }
  ResourceMark rm;
  JvmtiVTMTDisabler vtmt_disabler;
  GrowableArray<jthread>* elist = new GrowableArray<jthread>(except_count);

  // Collect threads from except_list which suspended status must be restored.
  for (int idx = 0; idx < except_count; idx++) {
    jthread thread = except_list[idx];
    oop thread_oop = JNIHandles::resolve_external_guard(thread);
    if (JvmtiVTSuspender::vthread_is_ext_suspended(thread_oop)) {
      // is suspended, so its suspended status must be restored
      elist->append(except_list[idx]);
    }
  }

  for (JavaThreadIteratorWithHandle jtiwh; JavaThread *java_thread = jtiwh.next(); ) {
    oop jt_oop = java_thread->threadObj();
    if (jt_oop == NULL || java_thread->is_exiting() ||
        !java_lang_Thread::is_alive(jt_oop) ||
        java_thread->is_jvmti_agent_thread() ||
        java_thread->is_hidden_from_external_view() ||
        is_in_thread_list(except_count, except_list, jt_oop)) {
      continue;
    }
    oop thread_oop = java_thread->mounted_vthread();
    // resume suspended vthreads only
    if (java_lang_VirtualThread::is_instance(thread_oop) &&
        JvmtiVTSuspender::vthread_is_ext_suspended(thread_oop)) {
      resume_thread(thread_oop, java_thread, false); // suspend all
    }
  }
  JvmtiVTSuspender::register_all_vthreads_resume();

  // Suspend threads from except list that were suspended before.
  for (int idx = 0; idx < elist->length(); idx++) {
    jthread thread = elist->at(idx);
    oop thread_oop = JNIHandles::resolve_external_guard(thread);
    if (!JvmtiVTSuspender::vthread_is_ext_suspended(thread_oop)) {
      JvmtiVTSuspender::register_vthread_suspend(thread_oop);
    }
  }
  return JVMTI_ERROR_NONE;
}


// java_thread - protected by ThreadsListHandle and pre-checked
jvmtiError
JvmtiEnv::StopThread(JavaThread* java_thread, jobject exception) {
  oop e = JNIHandles::resolve_external_guard(exception);
  NULL_CHECK(e, JVMTI_ERROR_NULL_POINTER);

  JavaThread::send_async_exception(java_thread->threadObj(), e);

  return JVMTI_ERROR_NONE;

} /* end StopThread */


// thread - NOT protected by ThreadsListHandle and NOT pre-checked
jvmtiError
JvmtiEnv::InterruptThread(jthread thread) {
  JavaThread* current_thread  = JavaThread::current();
  JavaThread* java_thread = NULL;
  oop thread_obj = NULL;
  HandleMark hm(current_thread);

  JvmtiVTMTDisabler vtmt_disabler;
  ThreadsListHandle tlh(current_thread);

  jvmtiError err = get_threadOop_and_JavaThread(tlh.list(), thread, &java_thread, &thread_obj);
  if (err != JVMTI_ERROR_NONE) {
    return err;
  }

  // Support for virtual threads
  if (java_lang_VirtualThread::is_instance(thread_obj)) {
#if 0
    return JVMTI_ERROR_INVALID_THREAD;
#else
    Handle obj(current_thread, thread_obj);
    JavaValue result(T_VOID);
    JavaCalls::call_virtual(&result,
                            obj,
                            vmClasses::Thread_klass(),
                            vmSymbols::interrupt_method_name(),
                            vmSymbols::void_method_signature(),
                            current_thread);

    return JVMTI_ERROR_NONE;
#endif
  }

  // Really this should be a Java call to Thread.interrupt to ensure the same
  // semantics, however historically this has not been done for some reason.
  // So we continue with that (which means we don't interact with any Java-level
  // Interruptible object) but we must set the Java-level interrupted state.
  java_lang_Thread::set_interrupted(thread_obj, true);
  java_thread->interrupt();

  return JVMTI_ERROR_NONE;
} /* end InterruptThread */


// thread - NOT protected by ThreadsListHandle and NOT pre-checked
// info_ptr - pre-checked for NULL
jvmtiError
JvmtiEnv::GetThreadInfo(jthread thread, jvmtiThreadInfo* info_ptr) {
  JavaThread* current_thread = JavaThread::current();
  ResourceMark rm(current_thread);
  HandleMark hm(current_thread);
  JavaThread* java_thread = NULL;
  oop thread_oop = NULL;

  ThreadsListHandle tlh(current_thread);

  // if thread is NULL the current thread is used
  if (thread == NULL) {
    java_thread = JavaThread::current();
    thread_oop = get_vthread_or_thread_oop(java_thread);
    if (thread_oop == NULL || !thread_oop->is_a(vmClasses::Thread_klass())) {
      return JVMTI_ERROR_INVALID_THREAD;
    }
  } else {
    jvmtiError err = JvmtiExport::cv_external_thread_to_JavaThread(tlh.list(), thread, &java_thread, &thread_oop);
    if (err != JVMTI_ERROR_NONE) {
      // We got an error code so we don't have a JavaThread *, but
      // only return an error from here if we didn't get a valid
      // thread_oop.
      // In the virtual thread case the cv_external_thread_to_JavaThread is expected to correctly set
      // the thread_oop and return JVMTI_ERROR_INVALID_THREAD which we ignore here.
      if (thread_oop == NULL) {
        return err;
      }
    }
  }
  // We have a valid thread_oop so we can return some thread info.

  Handle thread_obj(current_thread, thread_oop);
  Handle name;
  ThreadPriority priority;
  Handle     thread_group;
  Handle context_class_loader;
  bool          is_daemon;

  name = Handle(current_thread, java_lang_Thread::name(thread_obj()));

  // Support for virtual threads
  if (java_lang_VirtualThread::is_instance(thread_obj())) {
    priority = (ThreadPriority)JVMTI_THREAD_NORM_PRIORITY;
    is_daemon = true;
    if (java_lang_VirtualThread::state(thread_obj()) == java_lang_VirtualThread::TERMINATED) {
      thread_group = Handle(current_thread, NULL);
    } else {
      thread_group = Handle(current_thread, java_lang_Thread_VirtualThreads::get_THREAD_GROUP());
    }
  } else {
    priority = java_lang_Thread::priority(thread_obj());
    is_daemon = java_lang_Thread::is_daemon(thread_obj());
    if (java_lang_Thread::get_thread_status(thread_obj()) == JavaThreadStatus::TERMINATED) {
      thread_group = Handle(current_thread, NULL);
    } else {
      thread_group = Handle(current_thread, java_lang_Thread::threadGroup(thread_obj()));
    }
  }

  oop loader = java_lang_Thread::context_class_loader(thread_obj());
  if (loader == java_lang_Thread_ClassLoaders::get_NOT_SUPPORTED())
    loader = NULL;
  context_class_loader = Handle(current_thread, loader);

  { const char *n;

    if (name() != NULL) {
      n = java_lang_String::as_utf8_string(name());
    } else {
      int utf8_length = 0;
      n = UNICODE::as_utf8((jchar*) NULL, utf8_length);
    }

    info_ptr->name = (char *) jvmtiMalloc(strlen(n)+1);
    if (info_ptr->name == NULL)
      return JVMTI_ERROR_OUT_OF_MEMORY;

    strcpy(info_ptr->name, n);
  }
  info_ptr->is_daemon = is_daemon;
  info_ptr->priority  = priority;

  info_ptr->context_class_loader = (context_class_loader.is_null()) ? NULL :
                                    jni_reference(context_class_loader);
  info_ptr->thread_group = jni_reference(thread_group);

  return JVMTI_ERROR_NONE;
} /* end GetThreadInfo */


<<<<<<< HEAD
// Threads_lock NOT held
// thread - NOT pre-checked
=======
// java_thread - protected by ThreadsListHandle and pre-checked
>>>>>>> 6765f902
// owned_monitor_count_ptr - pre-checked for NULL
// owned_monitors_ptr - pre-checked for NULL
jvmtiError
JvmtiEnv::GetOwnedMonitorInfo(jthread thread, jint* owned_monitor_count_ptr, jobject** owned_monitors_ptr) {
  jvmtiError err = JVMTI_ERROR_NONE;
  JavaThread* calling_thread = JavaThread::current();
  JavaThread* java_thread = NULL;
  HandleMark hm(calling_thread);
  oop thread_oop = NULL;

  // growable array of jvmti monitors info on the C-heap
  GrowableArray<jvmtiMonitorStackDepthInfo*> *owned_monitors_list =
      new (ResourceObj::C_HEAP, mtServiceability) GrowableArray<jvmtiMonitorStackDepthInfo*>(1, mtServiceability);


  JvmtiVTMTDisabler vtmt_disabler;
  ThreadsListHandle tlh(calling_thread);

  err = get_threadOop_and_JavaThread(tlh.list(), thread, &java_thread, &thread_oop);
  if (err != JVMTI_ERROR_NONE) {
    return err;
  }

  // Support for virtual threads
  if (java_lang_VirtualThread::is_instance(thread_oop)) {
    // there is no monitor info to collect if target virtual thread is unmounted
    if (java_thread != NULL) {
      VThreadGetOwnedMonitorInfoClosure op(this,
                                           Handle(calling_thread, thread_oop),
                                           owned_monitors_list);
      Handshake::execute(&op, java_thread);
      err = op.result();
    }
  } else {
    EscapeBarrier eb(true, calling_thread, java_thread);
    if (!eb.deoptimize_objects(MaxJavaStackTraceDepth)) {
      return JVMTI_ERROR_OUT_OF_MEMORY;
    }

    if (JvmtiEnvBase::cthread_with_continuation(java_thread)) {
      // Carrier thread with a mounted continuation case.
      // No contended monitor can be owned by carrier thread in this case.
    } else if (java_thread == calling_thread) {
      // It is only safe to make a direct call on the current thread.
      // All other usage needs to use a direct handshake for safety.
      err = get_owned_monitors(calling_thread, java_thread, owned_monitors_list);
    } else {
      // get owned monitors info with handshake
      GetOwnedMonitorInfoClosure op(calling_thread, this, owned_monitors_list);
      Handshake::execute(&op, java_thread);
      err = op.result();
    }
  }

  jint owned_monitor_count = owned_monitors_list->length();
  if (err == JVMTI_ERROR_NONE) {
    if ((err = allocate(owned_monitor_count * sizeof(jobject *),
                      (unsigned char**)owned_monitors_ptr)) == JVMTI_ERROR_NONE) {
      // copy into the returned array
      for (int i = 0; i < owned_monitor_count; i++) {
        (*owned_monitors_ptr)[i] =
          ((jvmtiMonitorStackDepthInfo*)owned_monitors_list->at(i))->monitor;
      }
      *owned_monitor_count_ptr = owned_monitor_count;
    }
  }
  // clean up.
  for (int i = 0; i < owned_monitor_count; i++) {
    deallocate((unsigned char*)owned_monitors_list->at(i));
  }
  delete owned_monitors_list;

  return err;
} /* end GetOwnedMonitorInfo */


<<<<<<< HEAD
// Threads_lock NOT held
// thread - NOT pre-checked
=======
// java_thread - protected by ThreadsListHandle and pre-checked
>>>>>>> 6765f902
// monitor_info_count_ptr - pre-checked for NULL
// monitor_info_ptr - pre-checked for NULL
jvmtiError
JvmtiEnv::GetOwnedMonitorStackDepthInfo(jthread thread, jint* monitor_info_count_ptr, jvmtiMonitorStackDepthInfo** monitor_info_ptr) {
  jvmtiError err = JVMTI_ERROR_NONE;
  JavaThread* calling_thread = JavaThread::current();
  JavaThread* java_thread = NULL;
  HandleMark hm(calling_thread);
  oop thread_oop = NULL;

  // growable array of jvmti monitors info on the C-heap
  GrowableArray<jvmtiMonitorStackDepthInfo*> *owned_monitors_list =
         new (ResourceObj::C_HEAP, mtServiceability) GrowableArray<jvmtiMonitorStackDepthInfo*>(1, mtServiceability);

  JvmtiVTMTDisabler vtmt_disabler;
  ThreadsListHandle tlh(calling_thread);

  err = get_threadOop_and_JavaThread(tlh.list(), thread, &java_thread, &thread_oop);
  if (err != JVMTI_ERROR_NONE) {
    return err;
  }

  // Support for virtual threads
  if (java_lang_VirtualThread::is_instance(thread_oop)) {
    // there is no monitor info to collect if target virtual thread is unmounted
    if (java_thread != NULL) {
      VThreadGetOwnedMonitorInfoClosure op(this,
                                           Handle(calling_thread, thread_oop),
                                           owned_monitors_list);
      Handshake::execute(&op, java_thread);
      err = op.result();
    }
  } else {
    EscapeBarrier eb(true, calling_thread, java_thread);
    if (!eb.deoptimize_objects(MaxJavaStackTraceDepth)) {
      return JVMTI_ERROR_OUT_OF_MEMORY;
    }

    if (JvmtiEnvBase::cthread_with_continuation(java_thread)) {
      // Carrier thread with a mounted continuation case.
      // No contended monitor can be owned by carrier thread in this case.
    } else if (java_thread == calling_thread) {
      // It is only safe to make a direct call on the current thread.
      // All other usage needs to use a direct handshake for safety.
      err = get_owned_monitors(calling_thread, java_thread, owned_monitors_list);
    } else {
      // get owned monitors info with handshake
      GetOwnedMonitorInfoClosure op(calling_thread, this, owned_monitors_list);
      Handshake::execute(&op, java_thread);
      err = op.result();
    }
  }
  jint owned_monitor_count = owned_monitors_list->length();
  if (err == JVMTI_ERROR_NONE) {
    if ((err = allocate(owned_monitor_count * sizeof(jvmtiMonitorStackDepthInfo),
                        (unsigned char**)monitor_info_ptr)) == JVMTI_ERROR_NONE) {
      // copy to output array.
      for (int i = 0; i < owned_monitor_count; i++) {
        (*monitor_info_ptr)[i].monitor =
          ((jvmtiMonitorStackDepthInfo*)owned_monitors_list->at(i))->monitor;
        (*monitor_info_ptr)[i].stack_depth =
          ((jvmtiMonitorStackDepthInfo*)owned_monitors_list->at(i))->stack_depth;
      }
    }
    *monitor_info_count_ptr = owned_monitor_count;
  }

  // clean up.
  for (int i = 0; i < owned_monitor_count; i++) {
    deallocate((unsigned char*)owned_monitors_list->at(i));
  }
  delete owned_monitors_list;

  return err;
} /* end GetOwnedMonitorStackDepthInfo */


<<<<<<< HEAD
// Threads_lock NOT held
// thread - NOT pre-checked
=======
// java_thread - protected by ThreadsListHandle and pre-checked
>>>>>>> 6765f902
// monitor_ptr - pre-checked for NULL
jvmtiError
JvmtiEnv::GetCurrentContendedMonitor(jthread thread, jobject* monitor_ptr) {
  jvmtiError err = JVMTI_ERROR_NONE;
  JavaThread* calling_thread = JavaThread::current();
  JavaThread* java_thread = NULL;
  HandleMark hm(calling_thread);
  oop thread_oop = NULL;

  JvmtiVTMTDisabler vtmt_disabler;
  ThreadsListHandle tlh(calling_thread);

  err = get_threadOop_and_JavaThread(tlh.list(), thread, &java_thread, &thread_oop);
  if (err != JVMTI_ERROR_NONE) {
    return err;
  }

  // Support for virtual threads
  if (java_lang_VirtualThread::is_instance(thread_oop)) {
    // there is no monitor info to collect if target virtual thread is unmounted
    if (java_thread != NULL) {
      VThreadGetCurrentContendedMonitorClosure op(this,
                                                  Handle(calling_thread, thread_oop),
                                                  monitor_ptr);
      Handshake::execute(&op, java_thread);
      err = op.result();
    } else {
      *monitor_ptr = NULL;
    }
    return err;
  }
  if (JvmtiEnvBase::cthread_with_continuation(java_thread)) {
    // Carrier thread with a mounted continuation case.
    // No contended monitor can be owned by carrier thread in this case.
    *monitor_ptr = NULL;
  } else if (java_thread == calling_thread) {
    // It is only safe to make a direct call on the current thread.
    // All other usage needs to use a direct handshake for safety.
    err = get_current_contended_monitor(calling_thread, java_thread, monitor_ptr);
  } else {
    // get contended monitor information with handshake
    GetCurrentContendedMonitorClosure op(calling_thread, this, monitor_ptr);
    Handshake::execute(&op, java_thread);
    err = op.result();
  }
  return err;
} /* end GetCurrentContendedMonitor */


// thread - NOT protected by ThreadsListHandle and NOT pre-checked
// proc - pre-checked for NULL
// arg - NULL is a valid value, must be checked
jvmtiError
JvmtiEnv::RunAgentThread(jthread thread, jvmtiStartFunction proc, const void* arg, jint priority) {
  JavaThread* current_thread = JavaThread::current();

  JavaThread* java_thread = NULL;
  oop thread_oop = NULL;
  ThreadsListHandle tlh(current_thread);
  jvmtiError err = JvmtiExport::cv_external_thread_to_JavaThread(tlh.list(), thread, &java_thread, &thread_oop);
  if (err != JVMTI_ERROR_NONE) {
    // We got an error code so we don't have a JavaThread *, but
    // only return an error from here if we didn't get a valid
    // thread_oop.
    if (thread_oop == NULL) {
      return err;
    }
    // We have a valid thread_oop.
  }

  if (java_thread != NULL) {
    // 'thread' refers to an existing JavaThread.
    return JVMTI_ERROR_INVALID_THREAD;
  }
  if (java_lang_VirtualThread::is_instance(thread_oop)) {
    return JVMTI_ERROR_INVALID_THREAD;
  }

  if (priority < JVMTI_THREAD_MIN_PRIORITY || priority > JVMTI_THREAD_MAX_PRIORITY) {
    return JVMTI_ERROR_INVALID_PRIORITY;
  }

  Handle thread_hndl(current_thread, thread_oop);
  {
    MutexLocker mu(current_thread, Threads_lock); // grab Threads_lock

    JvmtiAgentThread *new_thread = new JvmtiAgentThread(this, proc, arg);

    // At this point it may be possible that no osthread was created for the
    // JavaThread due to lack of memory.
    if (new_thread == NULL || new_thread->osthread() == NULL) {
      if (new_thread != NULL) {
        new_thread->smr_delete();
      }
      return JVMTI_ERROR_OUT_OF_MEMORY;
    }

    java_lang_Thread::set_thread(thread_hndl(), new_thread);
    java_lang_Thread::set_priority(thread_hndl(), (ThreadPriority)priority);
    java_lang_Thread::set_daemon(thread_hndl());

    new_thread->set_threadOopHandles(thread_hndl());
    Threads::add(new_thread);
    Thread::start(new_thread);
  } // unlock Threads_lock

  return JVMTI_ERROR_NONE;
} /* end RunAgentThread */

  //
  // Thread Group functions
  //

// group_count_ptr - pre-checked for NULL
// groups_ptr - pre-checked for NULL
jvmtiError
JvmtiEnv::GetTopThreadGroups(jint* group_count_ptr, jthreadGroup** groups_ptr) {
  JavaThread* current_thread = JavaThread::current();

  // Only one top level thread group now.
  *group_count_ptr = 1;

  // Allocate memory to store global-refs to the thread groups.
  // Assume this area is freed by caller.
  *groups_ptr = (jthreadGroup *) jvmtiMalloc((sizeof(jthreadGroup)) * (*group_count_ptr));

  NULL_CHECK(*groups_ptr, JVMTI_ERROR_OUT_OF_MEMORY);

  // Convert oop to Handle, then convert Handle to global-ref.
  {
    HandleMark hm(current_thread);
    Handle system_thread_group(current_thread, Universe::system_thread_group());
    *groups_ptr[0] = jni_reference(system_thread_group);
  }

  return JVMTI_ERROR_NONE;
} /* end GetTopThreadGroups */


// info_ptr - pre-checked for NULL
jvmtiError
JvmtiEnv::GetThreadGroupInfo(jthreadGroup group, jvmtiThreadGroupInfo* info_ptr) {
  Thread* current_thread = Thread::current();
  ResourceMark rm(current_thread);
  HandleMark hm(current_thread);

  Handle group_obj (current_thread, JNIHandles::resolve_external_guard(group));
  NULL_CHECK(group_obj(), JVMTI_ERROR_INVALID_THREAD_GROUP);

  const char* name;
  Handle parent_group;
  ThreadPriority max_priority;

  name         = java_lang_ThreadGroup::name(group_obj());
  parent_group = Handle(current_thread, java_lang_ThreadGroup::parent(group_obj()));
  max_priority = java_lang_ThreadGroup::maxPriority(group_obj());

  if (name != NULL) {
    info_ptr->name = (char*)jvmtiMalloc(strlen(name)+1);
    NULL_CHECK(info_ptr->name, JVMTI_ERROR_OUT_OF_MEMORY);
    strcpy(info_ptr->name, name);
  } else {
    info_ptr->name = NULL;
  }

  info_ptr->parent       = jni_reference(parent_group);
  info_ptr->max_priority = max_priority;
  info_ptr->is_daemon    = JNI_FALSE;

  return JVMTI_ERROR_NONE;
} /* end GetThreadGroupInfo */

// thread_count_ptr - pre-checked for NULL
// threads_ptr - pre-checked for NULL
// group_count_ptr - pre-checked for NULL
// groups_ptr - pre-checked for NULL
jvmtiError
JvmtiEnv::GetThreadGroupChildren(jthreadGroup group, jint* thread_count_ptr, jthread** threads_ptr, jint* group_count_ptr, jthreadGroup** groups_ptr) {
  JavaThread* current_thread = JavaThread::current();
  oop group_obj = JNIHandles::resolve_external_guard(group);
  NULL_CHECK(group_obj, JVMTI_ERROR_INVALID_THREAD_GROUP);

  Handle *thread_objs = NULL;
  Handle *group_objs  = NULL;
  int nthreads = 0;
  int ngroups = 0;
  int hidden_threads = 0;

  ResourceMark rm(current_thread);
  HandleMark hm(current_thread);

  Handle group_hdl(current_thread, group_obj);

  nthreads = get_live_threads(current_thread, group_hdl, &thread_objs);
  ngroups = get_subgroups(current_thread, group_hdl, &group_objs);

  *group_count_ptr  = ngroups;
  *thread_count_ptr = nthreads;
  *threads_ptr     = new_jthreadArray(nthreads, thread_objs);
  *groups_ptr      = new_jthreadGroupArray(ngroups, group_objs);
  if ((nthreads > 0) && (*threads_ptr == NULL)) {
    return JVMTI_ERROR_OUT_OF_MEMORY;
  }
  if ((ngroups > 0) && (*groups_ptr == NULL)) {
    return JVMTI_ERROR_OUT_OF_MEMORY;
  }

  return JVMTI_ERROR_NONE;
} /* end GetThreadGroupChildren */


  //
  // Stack Frame functions
  //

<<<<<<< HEAD
// Threads_lock NOT held
// thread - NOT pre-checked
=======
// java_thread - protected by ThreadsListHandle and pre-checked
>>>>>>> 6765f902
// max_frame_count - pre-checked to be greater than or equal to 0
// frame_buffer - pre-checked for NULL
// count_ptr - pre-checked for NULL
jvmtiError
JvmtiEnv::GetStackTrace(jthread thread, jint start_depth, jint max_frame_count, jvmtiFrameInfo* frame_buffer, jint* count_ptr) {
  jvmtiError err = JVMTI_ERROR_NONE;
  JavaThread* java_thread = NULL;
  JavaThread* current_thread = JavaThread::current();
  HandleMark hm(current_thread);
  oop thread_obj = NULL;

  JvmtiVTMTDisabler vtmt_disabler;
  ThreadsListHandle tlh(current_thread);

  err = get_threadOop_and_JavaThread(tlh.list(), thread, &java_thread, &thread_obj);
  if (err != JVMTI_ERROR_NONE) {
    return err;
  }

  // Support for virtual threads
  if (java_lang_VirtualThread::is_instance(thread_obj)) {
    if (java_thread == NULL) { // target virtual thread is unmounted
      ResourceMark rm(current_thread);

      VM_VThreadGetStackTrace op(this, Handle(current_thread, thread_obj),
                                 start_depth, max_frame_count,
                                 frame_buffer, count_ptr);
      VMThread::execute(&op);
      return op.result();
    }
    VThreadGetStackTraceClosure op(this, Handle(current_thread, thread_obj),
                                   start_depth, max_frame_count, frame_buffer, count_ptr);
    Handshake::execute(&op, java_thread);
    return op.result();
  }

  // It is only safe to perform the direct operation on the current
  // thread. All other usage needs to use a direct handshake for safety.
  if (java_thread == JavaThread::current()) {
    err = get_stack_trace(java_thread, start_depth, max_frame_count, frame_buffer, count_ptr);
  } else {
    // Get stack trace with handshake.
    GetStackTraceClosure op(this, start_depth, max_frame_count, frame_buffer, count_ptr);
    Handshake::execute(&op, java_thread);
    err = op.result();
  }

  return err;
} /* end GetStackTrace */


// max_frame_count - pre-checked to be greater than or equal to 0
// stack_info_ptr - pre-checked for NULL
// thread_count_ptr - pre-checked for NULL
jvmtiError
JvmtiEnv::GetAllStackTraces(jint max_frame_count, jvmtiStackInfo** stack_info_ptr, jint* thread_count_ptr) {
  jvmtiError err = JVMTI_ERROR_NONE;
  JavaThread* calling_thread = JavaThread::current();

  // JVMTI get stack traces at safepoint.
  VM_GetAllStackTraces op(this, calling_thread, max_frame_count);
  VMThread::execute(&op);
  *thread_count_ptr = op.final_thread_count();
  *stack_info_ptr = op.stack_info();
  err = op.result();
  return err;
} /* end GetAllStackTraces */


// thread_count - pre-checked to be greater than or equal to 0
// thread_list - pre-checked for NULL
// max_frame_count - pre-checked to be greater than or equal to 0
// stack_info_ptr - pre-checked for NULL
jvmtiError
JvmtiEnv::GetThreadListStackTraces(jint thread_count, const jthread* thread_list, jint max_frame_count, jvmtiStackInfo** stack_info_ptr) {
  jvmtiError err = JVMTI_ERROR_NONE;

  if (thread_count == 1) {
    JvmtiVTMTDisabler vtmt_disabler;

    // Use direct handshake if we need to get only one stack trace.
    JavaThread *current_thread = JavaThread::current();
    ThreadsListHandle tlh(current_thread);
    jthread thread = thread_list[0];
    JavaThread *java_thread;
    oop thread_obj = NULL;
    err = get_threadOop_and_JavaThread(tlh.list(), thread, &java_thread, &thread_obj);
    if (err != JVMTI_ERROR_NONE) {
      return err;
    }

    // Support for virtual threads
    if (java_lang_VirtualThread::is_instance(thread_obj)) {
      if (java_thread == NULL) { // target virtual thread is unmounted
        ResourceMark rm(current_thread);
        MultipleStackTracesCollector collector(this, max_frame_count);
        collector.fill_frames(thread, java_thread, thread_obj);
        collector.allocate_and_fill_stacks(1);
        *stack_info_ptr = collector.stack_info();
        return collector.result();
      }
    }

    GetSingleStackTraceClosure op(this, current_thread, thread, max_frame_count);
    Handshake::execute(&op, java_thread);
    err = op.result();
    if (err == JVMTI_ERROR_NONE) {
      *stack_info_ptr = op.stack_info();
    }
  } else {
    // JVMTI get stack traces at safepoint.
    VM_GetThreadListStackTraces op(this, thread_count, thread_list, max_frame_count);
    VMThread::execute(&op);
    err = op.result();
    if (err == JVMTI_ERROR_NONE) {
      *stack_info_ptr = op.stack_info();
    }
  }
  return err;
} /* end GetThreadListStackTraces */


<<<<<<< HEAD
// Threads_lock NOT held
// thread - NOT pre-checked
=======
// java_thread - protected by ThreadsListHandle and pre-checked
>>>>>>> 6765f902
// count_ptr - pre-checked for NULL
jvmtiError
JvmtiEnv::GetFrameCount(jthread thread, jint* count_ptr) {
  jvmtiError err = JVMTI_ERROR_NONE;
  JavaThread* java_thread = NULL;
  JavaThread* current_thread = JavaThread::current();
  HandleMark hm(current_thread);
  oop thread_obj = NULL;

  JvmtiVTMTDisabler vtmt_disabler;
  ThreadsListHandle tlh(current_thread);

  err = get_threadOop_and_JavaThread(tlh.list(), thread, &java_thread, &thread_obj);
  if (err != JVMTI_ERROR_NONE) {
    return err;
  }

  // Support for virtual threads
  if (java_lang_VirtualThread::is_instance(thread_obj)) {
    if (java_thread == NULL) { // target virtual thread is unmounted
      VM_VThreadGetFrameCount op(this, Handle(current_thread, thread_obj),  count_ptr);
      VMThread::execute(&op);
      return op.result();
    }
    VThreadGetFrameCountClosure op(this, Handle(current_thread, thread_obj), count_ptr);
    Handshake::execute(&op, java_thread);
    return op.result();
  }

  // It is only safe to perform the direct operation on the current
  // thread. All other usage needs to use a direct handshake for safety.
  if (java_thread == JavaThread::current()) {
    err = get_frame_count(java_thread, count_ptr);
  } else {
    // get java stack frame count with handshake.
    GetFrameCountClosure op(this, count_ptr);
    Handshake::execute(&op, java_thread);
    err = op.result();
  }
  return err;
} /* end GetFrameCount */


// java_thread - protected by ThreadsListHandle and pre-checked
jvmtiError
JvmtiEnv::PopFrame(JavaThread* java_thread) {
  // retrieve or create the state
  JvmtiThreadState* state = JvmtiThreadState::state_for(java_thread);
  if (state == NULL) {
    return JVMTI_ERROR_THREAD_NOT_ALIVE;
  }

  // Eagerly reallocate scalar replaced objects.
  JavaThread* current_thread = JavaThread::current();
  EscapeBarrier eb(true, current_thread, java_thread);
  if (!eb.deoptimize_objects(1)) {
    // Reallocation of scalar replaced objects failed -> return with error
    return JVMTI_ERROR_OUT_OF_MEMORY;
  }

  MutexLocker mu(JvmtiThreadState_lock);
  UpdateForPopTopFrameClosure op(state);
  if (java_thread == current_thread) {
    op.doit(java_thread, true /* self */);
  } else {
    Handshake::execute(&op, java_thread);
  }
  return op.result();
} /* end PopFrame */


<<<<<<< HEAD
// Threads_lock NOT held
// thread - NOT pre-checked
=======
// java_thread - protected by ThreadsListHandle and pre-checked
>>>>>>> 6765f902
// depth - pre-checked as non-negative
// method_ptr - pre-checked for NULL
// location_ptr - pre-checked for NULL
jvmtiError
JvmtiEnv::GetFrameLocation(jthread thread, jint depth, jmethodID* method_ptr, jlocation* location_ptr) {
  jvmtiError err = JVMTI_ERROR_NONE;
  JavaThread* java_thread = NULL;
  JavaThread* current_thread = JavaThread::current();
  HandleMark hm(current_thread);
  oop thread_obj = NULL;

  JvmtiVTMTDisabler vtmt_disabler;
  ThreadsListHandle tlh(current_thread);

  err = get_threadOop_and_JavaThread(tlh.list(), thread, &java_thread, &thread_obj);
  if (err != JVMTI_ERROR_NONE) {
    return err;
  }

  // Support for virtual threads
  if (java_lang_VirtualThread::is_instance(thread_obj)) {
    if (java_thread == NULL) { // target virtual thread is unmounted
      err = get_frame_location(thread_obj, depth, method_ptr, location_ptr);
      return err;
    }
    VThreadGetFrameLocationClosure op(this, Handle(current_thread, thread_obj),
                                      depth, method_ptr, location_ptr);
    Handshake::execute(&op, java_thread);
    return op.result();
  }

  // It is only safe to perform the direct operation on the current
  // thread. All other usage needs to use a direct handshake for safety.
  if (java_thread == JavaThread::current()) {
    err = get_frame_location(java_thread, depth, method_ptr, location_ptr);
  } else {
    // JVMTI get java stack frame location via direct handshake.
    GetFrameLocationClosure op(this, depth, method_ptr, location_ptr);
    Handshake::execute(&op, java_thread);
    err = op.result();
  }
  return err;
} /* end GetFrameLocation */


<<<<<<< HEAD
// Threads_lock NOT held, java_thread not protected by lock
// thread - NOT pre-checked
=======
// java_thread - protected by ThreadsListHandle and pre-checked
>>>>>>> 6765f902
// depth - pre-checked as non-negative
jvmtiError
JvmtiEnv::NotifyFramePop(jthread thread, jint depth) {
  jvmtiError err = JVMTI_ERROR_NONE;
  ResourceMark rm;
  JavaThread* java_thread = NULL;
  oop thread_obj = NULL;
  ThreadsListHandle tlh;
  JvmtiVTMTDisabler vtmt_disabler;

  err = get_threadOop_and_JavaThread(tlh.list(), thread, &java_thread, &thread_obj);
  if (err != JVMTI_ERROR_NONE) {
    return err;
  }

  // Support for virtual threads
  if (java_lang_VirtualThread::is_instance(thread_obj)) {
    if (java_thread == NULL) {
      // java_thread is NULL if virtual thread is unmounted
      JvmtiThreadState *state = JvmtiThreadState::state_for(java_thread, thread_obj);
      if (state == NULL) {
        return JVMTI_ERROR_THREAD_NOT_ALIVE;
      }
      MutexLocker mu(JvmtiThreadState_lock);
      int frame_number = state->count_frames() - depth;
      state->env_thread_state(this)->set_frame_pop(frame_number);
      return JVMTI_ERROR_NONE;
    }
  }

  JvmtiThreadState *state = JvmtiThreadState::state_for(java_thread, thread_obj);
  if (state == NULL) {
    return JVMTI_ERROR_THREAD_NOT_ALIVE;
  }

  SetFramePopClosure op(this, state, depth);
  MutexLocker mu(JvmtiThreadState_lock);
  if (java_thread == JavaThread::current()) {
    op.doit(java_thread, true /* self */);
  } else {
    Handshake::execute(&op, java_thread);
  }
  return op.result();
} /* end NotifyFramePop */


  //
  // Force Early Return functions
  //

// java_thread - protected by ThreadsListHandle and pre-checked
jvmtiError
JvmtiEnv::ForceEarlyReturnObject(JavaThread* java_thread, jobject value) {
  jvalue val;
  val.l = value;
  return force_early_return(java_thread, val, atos);
} /* end ForceEarlyReturnObject */


// java_thread - protected by ThreadsListHandle and pre-checked
jvmtiError
JvmtiEnv::ForceEarlyReturnInt(JavaThread* java_thread, jint value) {
  jvalue val;
  val.i = value;
  return force_early_return(java_thread, val, itos);
} /* end ForceEarlyReturnInt */


// java_thread - protected by ThreadsListHandle and pre-checked
jvmtiError
JvmtiEnv::ForceEarlyReturnLong(JavaThread* java_thread, jlong value) {
  jvalue val;
  val.j = value;
  return force_early_return(java_thread, val, ltos);
} /* end ForceEarlyReturnLong */


// java_thread - protected by ThreadsListHandle and pre-checked
jvmtiError
JvmtiEnv::ForceEarlyReturnFloat(JavaThread* java_thread, jfloat value) {
  jvalue val;
  val.f = value;
  return force_early_return(java_thread, val, ftos);
} /* end ForceEarlyReturnFloat */


// java_thread - protected by ThreadsListHandle and pre-checked
jvmtiError
JvmtiEnv::ForceEarlyReturnDouble(JavaThread* java_thread, jdouble value) {
  jvalue val;
  val.d = value;
  return force_early_return(java_thread, val, dtos);
} /* end ForceEarlyReturnDouble */


// java_thread - protected by ThreadsListHandle and pre-checked
jvmtiError
JvmtiEnv::ForceEarlyReturnVoid(JavaThread* java_thread) {
  jvalue val;
  val.j = 0L;
  return force_early_return(java_thread, val, vtos);
} /* end ForceEarlyReturnVoid */


  //
  // Heap functions
  //

// klass - NULL is a valid value, must be checked
// initial_object - NULL is a valid value, must be checked
// callbacks - pre-checked for NULL
// user_data - NULL is a valid value, must be checked
jvmtiError
JvmtiEnv::FollowReferences(jint heap_filter, jclass klass, jobject initial_object, const jvmtiHeapCallbacks* callbacks, const void* user_data) {
  // check klass if provided
  Klass* k = NULL;
  if (klass != NULL) {
    oop k_mirror = JNIHandles::resolve_external_guard(klass);
    if (k_mirror == NULL) {
      return JVMTI_ERROR_INVALID_CLASS;
    }
    if (java_lang_Class::is_primitive(k_mirror)) {
      return JVMTI_ERROR_NONE;
    }
    k = java_lang_Class::as_Klass(k_mirror);
    if (klass == NULL) {
      return JVMTI_ERROR_INVALID_CLASS;
    }
  }

  if (initial_object != NULL) {
    oop init_obj = JNIHandles::resolve_external_guard(initial_object);
    if (init_obj == NULL) {
      return JVMTI_ERROR_INVALID_OBJECT;
    }
  }

  Thread *thread = Thread::current();
  HandleMark hm(thread);

  TraceTime t("FollowReferences", TRACETIME_LOG(Debug, jvmti, objecttagging));
  JvmtiTagMap::tag_map_for(this)->follow_references(heap_filter, k, initial_object, callbacks, user_data);
  return JVMTI_ERROR_NONE;
} /* end FollowReferences */


// klass - NULL is a valid value, must be checked
// callbacks - pre-checked for NULL
// user_data - NULL is a valid value, must be checked
jvmtiError
JvmtiEnv::IterateThroughHeap(jint heap_filter, jclass klass, const jvmtiHeapCallbacks* callbacks, const void* user_data) {
  // check klass if provided
  Klass* k = NULL;
  if (klass != NULL) {
    oop k_mirror = JNIHandles::resolve_external_guard(klass);
    if (k_mirror == NULL) {
      return JVMTI_ERROR_INVALID_CLASS;
    }
    if (java_lang_Class::is_primitive(k_mirror)) {
      return JVMTI_ERROR_NONE;
    }
    k = java_lang_Class::as_Klass(k_mirror);
    if (k == NULL) {
      return JVMTI_ERROR_INVALID_CLASS;
    }
  }

  TraceTime t("IterateThroughHeap", TRACETIME_LOG(Debug, jvmti, objecttagging));
  JvmtiTagMap::tag_map_for(this)->iterate_through_heap(heap_filter, k, callbacks, user_data);
  return JVMTI_ERROR_NONE;
} /* end IterateThroughHeap */


// tag_ptr - pre-checked for NULL
jvmtiError
JvmtiEnv::GetTag(jobject object, jlong* tag_ptr) {
  oop o = JNIHandles::resolve_external_guard(object);
  NULL_CHECK(o, JVMTI_ERROR_INVALID_OBJECT);
  *tag_ptr = JvmtiTagMap::tag_map_for(this)->get_tag(object);
  return JVMTI_ERROR_NONE;
} /* end GetTag */


jvmtiError
JvmtiEnv::SetTag(jobject object, jlong tag) {
  oop o = JNIHandles::resolve_external_guard(object);
  NULL_CHECK(o, JVMTI_ERROR_INVALID_OBJECT);
  JvmtiTagMap::tag_map_for(this)->set_tag(object, tag);
  return JVMTI_ERROR_NONE;
} /* end SetTag */


// tag_count - pre-checked to be greater than or equal to 0
// tags - pre-checked for NULL
// count_ptr - pre-checked for NULL
// object_result_ptr - NULL is a valid value, must be checked
// tag_result_ptr - NULL is a valid value, must be checked
jvmtiError
JvmtiEnv::GetObjectsWithTags(jint tag_count, const jlong* tags, jint* count_ptr, jobject** object_result_ptr, jlong** tag_result_ptr) {
  TraceTime t("GetObjectsWithTags", TRACETIME_LOG(Debug, jvmti, objecttagging));
  return JvmtiTagMap::tag_map_for(this)->get_objects_with_tags((jlong*)tags, tag_count, count_ptr, object_result_ptr, tag_result_ptr);
} /* end GetObjectsWithTags */


jvmtiError
JvmtiEnv::ForceGarbageCollection() {
  Universe::heap()->collect(GCCause::_jvmti_force_gc);
  return JVMTI_ERROR_NONE;
} /* end ForceGarbageCollection */


  //
  // Heap (1.0) functions
  //

// object_reference_callback - pre-checked for NULL
// user_data - NULL is a valid value, must be checked
jvmtiError
JvmtiEnv::IterateOverObjectsReachableFromObject(jobject object, jvmtiObjectReferenceCallback object_reference_callback, const void* user_data) {
  oop o = JNIHandles::resolve_external_guard(object);
  NULL_CHECK(o, JVMTI_ERROR_INVALID_OBJECT);
  JvmtiTagMap::tag_map_for(this)->iterate_over_objects_reachable_from_object(object, object_reference_callback, user_data);
  return JVMTI_ERROR_NONE;
} /* end IterateOverObjectsReachableFromObject */


// heap_root_callback - NULL is a valid value, must be checked
// stack_ref_callback - NULL is a valid value, must be checked
// object_ref_callback - NULL is a valid value, must be checked
// user_data - NULL is a valid value, must be checked
jvmtiError
JvmtiEnv::IterateOverReachableObjects(jvmtiHeapRootCallback heap_root_callback, jvmtiStackReferenceCallback stack_ref_callback, jvmtiObjectReferenceCallback object_ref_callback, const void* user_data) {
  TraceTime t("IterateOverReachableObjects", TRACETIME_LOG(Debug, jvmti, objecttagging));
  JvmtiTagMap::tag_map_for(this)->iterate_over_reachable_objects(heap_root_callback, stack_ref_callback, object_ref_callback, user_data);
  return JVMTI_ERROR_NONE;
} /* end IterateOverReachableObjects */


// heap_object_callback - pre-checked for NULL
// user_data - NULL is a valid value, must be checked
jvmtiError
JvmtiEnv::IterateOverHeap(jvmtiHeapObjectFilter object_filter, jvmtiHeapObjectCallback heap_object_callback, const void* user_data) {
  TraceTime t("IterateOverHeap", TRACETIME_LOG(Debug, jvmti, objecttagging));
  Thread *thread = Thread::current();
  HandleMark hm(thread);
  JvmtiTagMap::tag_map_for(this)->iterate_over_heap(object_filter, NULL, heap_object_callback, user_data);
  return JVMTI_ERROR_NONE;
} /* end IterateOverHeap */


// k_mirror - may be primitive, this must be checked
// heap_object_callback - pre-checked for NULL
// user_data - NULL is a valid value, must be checked
jvmtiError
JvmtiEnv::IterateOverInstancesOfClass(oop k_mirror, jvmtiHeapObjectFilter object_filter, jvmtiHeapObjectCallback heap_object_callback, const void* user_data) {
  if (java_lang_Class::is_primitive(k_mirror)) {
    // DO PRIMITIVE CLASS PROCESSING
    return JVMTI_ERROR_NONE;
  }
  Klass* klass = java_lang_Class::as_Klass(k_mirror);
  if (klass == NULL) {
    return JVMTI_ERROR_INVALID_CLASS;
  }
  TraceTime t("IterateOverInstancesOfClass", TRACETIME_LOG(Debug, jvmti, objecttagging));
  JvmtiTagMap::tag_map_for(this)->iterate_over_heap(object_filter, klass, heap_object_callback, user_data);
  return JVMTI_ERROR_NONE;
} /* end IterateOverInstancesOfClass */


  //
  // Local Variable functions
  //

<<<<<<< HEAD
// Threads_lock NOT held
// thread - NOT pre-checked
=======
// java_thread - protected by ThreadsListHandle and pre-checked
>>>>>>> 6765f902
// depth - pre-checked as non-negative
// value_ptr - pre-checked for NULL
jvmtiError
JvmtiEnv::GetLocalObject(jthread thread, jint depth, jint slot, jobject* value_ptr) {
  jvmtiError err = JVMTI_ERROR_NONE;
  JavaThread* java_thread = NULL;
  JavaThread* current_thread = JavaThread::current();
  // rm object is created to clean up the javaVFrame created in
  // doit_prologue(), but after doit() is finished with it.
  ResourceMark rm(current_thread);
  HandleMark hm(current_thread);
  oop thread_obj = JNIHandles::resolve_external_guard(thread);

  if (java_lang_VirtualThread::is_instance(thread_obj)) {
    // Support for virtual threads
    VM_VirtualThreadGetOrSetLocal op(this, Handle(current_thread, thread_obj),
                                   current_thread, depth, slot);
    VMThread::execute(&op);
    err = op.result();
    if (err == JVMTI_ERROR_NONE) {
      *value_ptr = op.value().l;
    }
  } else {
    // Support for ordinary threads
    ThreadsListHandle tlh(current_thread);
    err = get_JavaThread(tlh.list(), thread, &java_thread);
    if (err != JVMTI_ERROR_NONE) {
      return err;
    }
    VM_GetOrSetLocal op(java_thread, current_thread, depth, slot);
    VMThread::execute(&op);
    err = op.result();
    if (err == JVMTI_ERROR_NONE) {
      *value_ptr = op.value().l;
    }
  }
  return err;
} /* end GetLocalObject */

<<<<<<< HEAD
// Threads_lock NOT held
// thread - NOT pre-checked
=======
// java_thread - protected by ThreadsListHandle and pre-checked
>>>>>>> 6765f902
// depth - pre-checked as non-negative
// value - pre-checked for NULL
jvmtiError
JvmtiEnv::GetLocalInstance(jthread thread, jint depth, jobject* value_ptr){
  jvmtiError err = JVMTI_ERROR_NONE;
  JavaThread* java_thread = NULL;
  JavaThread* current_thread = JavaThread::current();
  // rm object is created to clean up the javaVFrame created in
  // doit_prologue(), but after doit() is finished with it.
  ResourceMark rm(current_thread);
  HandleMark hm(current_thread);
  oop thread_obj = JNIHandles::resolve_external_guard(thread);

  if (java_lang_VirtualThread::is_instance(thread_obj)) {
    // Support for virtual threads
    VM_VirtualThreadGetReceiver op(this, Handle(current_thread, thread_obj),
                                 current_thread, depth);
    VMThread::execute(&op);
    err = op.result();
    if (err == JVMTI_ERROR_NONE) {
      *value_ptr = op.value().l;
    }
  } else {
    // Support for ordinary threads
    ThreadsListHandle tlh(current_thread);
    err = get_JavaThread(tlh.list(), thread, &java_thread);
    if (err != JVMTI_ERROR_NONE) {
      return err;
    }
    VM_GetReceiver op(java_thread, current_thread, depth);
    VMThread::execute(&op);
    err = op.result();
    if (err == JVMTI_ERROR_NONE) {
      *value_ptr = op.value().l;
    }
  }
  return err;
} /* end GetLocalInstance */


<<<<<<< HEAD
// Threads_lock NOT held
// thread - NOT pre-checked
=======
// java_thread - protected by ThreadsListHandle and pre-checked
>>>>>>> 6765f902
// depth - pre-checked as non-negative
// value_ptr - pre-checked for NULL
jvmtiError
JvmtiEnv::GetLocalInt(jthread thread, jint depth, jint slot, jint* value_ptr) {
  jvmtiError err = JVMTI_ERROR_NONE;
  JavaThread* java_thread = NULL;
  JavaThread* current_thread = JavaThread::current();
  // rm object is created to clean up the javaVFrame created in
  // doit_prologue(), but after doit() is finished with it.
  ResourceMark rm(current_thread);
  HandleMark hm(current_thread);
  oop thread_obj = JNIHandles::resolve_external_guard(thread);

  if (java_lang_VirtualThread::is_instance(thread_obj)) {
    // Support for virtual threads
    VM_VirtualThreadGetOrSetLocal op(this, Handle(current_thread, thread_obj),
                                   depth, slot, T_INT);
    VMThread::execute(&op);
    err = op.result();
    if (err == JVMTI_ERROR_NONE) {
      *value_ptr = op.value().i;
    }
  } else {
    // Support for ordinary threads
    ThreadsListHandle tlh(current_thread);
    err = get_JavaThread(tlh.list(), thread, &java_thread);
    if (err != JVMTI_ERROR_NONE) {
      return err;
    }
    VM_GetOrSetLocal op(java_thread, depth, slot, T_INT);
    VMThread::execute(&op);
    err = op.result();
    if (err == JVMTI_ERROR_NONE) {
      *value_ptr = op.value().i;
    }
  }
  return err;
} /* end GetLocalInt */


<<<<<<< HEAD
// Threads_lock NOT held
// thread - NOT pre-checked
=======
// java_thread - protected by ThreadsListHandle and pre-checked
>>>>>>> 6765f902
// depth - pre-checked as non-negative
// value_ptr - pre-checked for NULL
jvmtiError
JvmtiEnv::GetLocalLong(jthread thread, jint depth, jint slot, jlong* value_ptr) {
  jvmtiError err = JVMTI_ERROR_NONE;
  JavaThread* java_thread = NULL;
  JavaThread* current_thread = JavaThread::current();
  // rm object is created to clean up the javaVFrame created in
  // doit_prologue(), but after doit() is finished with it.
  ResourceMark rm(current_thread);
  HandleMark hm(current_thread);
  oop thread_obj = JNIHandles::resolve_external_guard(thread);

  if (java_lang_VirtualThread::is_instance(thread_obj)) {
    // Support for virtual threads
    VM_VirtualThreadGetOrSetLocal op(this, Handle(current_thread, thread_obj),
                                   depth, slot, T_LONG);
    VMThread::execute(&op);
    err = op.result();
    if (err == JVMTI_ERROR_NONE) {
      *value_ptr = op.value().j;
    }
  } else {
    // Support for ordinary threads
    ThreadsListHandle tlh(current_thread);
    err = get_JavaThread(tlh.list(), thread, &java_thread);
    if (err != JVMTI_ERROR_NONE) {
      return err;
    }
    VM_GetOrSetLocal op(java_thread, depth, slot, T_LONG);
    VMThread::execute(&op);
    err = op.result();
    if (err == JVMTI_ERROR_NONE) {
      *value_ptr = op.value().j;
    }
  }
  return err;
} /* end GetLocalLong */


<<<<<<< HEAD
// Threads_lock NOT held
// thread - NOT pre-checked
=======
// java_thread - protected by ThreadsListHandle and pre-checked
>>>>>>> 6765f902
// depth - pre-checked as non-negative
// value_ptr - pre-checked for NULL
jvmtiError
JvmtiEnv::GetLocalFloat(jthread thread, jint depth, jint slot, jfloat* value_ptr) {
  jvmtiError err = JVMTI_ERROR_NONE;
  JavaThread* java_thread = NULL;
  JavaThread* current_thread = JavaThread::current();
  // rm object is created to clean up the javaVFrame created in
  // doit_prologue(), but after doit() is finished with it.
  ResourceMark rm(current_thread);
  HandleMark hm(current_thread);
  oop thread_obj = JNIHandles::resolve_external_guard(thread);

  if (java_lang_VirtualThread::is_instance(thread_obj)) {
    // Support for virtual threads
    VM_VirtualThreadGetOrSetLocal op(this, Handle(current_thread, thread_obj),
                                   depth, slot, T_FLOAT);
    VMThread::execute(&op);
    err = op.result();
    if (err == JVMTI_ERROR_NONE) {
      *value_ptr = op.value().f;
    }
  } else {
    // Support for ordinary threads
    ThreadsListHandle tlh(current_thread);
    err = get_JavaThread(tlh.list(), thread, &java_thread);
    if (err != JVMTI_ERROR_NONE) {
      return err;
    }
    VM_GetOrSetLocal op(java_thread, depth, slot, T_FLOAT);
    VMThread::execute(&op);
    err = op.result();
    if (err == JVMTI_ERROR_NONE) {
      *value_ptr = op.value().f;
    }
  }
  return err;
} /* end GetLocalFloat */


<<<<<<< HEAD
// Threads_lock NOT held
// thread - NOT pre-checked
=======
// java_thread - protected by ThreadsListHandle and pre-checked
>>>>>>> 6765f902
// depth - pre-checked as non-negative
// value_ptr - pre-checked for NULL
jvmtiError
JvmtiEnv::GetLocalDouble(jthread thread, jint depth, jint slot, jdouble* value_ptr) {
  jvmtiError err = JVMTI_ERROR_NONE;
  JavaThread* java_thread = NULL;
  JavaThread* current_thread = JavaThread::current();
  // rm object is created to clean up the javaVFrame created in
  // doit_prologue(), but after doit() is finished with it.
  ResourceMark rm(current_thread);
  HandleMark hm(current_thread);
  oop thread_obj = JNIHandles::resolve_external_guard(thread);

  if (java_lang_VirtualThread::is_instance(thread_obj)) {
    // Support for virtual threads
    VM_VirtualThreadGetOrSetLocal op(this, Handle(current_thread, thread_obj),
                                   depth, slot, T_DOUBLE);
    VMThread::execute(&op);
    err = op.result();
    if (err == JVMTI_ERROR_NONE) {
      *value_ptr = op.value().d;
    }
  } else {
    // Support for ordinary threads
    ThreadsListHandle tlh(current_thread);
    err = get_JavaThread(tlh.list(), thread, &java_thread);
    if (err != JVMTI_ERROR_NONE) {
      return err;
    }
    VM_GetOrSetLocal op(java_thread, depth, slot, T_DOUBLE);
    VMThread::execute(&op);
    err = op.result();
    if (err == JVMTI_ERROR_NONE) {
      *value_ptr = op.value().d;
    }
  }
  return err;
} /* end GetLocalDouble */


// java_thread - protected by ThreadsListHandle and pre-checked
// depth - pre-checked as non-negative
jvmtiError
JvmtiEnv::SetLocalObject(JavaThread* java_thread, jint depth, jint slot, jobject value) {
  // rm object is created to clean up the javaVFrame created in
  // doit_prologue(), but after doit() is finished with it.
  ResourceMark rm;
  jvalue val;
  val.l = value;
  VM_GetOrSetLocal op(java_thread, depth, slot, T_OBJECT, val);
  VMThread::execute(&op);
  return op.result();
} /* end SetLocalObject */


// java_thread - protected by ThreadsListHandle and pre-checked
// depth - pre-checked as non-negative
jvmtiError
JvmtiEnv::SetLocalInt(JavaThread* java_thread, jint depth, jint slot, jint value) {
  // rm object is created to clean up the javaVFrame created in
  // doit_prologue(), but after doit() is finished with it.
  ResourceMark rm;
  jvalue val;
  val.i = value;
  VM_GetOrSetLocal op(java_thread, depth, slot, T_INT, val);
  VMThread::execute(&op);
  return op.result();
} /* end SetLocalInt */


// java_thread - protected by ThreadsListHandle and pre-checked
// depth - pre-checked as non-negative
jvmtiError
JvmtiEnv::SetLocalLong(JavaThread* java_thread, jint depth, jint slot, jlong value) {
  // rm object is created to clean up the javaVFrame created in
  // doit_prologue(), but after doit() is finished with it.
  ResourceMark rm;
  jvalue val;
  val.j = value;
  VM_GetOrSetLocal op(java_thread, depth, slot, T_LONG, val);
  VMThread::execute(&op);
  return op.result();
} /* end SetLocalLong */


// java_thread - protected by ThreadsListHandle and pre-checked
// depth - pre-checked as non-negative
jvmtiError
JvmtiEnv::SetLocalFloat(JavaThread* java_thread, jint depth, jint slot, jfloat value) {
  // rm object is created to clean up the javaVFrame created in
  // doit_prologue(), but after doit() is finished with it.
  ResourceMark rm;
  jvalue val;
  val.f = value;
  VM_GetOrSetLocal op(java_thread, depth, slot, T_FLOAT, val);
  VMThread::execute(&op);
  return op.result();
} /* end SetLocalFloat */


// java_thread - protected by ThreadsListHandle and pre-checked
// depth - pre-checked as non-negative
jvmtiError
JvmtiEnv::SetLocalDouble(JavaThread* java_thread, jint depth, jint slot, jdouble value) {
  // rm object is created to clean up the javaVFrame created in
  // doit_prologue(), but after doit() is finished with it.
  ResourceMark rm;
  jvalue val;
  val.d = value;
  VM_GetOrSetLocal op(java_thread, depth, slot, T_DOUBLE, val);
  VMThread::execute(&op);
  return op.result();
} /* end SetLocalDouble */


  //
  // Breakpoint functions
  //

// method - pre-checked for validity, but may be NULL meaning obsolete method
jvmtiError
JvmtiEnv::SetBreakpoint(Method* method, jlocation location) {
  NULL_CHECK(method, JVMTI_ERROR_INVALID_METHODID);
  if (location < 0) {   // simple invalid location check first
    return JVMTI_ERROR_INVALID_LOCATION;
  }
  // verify that the breakpoint is not past the end of the method
  if (location >= (jlocation) method->code_size()) {
    return JVMTI_ERROR_INVALID_LOCATION;
  }

  ResourceMark rm;
  JvmtiBreakpoint bp(method, location);
  JvmtiBreakpoints& jvmti_breakpoints = JvmtiCurrentBreakpoints::get_jvmti_breakpoints();
  if (jvmti_breakpoints.set(bp) == JVMTI_ERROR_DUPLICATE)
    return JVMTI_ERROR_DUPLICATE;

  if (TraceJVMTICalls) {
    jvmti_breakpoints.print();
  }

  return JVMTI_ERROR_NONE;
} /* end SetBreakpoint */


// method - pre-checked for validity, but may be NULL meaning obsolete method
jvmtiError
JvmtiEnv::ClearBreakpoint(Method* method, jlocation location) {
  NULL_CHECK(method, JVMTI_ERROR_INVALID_METHODID);

  if (location < 0) {   // simple invalid location check first
    return JVMTI_ERROR_INVALID_LOCATION;
  }

  // verify that the breakpoint is not past the end of the method
  if (location >= (jlocation) method->code_size()) {
    return JVMTI_ERROR_INVALID_LOCATION;
  }

  JvmtiBreakpoint bp(method, location);

  JvmtiBreakpoints& jvmti_breakpoints = JvmtiCurrentBreakpoints::get_jvmti_breakpoints();
  if (jvmti_breakpoints.clear(bp) == JVMTI_ERROR_NOT_FOUND)
    return JVMTI_ERROR_NOT_FOUND;

  if (TraceJVMTICalls) {
    jvmti_breakpoints.print();
  }

  return JVMTI_ERROR_NONE;
} /* end ClearBreakpoint */


  //
  // Watched Field functions
  //

jvmtiError
JvmtiEnv::SetFieldAccessWatch(fieldDescriptor* fdesc_ptr) {
  // make sure we haven't set this watch before
  if (fdesc_ptr->is_field_access_watched()) return JVMTI_ERROR_DUPLICATE;
  fdesc_ptr->set_is_field_access_watched(true);

  JvmtiEventController::change_field_watch(JVMTI_EVENT_FIELD_ACCESS, true);

  return JVMTI_ERROR_NONE;
} /* end SetFieldAccessWatch */


jvmtiError
JvmtiEnv::ClearFieldAccessWatch(fieldDescriptor* fdesc_ptr) {
  // make sure we have a watch to clear
  if (!fdesc_ptr->is_field_access_watched()) return JVMTI_ERROR_NOT_FOUND;
  fdesc_ptr->set_is_field_access_watched(false);

  JvmtiEventController::change_field_watch(JVMTI_EVENT_FIELD_ACCESS, false);

  return JVMTI_ERROR_NONE;
} /* end ClearFieldAccessWatch */


jvmtiError
JvmtiEnv::SetFieldModificationWatch(fieldDescriptor* fdesc_ptr) {
  // make sure we haven't set this watch before
  if (fdesc_ptr->is_field_modification_watched()) return JVMTI_ERROR_DUPLICATE;
  fdesc_ptr->set_is_field_modification_watched(true);

  JvmtiEventController::change_field_watch(JVMTI_EVENT_FIELD_MODIFICATION, true);

  return JVMTI_ERROR_NONE;
} /* end SetFieldModificationWatch */


jvmtiError
JvmtiEnv::ClearFieldModificationWatch(fieldDescriptor* fdesc_ptr) {
   // make sure we have a watch to clear
  if (!fdesc_ptr->is_field_modification_watched()) return JVMTI_ERROR_NOT_FOUND;
  fdesc_ptr->set_is_field_modification_watched(false);

  JvmtiEventController::change_field_watch(JVMTI_EVENT_FIELD_MODIFICATION, false);

  return JVMTI_ERROR_NONE;
} /* end ClearFieldModificationWatch */

  //
  // Class functions
  //


// k_mirror - may be primitive, this must be checked
// signature_ptr - NULL is a valid value, must be checked
// generic_ptr - NULL is a valid value, must be checked
jvmtiError
JvmtiEnv::GetClassSignature(oop k_mirror, char** signature_ptr, char** generic_ptr) {
  ResourceMark rm;
  bool isPrimitive = java_lang_Class::is_primitive(k_mirror);
  Klass* k = NULL;
  if (!isPrimitive) {
    k = java_lang_Class::as_Klass(k_mirror);
    NULL_CHECK(k, JVMTI_ERROR_INVALID_CLASS);
  }
  if (signature_ptr != NULL) {
    char* result = NULL;
    if (isPrimitive) {
      char tchar = type2char(java_lang_Class::primitive_type(k_mirror));
      result = (char*) jvmtiMalloc(2);
      result[0] = tchar;
      result[1] = '\0';
    } else {
      const char* class_sig = k->signature_name();
      result = (char *) jvmtiMalloc(strlen(class_sig)+1);
      strcpy(result, class_sig);
    }
    *signature_ptr = result;
  }
  if (generic_ptr != NULL) {
    *generic_ptr = NULL;
    if (!isPrimitive && k->is_instance_klass()) {
      Symbol* soo = InstanceKlass::cast(k)->generic_signature();
      if (soo != NULL) {
        const char *gen_sig = soo->as_C_string();
        if (gen_sig != NULL) {
          char* gen_result;
          jvmtiError err = allocate(strlen(gen_sig) + 1,
                                    (unsigned char **)&gen_result);
          if (err != JVMTI_ERROR_NONE) {
            return err;
          }
          strcpy(gen_result, gen_sig);
          *generic_ptr = gen_result;
        }
      }
    }
  }
  return JVMTI_ERROR_NONE;
} /* end GetClassSignature */


// k_mirror - may be primitive, this must be checked
// status_ptr - pre-checked for NULL
jvmtiError
JvmtiEnv::GetClassStatus(oop k_mirror, jint* status_ptr) {
  jint result = 0;
  if (java_lang_Class::is_primitive(k_mirror)) {
    result |= JVMTI_CLASS_STATUS_PRIMITIVE;
  } else {
    Klass* k = java_lang_Class::as_Klass(k_mirror);
    NULL_CHECK(k, JVMTI_ERROR_INVALID_CLASS);
    result = k->jvmti_class_status();
  }
  *status_ptr = result;

  return JVMTI_ERROR_NONE;
} /* end GetClassStatus */


// k_mirror - may be primitive, this must be checked
// source_name_ptr - pre-checked for NULL
jvmtiError
JvmtiEnv::GetSourceFileName(oop k_mirror, char** source_name_ptr) {
  if (java_lang_Class::is_primitive(k_mirror)) {
     return JVMTI_ERROR_ABSENT_INFORMATION;
  }
  Klass* k_klass = java_lang_Class::as_Klass(k_mirror);
  NULL_CHECK(k_klass, JVMTI_ERROR_INVALID_CLASS);

  if (!k_klass->is_instance_klass()) {
    return JVMTI_ERROR_ABSENT_INFORMATION;
  }

  Symbol* sfnOop = InstanceKlass::cast(k_klass)->source_file_name();
  NULL_CHECK(sfnOop, JVMTI_ERROR_ABSENT_INFORMATION);
  {
    JavaThread* current_thread  = JavaThread::current();
    ResourceMark rm(current_thread);
    const char* sfncp = (const char*) sfnOop->as_C_string();
    *source_name_ptr = (char *) jvmtiMalloc(strlen(sfncp)+1);
    strcpy(*source_name_ptr, sfncp);
  }

  return JVMTI_ERROR_NONE;
} /* end GetSourceFileName */


// k_mirror - may be primitive, this must be checked
// modifiers_ptr - pre-checked for NULL
jvmtiError
JvmtiEnv::GetClassModifiers(oop k_mirror, jint* modifiers_ptr) {
  JavaThread* current_thread  = JavaThread::current();
  jint result = 0;
  if (!java_lang_Class::is_primitive(k_mirror)) {
    Klass* k = java_lang_Class::as_Klass(k_mirror);
    NULL_CHECK(k, JVMTI_ERROR_INVALID_CLASS);
    result = k->compute_modifier_flags();

    // Reset the deleted  ACC_SUPER bit (deleted in compute_modifier_flags()).
    if (k->is_super()) {
      result |= JVM_ACC_SUPER;
    }
  } else {
    result = (JVM_ACC_ABSTRACT | JVM_ACC_FINAL | JVM_ACC_PUBLIC);
  }
  *modifiers_ptr = result;

  return JVMTI_ERROR_NONE;
} /* end GetClassModifiers */


// k_mirror - may be primitive, this must be checked
// method_count_ptr - pre-checked for NULL
// methods_ptr - pre-checked for NULL
jvmtiError
JvmtiEnv::GetClassMethods(oop k_mirror, jint* method_count_ptr, jmethodID** methods_ptr) {
  JavaThread* current_thread  = JavaThread::current();
  HandleMark hm(current_thread);

  if (java_lang_Class::is_primitive(k_mirror)) {
    *method_count_ptr = 0;
    *methods_ptr = (jmethodID*) jvmtiMalloc(0 * sizeof(jmethodID));
    return JVMTI_ERROR_NONE;
  }
  Klass* k = java_lang_Class::as_Klass(k_mirror);
  NULL_CHECK(k, JVMTI_ERROR_INVALID_CLASS);

  // Return CLASS_NOT_PREPARED error as per JVMTI spec.
  if (!(k->jvmti_class_status() & (JVMTI_CLASS_STATUS_PREPARED|JVMTI_CLASS_STATUS_ARRAY) )) {
    return JVMTI_ERROR_CLASS_NOT_PREPARED;
  }

  if (!k->is_instance_klass()) {
    *method_count_ptr = 0;
    *methods_ptr = (jmethodID*) jvmtiMalloc(0 * sizeof(jmethodID));
    return JVMTI_ERROR_NONE;
  }
  InstanceKlass* ik = InstanceKlass::cast(k);
  // Allocate the result and fill it in
  int result_length = ik->methods()->length();
  jmethodID* result_list = (jmethodID*)jvmtiMalloc(result_length * sizeof(jmethodID));
  int index;
  bool jmethodids_found = true;
  int skipped = 0;  // skip overpass methods

  for (index = 0; index < result_length; index++) {
    Method* m = ik->methods()->at(index);
    // Depending on can_maintain_original_method_order capability use the original
    // method ordering indices stored in the class, so we can emit jmethodIDs in
    // the order they appeared in the class file or just copy in current order.
    int result_index = JvmtiExport::can_maintain_original_method_order() ? ik->method_ordering()->at(index) : index;
    assert(result_index >= 0 && result_index < result_length, "invalid original method index");
    if (m->is_overpass()) {
      result_list[result_index] = NULL;
      skipped++;
      continue;
    }
    jmethodID id;
    if (jmethodids_found) {
      id = m->find_jmethod_id_or_null();
      if (id == NULL) {
        // If we find an uninitialized value, make sure there is
        // enough space for all the uninitialized values we might
        // find.
        ik->ensure_space_for_methodids(index);
        jmethodids_found = false;
        id = m->jmethod_id();
      }
    } else {
      id = m->jmethod_id();
    }
    result_list[result_index] = id;
  }

  // Fill in return value.
  if (skipped > 0) {
    // copy results skipping NULL methodIDs
    *methods_ptr = (jmethodID*)jvmtiMalloc((result_length - skipped) * sizeof(jmethodID));
    *method_count_ptr = result_length - skipped;
    for (index = 0, skipped = 0; index < result_length; index++) {
      if (result_list[index] == NULL) {
        skipped++;
      } else {
        (*methods_ptr)[index - skipped] = result_list[index];
      }
    }
    deallocate((unsigned char *)result_list);
  } else {
    *method_count_ptr = result_length;
    *methods_ptr = result_list;
  }

  return JVMTI_ERROR_NONE;
} /* end GetClassMethods */


// k_mirror - may be primitive, this must be checked
// field_count_ptr - pre-checked for NULL
// fields_ptr - pre-checked for NULL
jvmtiError
JvmtiEnv::GetClassFields(oop k_mirror, jint* field_count_ptr, jfieldID** fields_ptr) {
  if (java_lang_Class::is_primitive(k_mirror)) {
    *field_count_ptr = 0;
    *fields_ptr = (jfieldID*) jvmtiMalloc(0 * sizeof(jfieldID));
    return JVMTI_ERROR_NONE;
  }
  JavaThread* current_thread = JavaThread::current();
  HandleMark hm(current_thread);
  Klass* k = java_lang_Class::as_Klass(k_mirror);
  NULL_CHECK(k, JVMTI_ERROR_INVALID_CLASS);

  // Return CLASS_NOT_PREPARED error as per JVMTI spec.
  if (!(k->jvmti_class_status() & (JVMTI_CLASS_STATUS_PREPARED|JVMTI_CLASS_STATUS_ARRAY) )) {
    return JVMTI_ERROR_CLASS_NOT_PREPARED;
  }

  if (!k->is_instance_klass()) {
    *field_count_ptr = 0;
    *fields_ptr = (jfieldID*) jvmtiMalloc(0 * sizeof(jfieldID));
    return JVMTI_ERROR_NONE;
  }


  InstanceKlass* ik = InstanceKlass::cast(k);

  int result_count = 0;
  // First, count the fields.
  FilteredFieldStream flds(ik, true, true);
  result_count = flds.field_count();

  // Allocate the result and fill it in
  jfieldID* result_list = (jfieldID*) jvmtiMalloc(result_count * sizeof(jfieldID));
  // The JVMTI spec requires fields in the order they occur in the class file,
  // this is the reverse order of what FieldStream hands out.
  int id_index = (result_count - 1);

  for (FilteredFieldStream src_st(ik, true, true); !src_st.eos(); src_st.next()) {
    result_list[id_index--] = jfieldIDWorkaround::to_jfieldID(
                                            ik, src_st.offset(),
                                            src_st.access_flags().is_static());
  }
  assert(id_index == -1, "just checking");
  // Fill in the results
  *field_count_ptr = result_count;
  *fields_ptr = result_list;

  return JVMTI_ERROR_NONE;
} /* end GetClassFields */


// k_mirror - may be primitive, this must be checked
// interface_count_ptr - pre-checked for NULL
// interfaces_ptr - pre-checked for NULL
jvmtiError
JvmtiEnv::GetImplementedInterfaces(oop k_mirror, jint* interface_count_ptr, jclass** interfaces_ptr) {
  {
    if (java_lang_Class::is_primitive(k_mirror)) {
      *interface_count_ptr = 0;
      *interfaces_ptr = (jclass*) jvmtiMalloc(0 * sizeof(jclass));
      return JVMTI_ERROR_NONE;
    }
    JavaThread* current_thread = JavaThread::current();
    HandleMark hm(current_thread);
    Klass* k = java_lang_Class::as_Klass(k_mirror);
    NULL_CHECK(k, JVMTI_ERROR_INVALID_CLASS);

    // Return CLASS_NOT_PREPARED error as per JVMTI spec.
    if (!(k->jvmti_class_status() & (JVMTI_CLASS_STATUS_PREPARED|JVMTI_CLASS_STATUS_ARRAY) ))
      return JVMTI_ERROR_CLASS_NOT_PREPARED;

    if (!k->is_instance_klass()) {
      *interface_count_ptr = 0;
      *interfaces_ptr = (jclass*) jvmtiMalloc(0 * sizeof(jclass));
      return JVMTI_ERROR_NONE;
    }

    Array<InstanceKlass*>* interface_list = InstanceKlass::cast(k)->local_interfaces();
    const int result_length = (interface_list == NULL ? 0 : interface_list->length());
    jclass* result_list = (jclass*) jvmtiMalloc(result_length * sizeof(jclass));
    for (int i_index = 0; i_index < result_length; i_index += 1) {
      InstanceKlass* klass_at = interface_list->at(i_index);
      assert(klass_at->is_klass(), "interfaces must be Klass*s");
      assert(klass_at->is_interface(), "interfaces must be interfaces");
      oop mirror_at = klass_at->java_mirror();
      Handle handle_at = Handle(current_thread, mirror_at);
      result_list[i_index] = (jclass) jni_reference(handle_at);
    }
    *interface_count_ptr = result_length;
    *interfaces_ptr = result_list;
  }

  return JVMTI_ERROR_NONE;
} /* end GetImplementedInterfaces */


// k_mirror - may be primitive, this must be checked
// minor_version_ptr - pre-checked for NULL
// major_version_ptr - pre-checked for NULL
jvmtiError
JvmtiEnv::GetClassVersionNumbers(oop k_mirror, jint* minor_version_ptr, jint* major_version_ptr) {
  if (java_lang_Class::is_primitive(k_mirror)) {
    return JVMTI_ERROR_ABSENT_INFORMATION;
  }
  Klass* klass = java_lang_Class::as_Klass(k_mirror);

  jint status = klass->jvmti_class_status();
  if (status & (JVMTI_CLASS_STATUS_ERROR)) {
    return JVMTI_ERROR_INVALID_CLASS;
  }
  if (status & (JVMTI_CLASS_STATUS_ARRAY)) {
    return JVMTI_ERROR_ABSENT_INFORMATION;
  }

  InstanceKlass* ik = InstanceKlass::cast(klass);
  *minor_version_ptr = ik->minor_version();
  *major_version_ptr = ik->major_version();

  return JVMTI_ERROR_NONE;
} /* end GetClassVersionNumbers */


// k_mirror - may be primitive, this must be checked
// constant_pool_count_ptr - pre-checked for NULL
// constant_pool_byte_count_ptr - pre-checked for NULL
// constant_pool_bytes_ptr - pre-checked for NULL
jvmtiError
JvmtiEnv::GetConstantPool(oop k_mirror, jint* constant_pool_count_ptr, jint* constant_pool_byte_count_ptr, unsigned char** constant_pool_bytes_ptr) {
  if (java_lang_Class::is_primitive(k_mirror)) {
    return JVMTI_ERROR_ABSENT_INFORMATION;
  }

  Klass* klass = java_lang_Class::as_Klass(k_mirror);
  Thread *thread = Thread::current();
  ResourceMark rm(thread);

  jint status = klass->jvmti_class_status();
  if (status & (JVMTI_CLASS_STATUS_ERROR)) {
    return JVMTI_ERROR_INVALID_CLASS;
  }
  if (status & (JVMTI_CLASS_STATUS_ARRAY)) {
    return JVMTI_ERROR_ABSENT_INFORMATION;
  }

  InstanceKlass* ik = InstanceKlass::cast(klass);
  JvmtiConstantPoolReconstituter reconstituter(ik);
  if (reconstituter.get_error() != JVMTI_ERROR_NONE) {
    return reconstituter.get_error();
  }

  unsigned char *cpool_bytes;
  int cpool_size = reconstituter.cpool_size();
  if (reconstituter.get_error() != JVMTI_ERROR_NONE) {
    return reconstituter.get_error();
  }
  jvmtiError res = allocate(cpool_size, &cpool_bytes);
  if (res != JVMTI_ERROR_NONE) {
    return res;
  }
  reconstituter.copy_cpool_bytes(cpool_bytes);
  if (reconstituter.get_error() != JVMTI_ERROR_NONE) {
    return reconstituter.get_error();
  }

  constantPoolHandle  constants(thread, ik->constants());
  *constant_pool_count_ptr      = constants->length();
  *constant_pool_byte_count_ptr = cpool_size;
  *constant_pool_bytes_ptr      = cpool_bytes;

  return JVMTI_ERROR_NONE;
} /* end GetConstantPool */


// k_mirror - may be primitive, this must be checked
// is_interface_ptr - pre-checked for NULL
jvmtiError
JvmtiEnv::IsInterface(oop k_mirror, jboolean* is_interface_ptr) {
  {
    bool result = false;
    if (!java_lang_Class::is_primitive(k_mirror)) {
      Klass* k = java_lang_Class::as_Klass(k_mirror);
      if (k != NULL && k->is_interface()) {
        result = true;
      }
    }
    *is_interface_ptr = result;
  }

  return JVMTI_ERROR_NONE;
} /* end IsInterface */


// k_mirror - may be primitive, this must be checked
// is_array_class_ptr - pre-checked for NULL
jvmtiError
JvmtiEnv::IsArrayClass(oop k_mirror, jboolean* is_array_class_ptr) {
  {
    bool result = false;
    if (!java_lang_Class::is_primitive(k_mirror)) {
      Klass* k = java_lang_Class::as_Klass(k_mirror);
      if (k != NULL && k->is_array_klass()) {
        result = true;
      }
    }
    *is_array_class_ptr = result;
  }

  return JVMTI_ERROR_NONE;
} /* end IsArrayClass */


// k_mirror - may be primitive, this must be checked
// classloader_ptr - pre-checked for NULL
jvmtiError
JvmtiEnv::GetClassLoader(oop k_mirror, jobject* classloader_ptr) {
  {
    if (java_lang_Class::is_primitive(k_mirror)) {
      *classloader_ptr = (jclass) jni_reference(Handle());
      return JVMTI_ERROR_NONE;
    }
    JavaThread* current_thread = JavaThread::current();
    HandleMark hm(current_thread);
    Klass* k = java_lang_Class::as_Klass(k_mirror);
    NULL_CHECK(k, JVMTI_ERROR_INVALID_CLASS);

    oop result_oop = k->class_loader();
    if (result_oop == NULL) {
      *classloader_ptr = (jclass) jni_reference(Handle());
      return JVMTI_ERROR_NONE;
    }
    Handle result_handle = Handle(current_thread, result_oop);
    jclass result_jnihandle = (jclass) jni_reference(result_handle);
    *classloader_ptr = result_jnihandle;
  }
  return JVMTI_ERROR_NONE;
} /* end GetClassLoader */


// k_mirror - may be primitive, this must be checked
// source_debug_extension_ptr - pre-checked for NULL
jvmtiError
JvmtiEnv::GetSourceDebugExtension(oop k_mirror, char** source_debug_extension_ptr) {
  {
    if (java_lang_Class::is_primitive(k_mirror)) {
      return JVMTI_ERROR_ABSENT_INFORMATION;
    }
    Klass* k = java_lang_Class::as_Klass(k_mirror);
    NULL_CHECK(k, JVMTI_ERROR_INVALID_CLASS);
    if (!k->is_instance_klass()) {
      return JVMTI_ERROR_ABSENT_INFORMATION;
    }
    const char* sde = InstanceKlass::cast(k)->source_debug_extension();
    NULL_CHECK(sde, JVMTI_ERROR_ABSENT_INFORMATION);

    {
      *source_debug_extension_ptr = (char *) jvmtiMalloc(strlen(sde)+1);
      strcpy(*source_debug_extension_ptr, sde);
    }
  }

  return JVMTI_ERROR_NONE;
} /* end GetSourceDebugExtension */

  //
  // Object functions
  //

// hash_code_ptr - pre-checked for NULL
jvmtiError
JvmtiEnv::GetObjectHashCode(jobject object, jint* hash_code_ptr) {
  oop mirror = JNIHandles::resolve_external_guard(object);
  NULL_CHECK(mirror, JVMTI_ERROR_INVALID_OBJECT);
  NULL_CHECK(hash_code_ptr, JVMTI_ERROR_NULL_POINTER);

  {
    jint result = (jint) mirror->identity_hash();
    *hash_code_ptr = result;
  }
  return JVMTI_ERROR_NONE;
} /* end GetObjectHashCode */


// info_ptr - pre-checked for NULL
jvmtiError
JvmtiEnv::GetObjectMonitorUsage(jobject object, jvmtiMonitorUsage* info_ptr) {
  // This needs to be performed at a safepoint to gather stable data
  // because monitor owner / waiters might not be suspended.
  VM_GetObjectMonitorUsage op(this, JavaThread::current(), object, info_ptr);
  VMThread::execute(&op);
  return op.result();
} /* end GetObjectMonitorUsage */


  //
  // Field functions
  //

// name_ptr - NULL is a valid value, must be checked
// signature_ptr - NULL is a valid value, must be checked
// generic_ptr - NULL is a valid value, must be checked
jvmtiError
JvmtiEnv::GetFieldName(fieldDescriptor* fdesc_ptr, char** name_ptr, char** signature_ptr, char** generic_ptr) {
  JavaThread* current_thread  = JavaThread::current();
  ResourceMark rm(current_thread);
  if (name_ptr == NULL) {
    // just don't return the name
  } else {
    const char* fieldName = fdesc_ptr->name()->as_C_string();
    *name_ptr =  (char*) jvmtiMalloc(strlen(fieldName) + 1);
    if (*name_ptr == NULL)
      return JVMTI_ERROR_OUT_OF_MEMORY;
    strcpy(*name_ptr, fieldName);
  }
  if (signature_ptr== NULL) {
    // just don't return the signature
  } else {
    const char* fieldSignature = fdesc_ptr->signature()->as_C_string();
    *signature_ptr = (char*) jvmtiMalloc(strlen(fieldSignature) + 1);
    if (*signature_ptr == NULL)
      return JVMTI_ERROR_OUT_OF_MEMORY;
    strcpy(*signature_ptr, fieldSignature);
  }
  if (generic_ptr != NULL) {
    *generic_ptr = NULL;
    Symbol* soop = fdesc_ptr->generic_signature();
    if (soop != NULL) {
      const char* gen_sig = soop->as_C_string();
      if (gen_sig != NULL) {
        jvmtiError err = allocate(strlen(gen_sig) + 1, (unsigned char **)generic_ptr);
        if (err != JVMTI_ERROR_NONE) {
          return err;
        }
        strcpy(*generic_ptr, gen_sig);
      }
    }
  }
  return JVMTI_ERROR_NONE;
} /* end GetFieldName */


// declaring_class_ptr - pre-checked for NULL
jvmtiError
JvmtiEnv::GetFieldDeclaringClass(fieldDescriptor* fdesc_ptr, jclass* declaring_class_ptr) {

  *declaring_class_ptr = get_jni_class_non_null(fdesc_ptr->field_holder());
  return JVMTI_ERROR_NONE;
} /* end GetFieldDeclaringClass */


// modifiers_ptr - pre-checked for NULL
jvmtiError
JvmtiEnv::GetFieldModifiers(fieldDescriptor* fdesc_ptr, jint* modifiers_ptr) {

  AccessFlags resultFlags = fdesc_ptr->access_flags();
  jint result = resultFlags.as_int();
  *modifiers_ptr = result;

  return JVMTI_ERROR_NONE;
} /* end GetFieldModifiers */


// is_synthetic_ptr - pre-checked for NULL
jvmtiError
JvmtiEnv::IsFieldSynthetic(fieldDescriptor* fdesc_ptr, jboolean* is_synthetic_ptr) {
  *is_synthetic_ptr = fdesc_ptr->is_synthetic();
  return JVMTI_ERROR_NONE;
} /* end IsFieldSynthetic */


  //
  // Method functions
  //

// method - pre-checked for validity, but may be NULL meaning obsolete method
// name_ptr - NULL is a valid value, must be checked
// signature_ptr - NULL is a valid value, must be checked
// generic_ptr - NULL is a valid value, must be checked
jvmtiError
JvmtiEnv::GetMethodName(Method* method, char** name_ptr, char** signature_ptr, char** generic_ptr) {
  NULL_CHECK(method, JVMTI_ERROR_INVALID_METHODID);
  JavaThread* current_thread  = JavaThread::current();

  ResourceMark rm(current_thread); // get the utf8 name and signature
  if (name_ptr == NULL) {
    // just don't return the name
  } else {
    const char* utf8_name = (const char *) method->name()->as_utf8();
    *name_ptr = (char *) jvmtiMalloc(strlen(utf8_name)+1);
    strcpy(*name_ptr, utf8_name);
  }
  if (signature_ptr == NULL) {
    // just don't return the signature
  } else {
    const char* utf8_signature = (const char *) method->signature()->as_utf8();
    *signature_ptr = (char *) jvmtiMalloc(strlen(utf8_signature) + 1);
    strcpy(*signature_ptr, utf8_signature);
  }

  if (generic_ptr != NULL) {
    *generic_ptr = NULL;
    Symbol* soop = method->generic_signature();
    if (soop != NULL) {
      const char* gen_sig = soop->as_C_string();
      if (gen_sig != NULL) {
        jvmtiError err = allocate(strlen(gen_sig) + 1, (unsigned char **)generic_ptr);
        if (err != JVMTI_ERROR_NONE) {
          return err;
        }
        strcpy(*generic_ptr, gen_sig);
      }
    }
  }
  return JVMTI_ERROR_NONE;
} /* end GetMethodName */


// method - pre-checked for validity, but may be NULL meaning obsolete method
// declaring_class_ptr - pre-checked for NULL
jvmtiError
JvmtiEnv::GetMethodDeclaringClass(Method* method, jclass* declaring_class_ptr) {
  NULL_CHECK(method, JVMTI_ERROR_INVALID_METHODID);
  (*declaring_class_ptr) = get_jni_class_non_null(method->method_holder());
  return JVMTI_ERROR_NONE;
} /* end GetMethodDeclaringClass */


// method - pre-checked for validity, but may be NULL meaning obsolete method
// modifiers_ptr - pre-checked for NULL
jvmtiError
JvmtiEnv::GetMethodModifiers(Method* method, jint* modifiers_ptr) {
  NULL_CHECK(method, JVMTI_ERROR_INVALID_METHODID);
  (*modifiers_ptr) = method->access_flags().as_int() & JVM_RECOGNIZED_METHOD_MODIFIERS;
  return JVMTI_ERROR_NONE;
} /* end GetMethodModifiers */


// method - pre-checked for validity, but may be NULL meaning obsolete method
// max_ptr - pre-checked for NULL
jvmtiError
JvmtiEnv::GetMaxLocals(Method* method, jint* max_ptr) {
  NULL_CHECK(method, JVMTI_ERROR_INVALID_METHODID);
  // get max stack
  (*max_ptr) = method->max_locals();
  return JVMTI_ERROR_NONE;
} /* end GetMaxLocals */


// method - pre-checked for validity, but may be NULL meaning obsolete method
// size_ptr - pre-checked for NULL
jvmtiError
JvmtiEnv::GetArgumentsSize(Method* method, jint* size_ptr) {
  NULL_CHECK(method, JVMTI_ERROR_INVALID_METHODID);
  // get size of arguments

  (*size_ptr) = method->size_of_parameters();
  return JVMTI_ERROR_NONE;
} /* end GetArgumentsSize */


// method - pre-checked for validity, but may be NULL meaning obsolete method
// entry_count_ptr - pre-checked for NULL
// table_ptr - pre-checked for NULL
jvmtiError
JvmtiEnv::GetLineNumberTable(Method* method, jint* entry_count_ptr, jvmtiLineNumberEntry** table_ptr) {
  NULL_CHECK(method, JVMTI_ERROR_INVALID_METHODID);
  if (!method->has_linenumber_table()) {
    return (JVMTI_ERROR_ABSENT_INFORMATION);
  }

  // The line number table is compressed so we don't know how big it is until decompressed.
  // Decompression is really fast so we just do it twice.

  // Compute size of table
  jint num_entries = 0;
  CompressedLineNumberReadStream stream(method->compressed_linenumber_table());
  while (stream.read_pair()) {
    num_entries++;
  }
  jvmtiLineNumberEntry *jvmti_table =
            (jvmtiLineNumberEntry *)jvmtiMalloc(num_entries * (sizeof(jvmtiLineNumberEntry)));

  // Fill jvmti table
  if (num_entries > 0) {
    int index = 0;
    CompressedLineNumberReadStream stream(method->compressed_linenumber_table());
    while (stream.read_pair()) {
      jvmti_table[index].start_location = (jlocation) stream.bci();
      jvmti_table[index].line_number = (jint) stream.line();
      index++;
    }
    assert(index == num_entries, "sanity check");
  }

  // Set up results
  (*entry_count_ptr) = num_entries;
  (*table_ptr) = jvmti_table;

  return JVMTI_ERROR_NONE;
} /* end GetLineNumberTable */


// method - pre-checked for validity, but may be NULL meaning obsolete method
// start_location_ptr - pre-checked for NULL
// end_location_ptr - pre-checked for NULL
jvmtiError
JvmtiEnv::GetMethodLocation(Method* method, jlocation* start_location_ptr, jlocation* end_location_ptr) {

  NULL_CHECK(method, JVMTI_ERROR_INVALID_METHODID);
  // get start and end location
  (*end_location_ptr) = (jlocation) (method->code_size() - 1);
  if (method->code_size() == 0) {
    // there is no code so there is no start location
    (*start_location_ptr) = (jlocation)(-1);
  } else {
    (*start_location_ptr) = (jlocation)(0);
  }

  return JVMTI_ERROR_NONE;
} /* end GetMethodLocation */


// method - pre-checked for validity, but may be NULL meaning obsolete method
// entry_count_ptr - pre-checked for NULL
// table_ptr - pre-checked for NULL
jvmtiError
JvmtiEnv::GetLocalVariableTable(Method* method, jint* entry_count_ptr, jvmtiLocalVariableEntry** table_ptr) {

  NULL_CHECK(method, JVMTI_ERROR_INVALID_METHODID);
  JavaThread* current_thread  = JavaThread::current();

  // does the klass have any local variable information?
  InstanceKlass* ik = method->method_holder();
  if (!ik->access_flags().has_localvariable_table()) {
    return (JVMTI_ERROR_ABSENT_INFORMATION);
  }

  ConstantPool* constants = method->constants();
  NULL_CHECK(constants, JVMTI_ERROR_ABSENT_INFORMATION);

  // in the vm localvariable table representation, 6 consecutive elements in the table
  // represent a 6-tuple of shorts
  // [start_pc, length, name_index, descriptor_index, signature_index, index]
  jint num_entries = method->localvariable_table_length();
  jvmtiLocalVariableEntry *jvmti_table = (jvmtiLocalVariableEntry *)
                jvmtiMalloc(num_entries * (sizeof(jvmtiLocalVariableEntry)));

  if (num_entries > 0) {
    LocalVariableTableElement* table = method->localvariable_table_start();
    for (int i = 0; i < num_entries; i++) {
      // get the 5 tuple information from the vm table
      jlocation start_location = (jlocation) table[i].start_bci;
      jint length = (jint) table[i].length;
      int name_index = (int) table[i].name_cp_index;
      int signature_index = (int) table[i].descriptor_cp_index;
      int generic_signature_index = (int) table[i].signature_cp_index;
      jint slot = (jint) table[i].slot;

      // get utf8 name and signature
      char *name_buf = NULL;
      char *sig_buf = NULL;
      char *gen_sig_buf = NULL;
      {
        ResourceMark rm(current_thread);

        const char *utf8_name = (const char *) constants->symbol_at(name_index)->as_utf8();
        name_buf = (char *) jvmtiMalloc(strlen(utf8_name)+1);
        strcpy(name_buf, utf8_name);

        const char *utf8_signature = (const char *) constants->symbol_at(signature_index)->as_utf8();
        sig_buf = (char *) jvmtiMalloc(strlen(utf8_signature)+1);
        strcpy(sig_buf, utf8_signature);

        if (generic_signature_index > 0) {
          const char *utf8_gen_sign = (const char *)
                                       constants->symbol_at(generic_signature_index)->as_utf8();
          gen_sig_buf = (char *) jvmtiMalloc(strlen(utf8_gen_sign)+1);
          strcpy(gen_sig_buf, utf8_gen_sign);
        }
      }

      // fill in the jvmti local variable table
      jvmti_table[i].start_location = start_location;
      jvmti_table[i].length = length;
      jvmti_table[i].name = name_buf;
      jvmti_table[i].signature = sig_buf;
      jvmti_table[i].generic_signature = gen_sig_buf;
      jvmti_table[i].slot = slot;
    }
  }

  // set results
  (*entry_count_ptr) = num_entries;
  (*table_ptr) = jvmti_table;

  return JVMTI_ERROR_NONE;
} /* end GetLocalVariableTable */


// method - pre-checked for validity, but may be NULL meaning obsolete method
// bytecode_count_ptr - pre-checked for NULL
// bytecodes_ptr - pre-checked for NULL
jvmtiError
JvmtiEnv::GetBytecodes(Method* method, jint* bytecode_count_ptr, unsigned char** bytecodes_ptr) {
  NULL_CHECK(method, JVMTI_ERROR_INVALID_METHODID);

  methodHandle mh(Thread::current(), method);
  jint size = (jint)mh->code_size();
  jvmtiError err = allocate(size, bytecodes_ptr);
  if (err != JVMTI_ERROR_NONE) {
    return err;
  }

  (*bytecode_count_ptr) = size;
  // get byte codes
  JvmtiClassFileReconstituter::copy_bytecodes(mh, *bytecodes_ptr);

  return JVMTI_ERROR_NONE;
} /* end GetBytecodes */


// method - pre-checked for validity, but may be NULL meaning obsolete method
// is_native_ptr - pre-checked for NULL
jvmtiError
JvmtiEnv::IsMethodNative(Method* method, jboolean* is_native_ptr) {
  NULL_CHECK(method, JVMTI_ERROR_INVALID_METHODID);
  (*is_native_ptr) = method->is_native();
  return JVMTI_ERROR_NONE;
} /* end IsMethodNative */


// method - pre-checked for validity, but may be NULL meaning obsolete method
// is_synthetic_ptr - pre-checked for NULL
jvmtiError
JvmtiEnv::IsMethodSynthetic(Method* method, jboolean* is_synthetic_ptr) {
  NULL_CHECK(method, JVMTI_ERROR_INVALID_METHODID);
  (*is_synthetic_ptr) = method->is_synthetic();
  return JVMTI_ERROR_NONE;
} /* end IsMethodSynthetic */


// method - pre-checked for validity, but may be NULL meaning obsolete method
// is_obsolete_ptr - pre-checked for NULL
jvmtiError
JvmtiEnv::IsMethodObsolete(Method* method, jboolean* is_obsolete_ptr) {
  if (use_version_1_0_semantics() &&
      get_capabilities()->can_redefine_classes == 0) {
    // This JvmtiEnv requested version 1.0 semantics and this function
    // requires the can_redefine_classes capability in version 1.0 so
    // we need to return an error here.
    return JVMTI_ERROR_MUST_POSSESS_CAPABILITY;
  }

  if (method == NULL || method->is_obsolete()) {
    *is_obsolete_ptr = true;
  } else {
    *is_obsolete_ptr = false;
  }
  return JVMTI_ERROR_NONE;
} /* end IsMethodObsolete */

  //
  // Raw Monitor functions
  //

// name - pre-checked for NULL
// monitor_ptr - pre-checked for NULL
jvmtiError
JvmtiEnv::CreateRawMonitor(const char* name, jrawMonitorID* monitor_ptr) {
  JvmtiRawMonitor* rmonitor = new JvmtiRawMonitor(name);
  NULL_CHECK(rmonitor, JVMTI_ERROR_OUT_OF_MEMORY);

  *monitor_ptr = (jrawMonitorID)rmonitor;

  return JVMTI_ERROR_NONE;
} /* end CreateRawMonitor */


// rmonitor - pre-checked for validity
jvmtiError
JvmtiEnv::DestroyRawMonitor(JvmtiRawMonitor * rmonitor) {
  if (Threads::number_of_threads() == 0) {
    // Remove this monitor from pending raw monitors list
    // if it has entered in onload or start phase.
    JvmtiPendingMonitors::destroy(rmonitor);
  } else {
    Thread* thread  = Thread::current();
    if (rmonitor->owner() == thread) {
      // The caller owns this monitor which we are about to destroy.
      // We exit the underlying synchronization object so that the
      // "delete monitor" call below can work without an assertion
      // failure on systems that don't like destroying synchronization
      // objects that are locked.
      int r;
      int recursion = rmonitor->recursions();
      for (int i = 0; i <= recursion; i++) {
        r = rmonitor->raw_exit(thread);
        assert(r == JvmtiRawMonitor::M_OK, "raw_exit should have worked");
        if (r != JvmtiRawMonitor::M_OK) {  // robustness
          return JVMTI_ERROR_INTERNAL;
        }
      }
    }
    if (rmonitor->owner() != NULL) {
      // The caller is trying to destroy a monitor that is locked by
      // someone else. While this is not forbidden by the JVMTI
      // spec, it will cause an assertion failure on systems that don't
      // like destroying synchronization objects that are locked.
      // We indicate a problem with the error return (and leak the
      // monitor's memory).
      return JVMTI_ERROR_NOT_MONITOR_OWNER;
    }
  }

  delete rmonitor;

  return JVMTI_ERROR_NONE;
} /* end DestroyRawMonitor */


// rmonitor - pre-checked for validity
jvmtiError
JvmtiEnv::RawMonitorEnter(JvmtiRawMonitor * rmonitor) {
  if (Threads::number_of_threads() == 0) {
    // No JavaThreads exist so JvmtiRawMonitor enter cannot be
    // used, add this raw monitor to the pending list.
    // The pending monitors will be actually entered when
    // the VM is setup.
    // See transition_pending_raw_monitors in create_vm()
    // in thread.cpp.
    JvmtiPendingMonitors::enter(rmonitor);
  } else {
    rmonitor->raw_enter(Thread::current());
  }
  return JVMTI_ERROR_NONE;
} /* end RawMonitorEnter */


// rmonitor - pre-checked for validity
jvmtiError
JvmtiEnv::RawMonitorExit(JvmtiRawMonitor * rmonitor) {
  jvmtiError err = JVMTI_ERROR_NONE;

  if (Threads::number_of_threads() == 0) {
    // No JavaThreads exist so just remove this monitor from the pending list.
    // Bool value from exit is false if rmonitor is not in the list.
    if (!JvmtiPendingMonitors::exit(rmonitor)) {
      err = JVMTI_ERROR_NOT_MONITOR_OWNER;
    }
  } else {
    Thread* thread = Thread::current();
    int r = rmonitor->raw_exit(thread);
    if (r == JvmtiRawMonitor::M_ILLEGAL_MONITOR_STATE) {
      err = JVMTI_ERROR_NOT_MONITOR_OWNER;
    }
  }
  return err;
} /* end RawMonitorExit */


// rmonitor - pre-checked for validity
jvmtiError
JvmtiEnv::RawMonitorWait(JvmtiRawMonitor * rmonitor, jlong millis) {
  Thread* thread = Thread::current();
  int r = rmonitor->raw_wait(millis, thread);

  switch (r) {
  case JvmtiRawMonitor::M_INTERRUPTED:
    return JVMTI_ERROR_INTERRUPT;
  case JvmtiRawMonitor::M_ILLEGAL_MONITOR_STATE:
    return JVMTI_ERROR_NOT_MONITOR_OWNER;
  default:
    return JVMTI_ERROR_NONE;
  }
} /* end RawMonitorWait */


// rmonitor - pre-checked for validity
jvmtiError
JvmtiEnv::RawMonitorNotify(JvmtiRawMonitor * rmonitor) {
  Thread* thread = Thread::current();
  int r = rmonitor->raw_notify(thread);

  if (r == JvmtiRawMonitor::M_ILLEGAL_MONITOR_STATE) {
    return JVMTI_ERROR_NOT_MONITOR_OWNER;
  }
  return JVMTI_ERROR_NONE;
} /* end RawMonitorNotify */


// rmonitor - pre-checked for validity
jvmtiError
JvmtiEnv::RawMonitorNotifyAll(JvmtiRawMonitor * rmonitor) {
  Thread* thread = Thread::current();
  int r = rmonitor->raw_notifyAll(thread);

  if (r == JvmtiRawMonitor::M_ILLEGAL_MONITOR_STATE) {
    return JVMTI_ERROR_NOT_MONITOR_OWNER;
  }
  return JVMTI_ERROR_NONE;
} /* end RawMonitorNotifyAll */


  //
  // JNI Function Interception functions
  //


// function_table - pre-checked for NULL
jvmtiError
JvmtiEnv::SetJNIFunctionTable(const jniNativeInterface* function_table) {
  // Copy jni function table at safepoint.
  VM_JNIFunctionTableCopier copier(function_table);
  VMThread::execute(&copier);

  return JVMTI_ERROR_NONE;
} /* end SetJNIFunctionTable */


// function_table - pre-checked for NULL
jvmtiError
JvmtiEnv::GetJNIFunctionTable(jniNativeInterface** function_table) {
  *function_table=(jniNativeInterface*)jvmtiMalloc(sizeof(jniNativeInterface));
  if (*function_table == NULL)
    return JVMTI_ERROR_OUT_OF_MEMORY;
  memcpy(*function_table,(JavaThread::current())->get_jni_functions(),sizeof(jniNativeInterface));
  return JVMTI_ERROR_NONE;
} /* end GetJNIFunctionTable */


  //
  // Event Management functions
  //

jvmtiError
JvmtiEnv::GenerateEvents(jvmtiEvent event_type) {
  // can only generate two event types
  if (event_type != JVMTI_EVENT_COMPILED_METHOD_LOAD &&
      event_type != JVMTI_EVENT_DYNAMIC_CODE_GENERATED) {
    return JVMTI_ERROR_ILLEGAL_ARGUMENT;
  }

  // for compiled_method_load events we must check that the environment
  // has the can_generate_compiled_method_load_events capability.
  if (event_type == JVMTI_EVENT_COMPILED_METHOD_LOAD) {
    if (get_capabilities()->can_generate_compiled_method_load_events == 0) {
      return JVMTI_ERROR_MUST_POSSESS_CAPABILITY;
    }
    return JvmtiCodeBlobEvents::generate_compiled_method_load_events(this);
  } else {
    return JvmtiCodeBlobEvents::generate_dynamic_code_events(this);
  }

} /* end GenerateEvents */


  //
  // Extension Mechanism functions
  //

// extension_count_ptr - pre-checked for NULL
// extensions - pre-checked for NULL
jvmtiError
JvmtiEnv::GetExtensionFunctions(jint* extension_count_ptr, jvmtiExtensionFunctionInfo** extensions) {
  return JvmtiExtensions::get_functions(this, extension_count_ptr, extensions);
} /* end GetExtensionFunctions */


// extension_count_ptr - pre-checked for NULL
// extensions - pre-checked for NULL
jvmtiError
JvmtiEnv::GetExtensionEvents(jint* extension_count_ptr, jvmtiExtensionEventInfo** extensions) {
  return JvmtiExtensions::get_events(this, extension_count_ptr, extensions);
} /* end GetExtensionEvents */


// callback - NULL is a valid value, must be checked
jvmtiError
JvmtiEnv::SetExtensionEventCallback(jint extension_event_index, jvmtiExtensionEvent callback) {
  return JvmtiExtensions::set_event_callback(this, extension_event_index, callback);
} /* end SetExtensionEventCallback */

  //
  // Timers functions
  //

// info_ptr - pre-checked for NULL
jvmtiError
JvmtiEnv::GetCurrentThreadCpuTimerInfo(jvmtiTimerInfo* info_ptr) {
  os::current_thread_cpu_time_info(info_ptr);
  return JVMTI_ERROR_NONE;
} /* end GetCurrentThreadCpuTimerInfo */


// nanos_ptr - pre-checked for NULL
jvmtiError
JvmtiEnv::GetCurrentThreadCpuTime(jlong* nanos_ptr) {
  Thread* thread = Thread::current();

  // Surprizingly the GetCurrentThreadCpuTime is used by non-JavaThread's.
  if (thread->is_Java_thread()) {
    oop thread_obj = get_vthread_or_thread_oop(thread->as_Java_thread());

    if (java_lang_VirtualThread::is_instance(thread_obj)) {
      return JVMTI_ERROR_INVALID_THREAD;
    }
  }
  *nanos_ptr = os::current_thread_cpu_time();
  return JVMTI_ERROR_NONE;
} /* end GetCurrentThreadCpuTime */


// info_ptr - pre-checked for NULL
jvmtiError
JvmtiEnv::GetThreadCpuTimerInfo(jvmtiTimerInfo* info_ptr) {
  os::thread_cpu_time_info(info_ptr);
  return JVMTI_ERROR_NONE;
} /* end GetThreadCpuTimerInfo */


// java_thread - protected by ThreadsListHandle and pre-checked
// nanos_ptr - pre-checked for NULL
jvmtiError
JvmtiEnv::GetThreadCpuTime(JavaThread* java_thread, jlong* nanos_ptr) {
  *nanos_ptr = os::thread_cpu_time(java_thread);
  return JVMTI_ERROR_NONE;
} /* end GetThreadCpuTime */


// info_ptr - pre-checked for NULL
jvmtiError
JvmtiEnv::GetTimerInfo(jvmtiTimerInfo* info_ptr) {
  os::javaTimeNanos_info(info_ptr);
  return JVMTI_ERROR_NONE;
} /* end GetTimerInfo */


// nanos_ptr - pre-checked for NULL
jvmtiError
JvmtiEnv::GetTime(jlong* nanos_ptr) {
  *nanos_ptr = os::javaTimeNanos();
  return JVMTI_ERROR_NONE;
} /* end GetTime */


// processor_count_ptr - pre-checked for NULL
jvmtiError
JvmtiEnv::GetAvailableProcessors(jint* processor_count_ptr) {
  *processor_count_ptr = os::active_processor_count();
  return JVMTI_ERROR_NONE;
} /* end GetAvailableProcessors */

jvmtiError
JvmtiEnv::SetHeapSamplingInterval(jint sampling_interval) {
  if (sampling_interval < 0) {
    return JVMTI_ERROR_ILLEGAL_ARGUMENT;
  }
  ThreadHeapSampler::set_sampling_interval(sampling_interval);
  return JVMTI_ERROR_NONE;
} /* end SetHeapSamplingInterval */

  //
  // System Properties functions
  //

// count_ptr - pre-checked for NULL
// property_ptr - pre-checked for NULL
jvmtiError
JvmtiEnv::GetSystemProperties(jint* count_ptr, char*** property_ptr) {
  jvmtiError err = JVMTI_ERROR_NONE;

  // Get the number of readable properties.
  *count_ptr = Arguments::PropertyList_readable_count(Arguments::system_properties());

  // Allocate memory to hold the exact number of readable properties.
  err = allocate(*count_ptr * sizeof(char *), (unsigned char **)property_ptr);
  if (err != JVMTI_ERROR_NONE) {
    return err;
  }
  int readable_count = 0;
  // Loop through the system properties until all the readable properties are found.
  for (SystemProperty* p = Arguments::system_properties(); p != NULL && readable_count < *count_ptr; p = p->next()) {
    if (p->is_readable()) {
      const char *key = p->key();
      char **tmp_value = *property_ptr+readable_count;
      readable_count++;
      err = allocate((strlen(key)+1) * sizeof(char), (unsigned char**)tmp_value);
      if (err == JVMTI_ERROR_NONE) {
        strcpy(*tmp_value, key);
      } else {
        // clean up previously allocated memory.
        for (int j = 0; j < readable_count; j++) {
          Deallocate((unsigned char*)*property_ptr+j);
        }
        Deallocate((unsigned char*)property_ptr);
        break;
      }
    }
  }
  assert(err != JVMTI_ERROR_NONE || readable_count == *count_ptr, "Bad readable property count");
  return err;
} /* end GetSystemProperties */


// property - pre-checked for NULL
// value_ptr - pre-checked for NULL
jvmtiError
JvmtiEnv::GetSystemProperty(const char* property, char** value_ptr) {
  jvmtiError err = JVMTI_ERROR_NONE;
  const char *value;

  // Return JVMTI_ERROR_NOT_AVAILABLE if property is not readable or doesn't exist.
  value = Arguments::PropertyList_get_readable_value(Arguments::system_properties(), property);
  if (value == NULL) {
    err =  JVMTI_ERROR_NOT_AVAILABLE;
  } else {
    err = allocate((strlen(value)+1) * sizeof(char), (unsigned char **)value_ptr);
    if (err == JVMTI_ERROR_NONE) {
      strcpy(*value_ptr, value);
    }
  }
  return err;
} /* end GetSystemProperty */


// property - pre-checked for NULL
// value - NULL is a valid value, must be checked
jvmtiError
JvmtiEnv::SetSystemProperty(const char* property, const char* value_ptr) {
  jvmtiError err =JVMTI_ERROR_NOT_AVAILABLE;

  for (SystemProperty* p = Arguments::system_properties(); p != NULL; p = p->next()) {
    if (strcmp(property, p->key()) == 0) {
      if (p->set_writeable_value(value_ptr)) {
        err =  JVMTI_ERROR_NONE;
      }
    }
  }
  return err;
} /* end SetSystemProperty */<|MERGE_RESOLUTION|>--- conflicted
+++ resolved
@@ -141,12 +141,8 @@
   return deallocate(mem);
 } /* end Deallocate */
 
-<<<<<<< HEAD
 // Threads_lock NOT held
-// thread - NOT pre-checked
-=======
-// java_thread - protected by ThreadsListHandle and pre-checked
->>>>>>> 6765f902
+// thread - protected by ThreadsListHandle and pre-checked
 // data - NULL is a valid value, must be checked
 jvmtiError
 JvmtiEnv::SetThreadLocalStorage(jthread thread, const void* data) {
@@ -980,10 +976,7 @@
 } /* end GetAllThreads */
 
 
-<<<<<<< HEAD
-=======
 // java_thread - protected by ThreadsListHandle and pre-checked
->>>>>>> 6765f902
 jvmtiError
 JvmtiEnv::SuspendThread(jthread thread) {
   JavaThread* java_thread = NULL;
@@ -1048,10 +1041,7 @@
 } /* end SuspendThreadList */
 
 
-<<<<<<< HEAD
-=======
 // java_thread - protected by ThreadsListHandle and pre-checked
->>>>>>> 6765f902
 jvmtiError
 JvmtiEnv::SuspendAllVirtualThreads(jint except_count, const jthread* except_list) {
   jvmtiError err = JvmtiEnvBase::check_thread_list(except_count, except_list);
@@ -1356,12 +1346,8 @@
 } /* end GetThreadInfo */
 
 
-<<<<<<< HEAD
 // Threads_lock NOT held
-// thread - NOT pre-checked
-=======
-// java_thread - protected by ThreadsListHandle and pre-checked
->>>>>>> 6765f902
+// thread - protected by ThreadsListHandle and pre-checked
 // owned_monitor_count_ptr - pre-checked for NULL
 // owned_monitors_ptr - pre-checked for NULL
 jvmtiError
@@ -1438,12 +1424,8 @@
 } /* end GetOwnedMonitorInfo */
 
 
-<<<<<<< HEAD
 // Threads_lock NOT held
-// thread - NOT pre-checked
-=======
-// java_thread - protected by ThreadsListHandle and pre-checked
->>>>>>> 6765f902
+// thread - protected by ThreadsListHandle and pre-checked
 // monitor_info_count_ptr - pre-checked for NULL
 // monitor_info_ptr - pre-checked for NULL
 jvmtiError
@@ -1521,12 +1503,8 @@
 } /* end GetOwnedMonitorStackDepthInfo */
 
 
-<<<<<<< HEAD
 // Threads_lock NOT held
-// thread - NOT pre-checked
-=======
-// java_thread - protected by ThreadsListHandle and pre-checked
->>>>>>> 6765f902
+// thread - protected by ThreadsListHandle and pre-checked
 // monitor_ptr - pre-checked for NULL
 jvmtiError
 JvmtiEnv::GetCurrentContendedMonitor(jthread thread, jobject* monitor_ptr) {
@@ -1742,12 +1720,8 @@
   // Stack Frame functions
   //
 
-<<<<<<< HEAD
 // Threads_lock NOT held
-// thread - NOT pre-checked
-=======
-// java_thread - protected by ThreadsListHandle and pre-checked
->>>>>>> 6765f902
+// thread - protected by ThreadsListHandle and pre-checked
 // max_frame_count - pre-checked to be greater than or equal to 0
 // frame_buffer - pre-checked for NULL
 // count_ptr - pre-checked for NULL
@@ -1870,12 +1844,8 @@
 } /* end GetThreadListStackTraces */
 
 
-<<<<<<< HEAD
 // Threads_lock NOT held
-// thread - NOT pre-checked
-=======
-// java_thread - protected by ThreadsListHandle and pre-checked
->>>>>>> 6765f902
+// thread - protected by ThreadsListHandle and pre-checked
 // count_ptr - pre-checked for NULL
 jvmtiError
 JvmtiEnv::GetFrameCount(jthread thread, jint* count_ptr) {
@@ -1947,12 +1917,8 @@
 } /* end PopFrame */
 
 
-<<<<<<< HEAD
 // Threads_lock NOT held
-// thread - NOT pre-checked
-=======
-// java_thread - protected by ThreadsListHandle and pre-checked
->>>>>>> 6765f902
+// thread - protected by ThreadsListHandle and pre-checked
 // depth - pre-checked as non-negative
 // method_ptr - pre-checked for NULL
 // location_ptr - pre-checked for NULL
@@ -1998,12 +1964,8 @@
 } /* end GetFrameLocation */
 
 
-<<<<<<< HEAD
 // Threads_lock NOT held, java_thread not protected by lock
-// thread - NOT pre-checked
-=======
-// java_thread - protected by ThreadsListHandle and pre-checked
->>>>>>> 6765f902
+// thread - protected by ThreadsListHandle and pre-checked
 // depth - pre-checked as non-negative
 jvmtiError
 JvmtiEnv::NotifyFramePop(jthread thread, jint depth) {
@@ -2277,12 +2239,8 @@
   // Local Variable functions
   //
 
-<<<<<<< HEAD
 // Threads_lock NOT held
-// thread - NOT pre-checked
-=======
-// java_thread - protected by ThreadsListHandle and pre-checked
->>>>>>> 6765f902
+// thread - protected by ThreadsListHandle and pre-checked
 // depth - pre-checked as non-negative
 // value_ptr - pre-checked for NULL
 jvmtiError
@@ -2322,12 +2280,8 @@
   return err;
 } /* end GetLocalObject */
 
-<<<<<<< HEAD
 // Threads_lock NOT held
-// thread - NOT pre-checked
-=======
-// java_thread - protected by ThreadsListHandle and pre-checked
->>>>>>> 6765f902
+// thread - protected by ThreadsListHandle and pre-checked
 // depth - pre-checked as non-negative
 // value - pre-checked for NULL
 jvmtiError
@@ -2368,12 +2322,8 @@
 } /* end GetLocalInstance */
 
 
-<<<<<<< HEAD
 // Threads_lock NOT held
-// thread - NOT pre-checked
-=======
-// java_thread - protected by ThreadsListHandle and pre-checked
->>>>>>> 6765f902
+// thread - protected by ThreadsListHandle and pre-checked
 // depth - pre-checked as non-negative
 // value_ptr - pre-checked for NULL
 jvmtiError
@@ -2414,12 +2364,8 @@
 } /* end GetLocalInt */
 
 
-<<<<<<< HEAD
 // Threads_lock NOT held
-// thread - NOT pre-checked
-=======
-// java_thread - protected by ThreadsListHandle and pre-checked
->>>>>>> 6765f902
+// thread - protected by ThreadsListHandle and pre-checked
 // depth - pre-checked as non-negative
 // value_ptr - pre-checked for NULL
 jvmtiError
@@ -2460,12 +2406,8 @@
 } /* end GetLocalLong */
 
 
-<<<<<<< HEAD
 // Threads_lock NOT held
-// thread - NOT pre-checked
-=======
-// java_thread - protected by ThreadsListHandle and pre-checked
->>>>>>> 6765f902
+// thread - protected by ThreadsListHandle and pre-checked
 // depth - pre-checked as non-negative
 // value_ptr - pre-checked for NULL
 jvmtiError
@@ -2506,12 +2448,8 @@
 } /* end GetLocalFloat */
 
 
-<<<<<<< HEAD
 // Threads_lock NOT held
-// thread - NOT pre-checked
-=======
-// java_thread - protected by ThreadsListHandle and pre-checked
->>>>>>> 6765f902
+// thread - protected by ThreadsListHandle and pre-checked
 // depth - pre-checked as non-negative
 // value_ptr - pre-checked for NULL
 jvmtiError
