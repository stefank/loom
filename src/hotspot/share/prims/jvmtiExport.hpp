/*
 * Copyright (c) 1998, 2019, Oracle and/or its affiliates. All rights reserved.
 * DO NOT ALTER OR REMOVE COPYRIGHT NOTICES OR THIS FILE HEADER.
 *
 * This code is free software; you can redistribute it and/or modify it
 * under the terms of the GNU General Public License version 2 only, as
 * published by the Free Software Foundation.
 *
 * This code is distributed in the hope that it will be useful, but WITHOUT
 * ANY WARRANTY; without even the implied warranty of MERCHANTABILITY or
 * FITNESS FOR A PARTICULAR PURPOSE.  See the GNU General Public License
 * version 2 for more details (a copy is included in the LICENSE file that
 * accompanied this code).
 *
 * You should have received a copy of the GNU General Public License version
 * 2 along with this work; if not, write to the Free Software Foundation,
 * Inc., 51 Franklin St, Fifth Floor, Boston, MA 02110-1301 USA.
 *
 * Please contact Oracle, 500 Oracle Parkway, Redwood Shores, CA 94065 USA
 * or visit www.oracle.com if you need additional information or have any
 * questions.
 *
 */

#ifndef SHARE_PRIMS_JVMTIEXPORT_HPP
#define SHARE_PRIMS_JVMTIEXPORT_HPP

#include "jvmtifiles/jvmti.h"
#include "memory/allocation.hpp"
#include "memory/iterator.hpp"
#include "oops/oop.hpp"
#include "oops/oopsHierarchy.hpp"
#include "runtime/frame.hpp"
#include "runtime/handles.hpp"
#include "utilities/globalDefinitions.hpp"
#include "utilities/growableArray.hpp"
#include "utilities/macros.hpp"

// Must be included after jvmti.h.
#include "jvmticmlr.h"

// Forward declarations

class JvmtiEventControllerPrivate;
class JvmtiManageCapabilities;
class JvmtiEnv;
class JvmtiThreadState;

#define JVMTI_SUPPORT_FLAG(key)                                           \
  private:                                                                \
  static bool  _##key;                                                    \
  public:                                                                 \
  inline static void set_##key(bool on) {                                 \
    JVMTI_ONLY(_##key = (on != 0));                                       \
    NOT_JVMTI(report_unsupported(on));                                    \
  }                                                                       \
  inline static bool key() {                                              \
    JVMTI_ONLY(return _##key);                                            \
    NOT_JVMTI(return false);                                              \
  }


// This class contains the JVMTI interface for the rest of hotspot.
//
class JvmtiExport : public AllStatic {
  friend class VMStructs;
  friend class CompileReplay;

 private:

#if INCLUDE_JVMTI
  static int         _field_access_count;
  static int         _field_modification_count;

  static bool        _can_access_local_variables;
  static bool        _can_hotswap_or_post_breakpoint;
  static bool        _can_modify_any_class;
  static bool        _can_walk_any_space;
#endif // INCLUDE_JVMTI

  JVMTI_SUPPORT_FLAG(can_get_source_debug_extension)
  JVMTI_SUPPORT_FLAG(can_maintain_original_method_order)
  JVMTI_SUPPORT_FLAG(can_post_interpreter_events)
  JVMTI_SUPPORT_FLAG(can_post_on_exceptions)
  JVMTI_SUPPORT_FLAG(can_post_breakpoint)
  JVMTI_SUPPORT_FLAG(can_post_field_access)
  JVMTI_SUPPORT_FLAG(can_post_field_modification)
  JVMTI_SUPPORT_FLAG(can_post_method_entry)
  JVMTI_SUPPORT_FLAG(can_post_method_exit)
  JVMTI_SUPPORT_FLAG(can_pop_frame)
  JVMTI_SUPPORT_FLAG(can_force_early_return)

  JVMTI_SUPPORT_FLAG(early_vmstart_recorded)

  friend class JvmtiEventControllerPrivate;  // should only modify these flags
  JVMTI_SUPPORT_FLAG(should_post_single_step)
  JVMTI_SUPPORT_FLAG(should_post_field_access)
  JVMTI_SUPPORT_FLAG(should_post_field_modification)
  JVMTI_SUPPORT_FLAG(should_post_class_load)
  JVMTI_SUPPORT_FLAG(should_post_class_prepare)
  JVMTI_SUPPORT_FLAG(should_post_class_unload)
  JVMTI_SUPPORT_FLAG(should_post_native_method_bind)
  JVMTI_SUPPORT_FLAG(should_post_compiled_method_load)
  JVMTI_SUPPORT_FLAG(should_post_compiled_method_unload)
  JVMTI_SUPPORT_FLAG(should_post_dynamic_code_generated)
  JVMTI_SUPPORT_FLAG(should_post_monitor_contended_enter)
  JVMTI_SUPPORT_FLAG(should_post_monitor_contended_entered)
  JVMTI_SUPPORT_FLAG(should_post_monitor_wait)
  JVMTI_SUPPORT_FLAG(should_post_monitor_waited)
  JVMTI_SUPPORT_FLAG(should_post_data_dump)
  JVMTI_SUPPORT_FLAG(should_post_garbage_collection_start)
  JVMTI_SUPPORT_FLAG(should_post_garbage_collection_finish)
  JVMTI_SUPPORT_FLAG(should_post_on_exceptions)

  // ------ the below maybe don't have to be (but are for now)
  // fixed conditions here ------------
  // any events can be enabled
  JVMTI_SUPPORT_FLAG(should_post_thread_life)
  JVMTI_SUPPORT_FLAG(should_post_object_free)
  JVMTI_SUPPORT_FLAG(should_post_resource_exhausted)

  // we are holding objects on the heap - need to talk to GC - e.g.
  // breakpoint info
  JVMTI_SUPPORT_FLAG(should_clean_up_heap_objects)
  JVMTI_SUPPORT_FLAG(should_post_vm_object_alloc)
  JVMTI_SUPPORT_FLAG(should_post_sampled_object_alloc)

<<<<<<< HEAD
  JVMTI_SUPPORT_FLAG(should_post_fiber_scheduled)
  JVMTI_SUPPORT_FLAG(should_post_fiber_terminated)
  JVMTI_SUPPORT_FLAG(should_post_fiber_mount)
  JVMTI_SUPPORT_FLAG(should_post_fiber_unmount)
=======
  JVMTI_SUPPORT_FLAG(should_post_continuation_run)
  JVMTI_SUPPORT_FLAG(should_post_continuation_yield)
>>>>>>> 1df44238

  // If flag cannot be implemented, give an error if on=true
  static void report_unsupported(bool on);

  // these should only be called by the friend class
  friend class JvmtiManageCapabilities;
  inline static void set_can_modify_any_class(bool on) {
    JVMTI_ONLY(_can_modify_any_class = (on != 0);)
  }
  inline static void set_can_access_local_variables(bool on) {
    JVMTI_ONLY(_can_access_local_variables = (on != 0);)
  }
  inline static void set_can_hotswap_or_post_breakpoint(bool on) {
    JVMTI_ONLY(_can_hotswap_or_post_breakpoint = (on != 0);)
  }
  inline static void set_can_walk_any_space(bool on) {
    JVMTI_ONLY(_can_walk_any_space = (on != 0);)
  }

  enum {
    JVMTI_VERSION_MASK   = 0x70000000,
    JVMTI_VERSION_VALUE  = 0x30000000,
    JVMDI_VERSION_VALUE  = 0x20000000
  };

  static void post_field_modification(JavaThread *thread, Method* method, address location,
                                      Klass* field_klass, Handle object, jfieldID field,
                                      char sig_type, jvalue *value);


  // posts a DynamicCodeGenerated event (internal/private implementation).
  // The public post_dynamic_code_generated* functions make use of the
  // internal implementation.  Also called from JvmtiDeferredEvent::post()
  static void post_dynamic_code_generated_internal(const char *name, const void *code_begin, const void *code_end) NOT_JVMTI_RETURN;

 private:

  // GenerateEvents support to allow posting of CompiledMethodLoad and
  // DynamicCodeGenerated events for a given environment.
  friend class JvmtiCodeBlobEvents;

  static void post_compiled_method_load(JvmtiEnv* env, const jmethodID method, const jint length,
                                        const void *code_begin, const jint map_length,
                                        const jvmtiAddrLocationMap* map) NOT_JVMTI_RETURN;
  static void post_dynamic_code_generated(JvmtiEnv* env, const char *name, const void *code_begin,
                                          const void *code_end) NOT_JVMTI_RETURN;

  // This flag indicates whether RedefineClasses() has ever redefined
  // one or more classes during the lifetime of the VM. The flag should
  // only be set by the friend class and can be queried by other sub
  // systems as needed to relax invariant checks.
  static bool _has_redefined_a_class;
  friend class VM_RedefineClasses;
  inline static void set_has_redefined_a_class() {
    JVMTI_ONLY(_has_redefined_a_class = true;)
  }
  // Flag to indicate if the compiler has recorded all dependencies. When the
  // can_redefine_classes capability is enabled in the OnLoad phase then the compiler
  // records all dependencies from startup. However if the capability is first
  // enabled some time later then the dependencies recorded by the compiler
  // are incomplete. This flag is used by RedefineClasses to know if the
  // dependency information is complete or not.
  static bool _all_dependencies_are_recorded;

 public:
  inline static bool has_redefined_a_class() {
    JVMTI_ONLY(return _has_redefined_a_class);
    NOT_JVMTI(return false);
  }

  inline static bool all_dependencies_are_recorded() {
    return _all_dependencies_are_recorded;
  }

  inline static void set_all_dependencies_are_recorded(bool on) {
    _all_dependencies_are_recorded = (on != 0);
  }

  // Add read edges to the unnamed modules of the bootstrap and app class loaders
  static void add_default_read_edges(Handle h_module, TRAPS) NOT_JVMTI_RETURN;

  // Add a read edge to the module
  static jvmtiError add_module_reads(Handle module, Handle to_module, TRAPS);

  // Updates a module to export a package
  static jvmtiError add_module_exports(Handle module, Handle pkg_name, Handle to_module, TRAPS);

  // Updates a module to open a package
  static jvmtiError add_module_opens(Handle module, Handle pkg_name, Handle to_module, TRAPS);

  // Add a used service to the module
  static jvmtiError add_module_uses(Handle module, Handle service, TRAPS);

  // Add a service provider to the module
  static jvmtiError add_module_provides(Handle module, Handle service, Handle impl_class, TRAPS);

  // let JVMTI know that the JVM_OnLoad code is running
  static void enter_onload_phase() NOT_JVMTI_RETURN;

  // let JVMTI know that the VM isn't up yet (and JVM_OnLoad code isn't running)
  static void enter_primordial_phase() NOT_JVMTI_RETURN;

  // let JVMTI know that the VM isn't up yet but JNI is live
  static void enter_early_start_phase() NOT_JVMTI_RETURN;
  static void enter_start_phase() NOT_JVMTI_RETURN;

  // let JVMTI know that the VM is fully up and running now
  static void enter_live_phase() NOT_JVMTI_RETURN;

  // ------ can_* conditions (below) are set at OnLoad and never changed ------------
  inline static bool can_modify_any_class()                       {
    JVMTI_ONLY(return _can_modify_any_class);
    NOT_JVMTI(return false);
  }
  inline static bool can_access_local_variables()                 {
    JVMTI_ONLY(return _can_access_local_variables);
    NOT_JVMTI(return false);
  }
  inline static bool can_hotswap_or_post_breakpoint()             {
    JVMTI_ONLY(return _can_hotswap_or_post_breakpoint);
    NOT_JVMTI(return false);
  }
  inline static bool can_walk_any_space()                         {
    JVMTI_ONLY(return _can_walk_any_space);
    NOT_JVMTI(return false);
  }

  // field access management
  static address  get_field_access_count_addr() NOT_JVMTI_RETURN_(0);

  // field modification management
  static address  get_field_modification_count_addr() NOT_JVMTI_RETURN_(0);

  // -----------------

  static bool is_jvmti_version(jint version)                      {
    JVMTI_ONLY(return (version & JVMTI_VERSION_MASK) == JVMTI_VERSION_VALUE);
    NOT_JVMTI(return false);
  }
  static bool is_jvmdi_version(jint version)                      {
    JVMTI_ONLY(return (version & JVMTI_VERSION_MASK) == JVMDI_VERSION_VALUE);
    NOT_JVMTI(return false);
  }
  static jint get_jvmti_interface(JavaVM *jvm, void **penv, jint version) NOT_JVMTI_RETURN_(0);
  static void decode_version_values(jint version, int * major, int * minor,
                                    int * micro) NOT_JVMTI_RETURN;

  // single stepping management methods
  static void at_single_stepping_point(JavaThread *thread, Method* method, address location) NOT_JVMTI_RETURN;
  static void expose_single_stepping(JavaThread *thread) NOT_JVMTI_RETURN;
  static bool hide_single_stepping(JavaThread *thread) NOT_JVMTI_RETURN_(false);

  // Methods that notify the debugger that something interesting has happened in the VM.
  static void post_early_vm_start        () NOT_JVMTI_RETURN;
  static void post_vm_start              () NOT_JVMTI_RETURN;
  static void post_vm_initialized        () NOT_JVMTI_RETURN;
  static void post_vm_death              () NOT_JVMTI_RETURN;

  static void post_single_step           (JavaThread *thread, Method* method, address location) NOT_JVMTI_RETURN;
  static void post_raw_breakpoint        (JavaThread *thread, Method* method, address location) NOT_JVMTI_RETURN;

  static void post_exception_throw       (JavaThread *thread, Method* method, address location, oop exception) NOT_JVMTI_RETURN;
  static void notice_unwind_due_to_exception (JavaThread *thread, Method* method, address location, oop exception, bool in_handler_frame) NOT_JVMTI_RETURN;

  static oop jni_GetField_probe          (JavaThread *thread, jobject jobj,
    oop obj, Klass* klass, jfieldID fieldID, bool is_static)
    NOT_JVMTI_RETURN_(NULL);
  static oop jni_GetField_probe_nh       (JavaThread *thread, jobject jobj,
    oop obj, Klass* klass, jfieldID fieldID, bool is_static)
    NOT_JVMTI_RETURN_(NULL);
  static void post_field_access_by_jni   (JavaThread *thread, oop obj,
    Klass* klass, jfieldID fieldID, bool is_static) NOT_JVMTI_RETURN;
  static void post_field_access          (JavaThread *thread, Method* method,
    address location, Klass* field_klass, Handle object, jfieldID field) NOT_JVMTI_RETURN;
  static oop jni_SetField_probe          (JavaThread *thread, jobject jobj,
    oop obj, Klass* klass, jfieldID fieldID, bool is_static, char sig_type,
    jvalue *value) NOT_JVMTI_RETURN_(NULL);
  static oop jni_SetField_probe_nh       (JavaThread *thread, jobject jobj,
    oop obj, Klass* klass, jfieldID fieldID, bool is_static, char sig_type,
    jvalue *value) NOT_JVMTI_RETURN_(NULL);
  static void post_field_modification_by_jni(JavaThread *thread, oop obj,
    Klass* klass, jfieldID fieldID, bool is_static, char sig_type,
    jvalue *value);
  static void post_raw_field_modification(JavaThread *thread, Method* method,
    address location, Klass* field_klass, Handle object, jfieldID field,
    char sig_type, jvalue *value) NOT_JVMTI_RETURN;

  static void post_method_entry          (JavaThread *thread, Method* method, frame current_frame) NOT_JVMTI_RETURN;
  static void post_method_exit           (JavaThread *thread, Method* method, frame current_frame) NOT_JVMTI_RETURN;

  static void post_class_load            (JavaThread *thread, Klass* klass) NOT_JVMTI_RETURN;
  static void post_class_unload          (Klass* klass) NOT_JVMTI_RETURN;
  static void post_class_prepare         (JavaThread *thread, Klass* klass) NOT_JVMTI_RETURN;

  static void post_thread_start          (JavaThread *thread) NOT_JVMTI_RETURN;
  static void post_thread_end            (JavaThread *thread) NOT_JVMTI_RETURN;

<<<<<<< HEAD
  static void post_fiber_scheduled       (jthread thread, jobject fiber) NOT_JVMTI_RETURN;
  static void post_fiber_terminated      (jthread thread, jobject fiber) NOT_JVMTI_RETURN;
  static void post_fiber_mount           (jthread thread, jobject fiber) NOT_JVMTI_RETURN;
  static void post_fiber_unmount         (jthread thread, jobject fiber) NOT_JVMTI_RETURN;
=======
  static void post_continuation_run      (jthread thread, jint frames_count) NOT_JVMTI_RETURN;
  static void post_continuation_yield    (jthread thread, jint frames_count) NOT_JVMTI_RETURN;
>>>>>>> 1df44238

  // Support for java.lang.instrument agent loading.
  static bool _should_post_class_file_load_hook;
  inline static void set_should_post_class_file_load_hook(bool on)     { _should_post_class_file_load_hook = on;  }
  inline static bool should_post_class_file_load_hook()           {
    JVMTI_ONLY(return _should_post_class_file_load_hook);
    NOT_JVMTI(return false;)
  }
  static bool is_early_phase() NOT_JVMTI_RETURN_(false);
  static bool has_early_class_hook_env() NOT_JVMTI_RETURN_(false);
  // Return true if the class was modified by the hook.
  static bool post_class_file_load_hook(Symbol* h_name, Handle class_loader,
                                        Handle h_protection_domain,
                                        unsigned char **data_ptr, unsigned char **end_ptr,
                                        JvmtiCachedClassFileData **cache_ptr) NOT_JVMTI_RETURN_(false);
  static void post_native_method_bind(Method* method, address* function_ptr) NOT_JVMTI_RETURN;
  static void post_compiled_method_load(nmethod *nm) NOT_JVMTI_RETURN;
  static void post_dynamic_code_generated(const char *name, const void *code_begin, const void *code_end) NOT_JVMTI_RETURN;

  // used to post a CompiledMethodUnload event
  static void post_compiled_method_unload(jmethodID mid, const void *code_begin) NOT_JVMTI_RETURN;

  // similiar to post_dynamic_code_generated except that it can be used to
  // post a DynamicCodeGenerated event while holding locks in the VM. Any event
  // posted using this function is recorded by the enclosing event collector
  // -- JvmtiDynamicCodeEventCollector.
  static void post_dynamic_code_generated_while_holding_locks(const char* name, address code_begin, address code_end) NOT_JVMTI_RETURN;

  static void post_garbage_collection_finish() NOT_JVMTI_RETURN;
  static void post_garbage_collection_start() NOT_JVMTI_RETURN;
  static void post_data_dump() NOT_JVMTI_RETURN;
  static void post_monitor_contended_enter(JavaThread *thread, ObjectMonitor *obj_mntr) NOT_JVMTI_RETURN;
  static void post_monitor_contended_entered(JavaThread *thread, ObjectMonitor *obj_mntr) NOT_JVMTI_RETURN;
  static void post_monitor_wait(JavaThread *thread, oop obj, jlong timeout) NOT_JVMTI_RETURN;
  static void post_monitor_waited(JavaThread *thread, ObjectMonitor *obj_mntr, jboolean timed_out) NOT_JVMTI_RETURN;
  static void post_object_free(JvmtiEnv* env, jlong tag) NOT_JVMTI_RETURN;
  static void post_resource_exhausted(jint resource_exhausted_flags, const char* detail) NOT_JVMTI_RETURN;
  static void record_vm_internal_object_allocation(oop object) NOT_JVMTI_RETURN;
  // Post objects collected by vm_object_alloc_event_collector.
  static void post_vm_object_alloc(JavaThread *thread, oop object) NOT_JVMTI_RETURN;
  // Collects vm internal objects for later event posting.
  inline static void vm_object_alloc_event_collector(oop object) {
    if (should_post_vm_object_alloc()) {
      record_vm_internal_object_allocation(object);
    }
  }

  static void record_sampled_internal_object_allocation(oop object) NOT_JVMTI_RETURN;
  // Post objects collected by sampled_object_alloc_event_collector.
  static void post_sampled_object_alloc(JavaThread *thread, oop object) NOT_JVMTI_RETURN;

  // Collects vm internal objects for later event posting.
  inline static void sampled_object_alloc_event_collector(oop object) {
    if (should_post_sampled_object_alloc()) {
      record_sampled_internal_object_allocation(object);
    }
  }

  inline static void post_array_size_exhausted() {
    if (should_post_resource_exhausted()) {
      post_resource_exhausted(JVMTI_RESOURCE_EXHAUSTED_OOM_ERROR,
                              "Requested array size exceeds VM limit");
    }
  }

  static void cleanup_thread             (JavaThread* thread) NOT_JVMTI_RETURN;
  static void clear_detected_exception   (JavaThread* thread) NOT_JVMTI_RETURN;

  static void oops_do(OopClosure* f) NOT_JVMTI_RETURN;
  static void weak_oops_do(BoolObjectClosure* b, OopClosure* f) NOT_JVMTI_RETURN;
  static void gc_epilogue() NOT_JVMTI_RETURN;

  static void transition_pending_onload_raw_monitors() NOT_JVMTI_RETURN;

#if INCLUDE_SERVICES
  // attach support
  static jint load_agent_library(const char *agent, const char *absParam, const char *options, outputStream* out) NOT_JVMTI_RETURN_(JNI_ERR);
#endif

  // SetNativeMethodPrefix support
  static char** get_all_native_method_prefixes(int* count_ptr) NOT_JVMTI_RETURN_(NULL);

  // JavaThread lifecycle support:
  static jvmtiError cv_external_thread_to_JavaThread(ThreadsList * t_list,
                                                     jthread thread,
                                                     JavaThread ** jt_pp,
                                                     oop * thread_oop_p);
  static jvmtiError cv_oop_to_JavaThread(ThreadsList * t_list, oop thread_oop,
                                         JavaThread ** jt_pp);
};

// Support class used by JvmtiDynamicCodeEventCollector and others. It
// describes a single code blob by name and address range.
class JvmtiCodeBlobDesc : public CHeapObj<mtInternal> {
 private:
  char _name[64];
  address _code_begin;
  address _code_end;

 public:
  JvmtiCodeBlobDesc(const char *name, address code_begin, address code_end) {
    assert(name != NULL, "all code blobs must be named");
    strncpy(_name, name, sizeof(_name));
    _name[sizeof(_name)-1] = '\0';
    _code_begin = code_begin;
    _code_end = code_end;
  }
  char* name()                  { return _name; }
  address code_begin()          { return _code_begin; }
  address code_end()            { return _code_end; }
};

// JvmtiEventCollector is a helper class to setup thread for
// event collection.
class JvmtiEventCollector : public StackObj {
 private:
  JvmtiEventCollector* _prev;  // Save previous one to support nested event collector.
  bool _unset_jvmti_thread_state;

 public:
  JvmtiEventCollector() : _prev(NULL), _unset_jvmti_thread_state(false) {}

  void setup_jvmti_thread_state(); // Set this collector in current thread, returns if success.
  void unset_jvmti_thread_state(); // Reset previous collector in current thread.
  virtual bool is_dynamic_code_event()   { return false; }
  virtual bool is_vm_object_alloc_event(){ return false; }
  virtual bool is_sampled_object_alloc_event(){ return false; }
  JvmtiEventCollector *get_prev()        { return _prev; }
};

// A JvmtiDynamicCodeEventCollector is a helper class for the JvmtiExport
// interface. It collects "dynamic code generated" events that are posted
// while holding locks. When the event collector goes out of scope the
// events will be posted.
//
// Usage :-
//
// {
//   JvmtiDynamicCodeEventCollector event_collector;
//   :
//   { MutexLocker ml(...)
//     :
//     JvmtiExport::post_dynamic_code_generated_while_holding_locks(...)
//   }
//   // event collector goes out of scope => post events to profiler.
// }

class JvmtiDynamicCodeEventCollector : public JvmtiEventCollector {
 private:
  GrowableArray<JvmtiCodeBlobDesc*>* _code_blobs;           // collected code blob events

  friend class JvmtiExport;
  void register_stub(const char* name, address start, address end);

 public:
  JvmtiDynamicCodeEventCollector()  NOT_JVMTI_RETURN;
  ~JvmtiDynamicCodeEventCollector() NOT_JVMTI_RETURN;
  bool is_dynamic_code_event()   { return true; }

};

// Used as a base class for object allocation collection and then posting
// the allocations to any event notification callbacks.
//
class JvmtiObjectAllocEventCollector : public JvmtiEventCollector {
 protected:
  GrowableArray<oop>* _allocated;      // field to record collected allocated object oop.
  bool _enable;                   // This flag is enabled in constructor if set up in the thread state
                                  // and disabled in destructor before posting event. To avoid
                                  // collection of objects allocated while running java code inside
                                  // agent post_X_object_alloc() event handler.
  void (*_post_callback)(JavaThread*, oop); // what callback to use when destroying the collector.

  //GC support
  void oops_do(OopClosure* f);

  friend class JvmtiExport;

  // Record allocated object oop.
  inline void record_allocation(oop obj);

  //GC support
  static void oops_do_for_all_threads(OopClosure* f);

 public:
  JvmtiObjectAllocEventCollector()  NOT_JVMTI_RETURN;

  void generate_call_for_allocated();

  bool is_enabled()                 { return _enable; }
  void set_enabled(bool on)         { _enable = on; }
};

// Used to record vm internally allocated object oops and post
// vm object alloc event for objects visible to java world.
// Constructor enables JvmtiThreadState flag and all vm allocated
// objects are recorded in a growable array. When destructor is
// called the vm object alloc event is posted for each object
// visible to java world.
// See jvm.cpp file for its usage.
//
class JvmtiVMObjectAllocEventCollector : public JvmtiObjectAllocEventCollector {
 public:
  JvmtiVMObjectAllocEventCollector()  NOT_JVMTI_RETURN;
  ~JvmtiVMObjectAllocEventCollector()  NOT_JVMTI_RETURN;
  virtual bool is_vm_object_alloc_event()   { return true; }
};

// Used to record sampled allocated object oops and post
// sampled object alloc event.
// Constructor enables JvmtiThreadState flag and all sampled allocated
// objects are recorded in a growable array. When destructor is
// called the sampled object alloc event is posted for each sampled object.
// See jvm.cpp file for its usage.
//
class JvmtiSampledObjectAllocEventCollector : public JvmtiObjectAllocEventCollector {
 public:
  JvmtiSampledObjectAllocEventCollector()  NOT_JVMTI_RETURN;
  ~JvmtiSampledObjectAllocEventCollector()  NOT_JVMTI_RETURN;
  bool is_sampled_object_alloc_event()    { return true; }
  static bool object_alloc_is_safe_to_sample() NOT_JVMTI_RETURN_(false);
};

// Marker class to disable the posting of VMObjectAlloc events
// within its scope.
//
// Usage :-
//
// {
//   NoJvmtiVMObjectAllocMark njm;
//   :
//   // VMObjAlloc event will not be posted
//   JvmtiExport::vm_object_alloc_event_collector(obj);
//   :
// }

class NoJvmtiVMObjectAllocMark : public StackObj {
 private:
  // enclosing collector if enabled, NULL otherwise
  JvmtiVMObjectAllocEventCollector *_collector;

  bool was_enabled()    { return _collector != NULL; }

 public:
  NoJvmtiVMObjectAllocMark() NOT_JVMTI_RETURN;
  ~NoJvmtiVMObjectAllocMark() NOT_JVMTI_RETURN;
};


// Base class for reporting GC events to JVMTI.
class JvmtiGCMarker : public StackObj {
 public:
  JvmtiGCMarker() NOT_JVMTI_RETURN;
  ~JvmtiGCMarker() NOT_JVMTI_RETURN;
};

// JvmtiHideSingleStepping is a helper class for hiding
// internal single step events.
class JvmtiHideSingleStepping : public StackObj {
 private:
  bool         _single_step_hidden;
  JavaThread * _thread;

 public:
  JvmtiHideSingleStepping(JavaThread * thread) {
    assert(thread != NULL, "sanity check");

    _single_step_hidden = false;
    _thread = thread;
    if (JvmtiExport::should_post_single_step()) {
      _single_step_hidden = JvmtiExport::hide_single_stepping(_thread);
    }
  }

  ~JvmtiHideSingleStepping() {
    if (_single_step_hidden) {
      JvmtiExport::expose_single_stepping(_thread);
    }
  }
};

#endif // SHARE_PRIMS_JVMTIEXPORT_HPP<|MERGE_RESOLUTION|>--- conflicted
+++ resolved
@@ -125,15 +125,12 @@
   JVMTI_SUPPORT_FLAG(should_post_vm_object_alloc)
   JVMTI_SUPPORT_FLAG(should_post_sampled_object_alloc)
 
-<<<<<<< HEAD
   JVMTI_SUPPORT_FLAG(should_post_fiber_scheduled)
   JVMTI_SUPPORT_FLAG(should_post_fiber_terminated)
   JVMTI_SUPPORT_FLAG(should_post_fiber_mount)
   JVMTI_SUPPORT_FLAG(should_post_fiber_unmount)
-=======
   JVMTI_SUPPORT_FLAG(should_post_continuation_run)
   JVMTI_SUPPORT_FLAG(should_post_continuation_yield)
->>>>>>> 1df44238
 
   // If flag cannot be implemented, give an error if on=true
   static void report_unsupported(bool on);
@@ -331,15 +328,12 @@
   static void post_thread_start          (JavaThread *thread) NOT_JVMTI_RETURN;
   static void post_thread_end            (JavaThread *thread) NOT_JVMTI_RETURN;
 
-<<<<<<< HEAD
   static void post_fiber_scheduled       (jthread thread, jobject fiber) NOT_JVMTI_RETURN;
   static void post_fiber_terminated      (jthread thread, jobject fiber) NOT_JVMTI_RETURN;
   static void post_fiber_mount           (jthread thread, jobject fiber) NOT_JVMTI_RETURN;
   static void post_fiber_unmount         (jthread thread, jobject fiber) NOT_JVMTI_RETURN;
-=======
   static void post_continuation_run      (jthread thread, jint frames_count) NOT_JVMTI_RETURN;
   static void post_continuation_yield    (jthread thread, jint frames_count) NOT_JVMTI_RETURN;
->>>>>>> 1df44238
 
   // Support for java.lang.instrument agent loading.
   static bool _should_post_class_file_load_hook;
