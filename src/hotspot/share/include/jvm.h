--- conflicted
+++ resolved
@@ -1194,8 +1194,7 @@
  */
 JNIEXPORT jobjectArray JNICALL
 JVM_GetEnclosingMethodInfo(JNIEnv* env, jclass ofClass);
-
-<<<<<<< HEAD
+    
 /* Fiber support.
  */
 JNIEXPORT void JNICALL
@@ -1210,79 +1209,6 @@
 JNIEXPORT void JNICALL
 JVM_FiberUnmount(JNIEnv* env, jclass fiber_class, jobject event_hread, jobject fiber);
 
-
-/* =========================================================================
- * The following defines a private JVM interface that the JDK can query
- * for the JVM version and capabilities.  sun.misc.Version defines
- * the methods for getting the VM version and its capabilities.
- *
- * When a new bit is added, the following should be updated to provide
- * access to the new capability:
- *    HS:   JVM_GetVersionInfo and Abstract_VM_Version class
- *    SDK:  Version class
- *
- * Similary, a private JDK interface JDK_GetVersionInfo0 is defined for
- * JVM to query for the JDK version and capabilities.
- *
- * When a new bit is added, the following should be updated to provide
- * access to the new capability:
- *    HS:   JDK_Version class
- *    SDK:  JDK_GetVersionInfo0
- *
- * ==========================================================================
- */
-typedef struct {
-    unsigned int jvm_version;  /* Encoded $VNUM as specified by JEP-223 */
-    unsigned int patch_version : 8; /* JEP-223 patch version */
-    unsigned int reserved3 : 8;
-    unsigned int reserved1 : 16;
-    unsigned int reserved2;
-
-    /* The following bits represents JVM supports that JDK has dependency on.
-     * JDK can use these bits to determine which JVM version
-     * and support it has to maintain runtime compatibility.
-     *
-     * When a new bit is added in a minor or update release, make sure
-     * the new bit is also added in the main/baseline.
-     */
-    unsigned int is_attach_supported : 1;
-    unsigned int : 31;
-    unsigned int : 32;
-    unsigned int : 32;
-} jvm_version_info;
-
-#define JVM_VERSION_MAJOR(version) ((version & 0xFF000000) >> 24)
-#define JVM_VERSION_MINOR(version) ((version & 0x00FF0000) >> 16)
-#define JVM_VERSION_SECURITY(version) ((version & 0x0000FF00) >> 8)
-#define JVM_VERSION_BUILD(version) ((version & 0x000000FF))
-
-JNIEXPORT void JNICALL
-JVM_GetVersionInfo(JNIEnv* env, jvm_version_info* info, size_t info_size);
-
-typedef struct {
-    unsigned int jdk_version; /* Encoded $VNUM as specified by JEP-223 */
-    unsigned int patch_version : 8; /* JEP-223 patch version */
-    unsigned int reserved3 : 8;
-    unsigned int reserved1 : 16;
-    unsigned int reserved2;
-    unsigned int : 32;
-    unsigned int : 32;
-    unsigned int : 32;
-} jdk_version_info;
-
-#define JDK_VERSION_MAJOR(version) ((version & 0xFF000000) >> 24)
-#define JDK_VERSION_MINOR(version) ((version & 0x00FF0000) >> 16)
-#define JDK_VERSION_SECURITY(version) ((version & 0x0000FF00) >> 8)
-#define JDK_VERSION_BUILD(version) ((version & 0x000000FF))
-
-/*
- * This is the function JDK_GetVersionInfo0 defined in libjava.so
- * that is dynamically looked up by JVM.
- */
-typedef void (*jdk_version_info_fn_t)(jdk_version_info* info, size_t info_size);
-
-=======
->>>>>>> 639e97df
 /*
  * This structure is used by the launcher to get the default thread
  * stack size from the VM using JNI_GetDefaultJavaVMInitArgs() with a
