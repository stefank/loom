/*
 * Copyright (c) 1998, 2021, Oracle and/or its affiliates. All rights reserved.
 * DO NOT ALTER OR REMOVE COPYRIGHT NOTICES OR THIS FILE HEADER.
 *
 * This code is free software; you can redistribute it and/or modify it
 * under the terms of the GNU General Public License version 2 only, as
 * published by the Free Software Foundation.
 *
 * This code is distributed in the hope that it will be useful, but WITHOUT
 * ANY WARRANTY; without even the implied warranty of MERCHANTABILITY or
 * FITNESS FOR A PARTICULAR PURPOSE.  See the GNU General Public License
 * version 2 for more details (a copy is included in the LICENSE file that
 * accompanied this code).
 *
 * You should have received a copy of the GNU General Public License version
 * 2 along with this work; if not, write to the Free Software Foundation,
 * Inc., 51 Franklin St, Fifth Floor, Boston, MA 02110-1301 USA.
 *
 * Please contact Oracle, 500 Oracle Parkway, Redwood Shores, CA 94065 USA
 * or visit www.oracle.com if you need additional information or have any
 * questions.
 *
 */

#include "precompiled.hpp"
#include "jvm.h"
#include "code/codeBlob.hpp"
#include "code/codeCache.hpp"
#include "code/icBuffer.hpp"
#include "code/relocInfo.hpp"
#include "code/vtableStubs.hpp"
#include "compiler/disassembler.hpp"
#include "compiler/oopMap.hpp"
#include "interpreter/bytecode.hpp"
#include "interpreter/interpreter.hpp"
#include "memory/allocation.inline.hpp"
#include "memory/heap.hpp"
#include "memory/resourceArea.hpp"
#include "oops/oop.inline.hpp"
#include "prims/forte.hpp"
#include "prims/jvmtiExport.hpp"
#include "runtime/handles.inline.hpp"
#include "runtime/interfaceSupport.inline.hpp"
#include "runtime/javaFrameAnchor.hpp"
#include "runtime/jniHandles.hpp"
#include "runtime/mutexLocker.hpp"
#include "runtime/safepoint.hpp"
#include "runtime/sharedRuntime.hpp"
#include "runtime/stubCodeGenerator.hpp"
#include "runtime/stubRoutines.hpp"
#include "runtime/vframe.hpp"
#include "services/memoryService.hpp"
#include "utilities/align.hpp"
#ifdef COMPILER1
#include "c1/c1_Runtime1.hpp"
#endif

const char* CodeBlob::compiler_name() const {
  return compilertype2name(_type);
}

unsigned int CodeBlob::align_code_offset(int offset) {
  // align the size to CodeEntryAlignment
  int header_size = (int)CodeHeap::header_size();
  return align_up(offset + header_size, CodeEntryAlignment) - header_size;
}


// This must be consistent with the CodeBlob constructor's layout actions.
unsigned int CodeBlob::allocation_size(CodeBuffer* cb, int header_size) {
  unsigned int size = header_size;
  size += align_up(cb->total_relocation_size(), oopSize);
  // align the size to CodeEntryAlignment
  size = align_code_offset(size);
  size += align_up(cb->total_content_size(), oopSize);
  size += align_up(cb->total_oop_size(), oopSize);
  size += align_up(cb->total_metadata_size(), oopSize);
  return size;
}

CodeBlob::CodeBlob(const char* name, CompilerType type, const CodeBlobLayout& layout, int frame_complete_offset, int frame_size, ImmutableOopMapSet* oop_maps, bool caller_must_gc_arguments, bool compiled) :
  _type(type),
  _size(layout.size()),
  _header_size(layout.header_size()),
  _frame_complete_offset(frame_complete_offset),
  _data_offset(layout.data_offset()),
  _frame_size(frame_size),
  _code_begin(layout.code_begin()),
  _code_end(layout.code_end()),
  _content_begin(layout.content_begin()),
  _data_end(layout.data_end()),
  _relocation_begin(layout.relocation_begin()),
  _relocation_end(layout.relocation_end()),
  _is_compiled(compiled),
  _oop_maps(oop_maps),
  _caller_must_gc_arguments(caller_must_gc_arguments),
  _name(name)
{
  assert(is_aligned(layout.size(),            oopSize), "unaligned size");
  assert(is_aligned(layout.header_size(),     oopSize), "unaligned size");
  assert(is_aligned(layout.relocation_size(), oopSize), "unaligned size");
  assert(layout.code_end() == layout.content_end(), "must be the same - see code_end()");
#ifdef COMPILER1
  // probably wrong for tiered
  assert(_frame_size >= -1, "must use frame size or -1 for runtime stubs");
#endif // COMPILER1
  S390_ONLY(_ctable_offset = 0;) // avoid uninitialized fields
}

<<<<<<< HEAD
CodeBlob::CodeBlob(const char* name, CompilerType type, const CodeBlobLayout& layout, CodeBuffer* cb, int frame_complete_offset, int frame_size, OopMapSet* oop_maps, bool caller_must_gc_arguments, bool compiled) :
=======
CodeBlob::CodeBlob(const char* name, CompilerType type, const CodeBlobLayout& layout, CodeBuffer* cb /*UNUSED*/, int frame_complete_offset, int frame_size, OopMapSet* oop_maps, bool caller_must_gc_arguments) :
>>>>>>> e6805032
  _type(type),
  _size(layout.size()),
  _header_size(layout.header_size()),
  _frame_complete_offset(frame_complete_offset),
  _data_offset(layout.data_offset()),
  _frame_size(frame_size),
  _code_begin(layout.code_begin()),
  _code_end(layout.code_end()),
  _content_begin(layout.content_begin()),
  _data_end(layout.data_end()),
  _relocation_begin(layout.relocation_begin()),
  _relocation_end(layout.relocation_end()),
  _is_compiled(compiled),
  _caller_must_gc_arguments(caller_must_gc_arguments),
  _name(name)
{
  assert(is_aligned(_size,        oopSize), "unaligned size");
  assert(is_aligned(_header_size, oopSize), "unaligned size");
  assert(_data_offset <= _size, "codeBlob is too small");
  assert(layout.code_end() == layout.content_end(), "must be the same - see code_end()");

  set_oop_maps(oop_maps);
#ifdef COMPILER1
  // probably wrong for tiered
  assert(_frame_size >= -1, "must use frame size or -1 for runtime stubs");
#endif // COMPILER1
  S390_ONLY(_ctable_offset = 0;) // avoid uninitialized fields
}


// Creates a simple CodeBlob. Sets up the size of the different regions.
RuntimeBlob::RuntimeBlob(const char* name, int header_size, int size, int frame_complete, int locs_size)
  : CodeBlob(name, compiler_none, CodeBlobLayout((address) this, size, header_size, locs_size, size), frame_complete, 0, NULL, false /* caller_must_gc_arguments */)
{
  assert(is_aligned(locs_size, oopSize), "unaligned size");
}


// Creates a RuntimeBlob from a CodeBuffer
// and copy code and relocation info.
RuntimeBlob::RuntimeBlob(
  const char* name,
  CodeBuffer* cb,
  int         header_size,
  int         size,
  int         frame_complete,
  int         frame_size,
  OopMapSet*  oop_maps,
  bool        caller_must_gc_arguments
) : CodeBlob(name, compiler_none, CodeBlobLayout((address) this, size, header_size, cb), cb, frame_complete, frame_size, oop_maps, caller_must_gc_arguments) {
  cb->copy_code_and_locs_to(this);
}

void CodeBlob::flush() {
  FREE_C_HEAP_ARRAY(unsigned char, _oop_maps);
  _oop_maps = NULL;
  NOT_PRODUCT(_asm_remarks.clear());
  NOT_PRODUCT(_dbg_strings.clear());
}

void CodeBlob::set_oop_maps(OopMapSet* p) {
  // Danger Will Robinson! This method allocates a big
  // chunk of memory, its your job to free it.
  if (p != NULL) {
    _oop_maps = ImmutableOopMapSet::build_from(p);
  } else {
    _oop_maps = NULL;
  }
}


void RuntimeBlob::trace_new_stub(RuntimeBlob* stub, const char* name1, const char* name2) {
  // Do not hold the CodeCache lock during name formatting.
  assert(!CodeCache_lock->owned_by_self(), "release CodeCache before registering the stub");

  if (stub != NULL) {
    char stub_id[256];
    assert(strlen(name1) + strlen(name2) < sizeof(stub_id), "");
    jio_snprintf(stub_id, sizeof(stub_id), "%s%s", name1, name2);
    if (PrintStubCode) {
      ttyLocker ttyl;
      tty->print_cr("- - - [BEGIN] - - - - - - - - - - - - - - - - - - - - - - - - - - - - - - - - -");
      tty->print_cr("Decoding %s " INTPTR_FORMAT, stub_id, (intptr_t) stub);
      Disassembler::decode(stub->code_begin(), stub->code_end(), tty
                           NOT_PRODUCT(COMMA &stub->asm_remarks()));
      if ((stub->oop_maps() != NULL) && AbstractDisassembler::show_structs()) {
        tty->print_cr("- - - [OOP MAPS]- - - - - - - - - - - - - - - - - - - - - - - - - - - - - - - -");
        stub->oop_maps()->print();
      }
      tty->print_cr("- - - [END] - - - - - - - - - - - - - - - - - - - - - - - - - - - - - - - - - -");
      tty->cr();
    }
    Forte::register_stub(stub_id, stub->code_begin(), stub->code_end());

    if (JvmtiExport::should_post_dynamic_code_generated()) {
      const char* stub_name = name2;
      if (name2[0] == '\0')  stub_name = name1;
      JvmtiExport::post_dynamic_code_generated(stub_name, stub->code_begin(), stub->code_end());
    }
  }

  // Track memory usage statistic after releasing CodeCache_lock
  MemoryService::track_code_cache_memory_usage();
}

const ImmutableOopMap* CodeBlob::oop_map_for_return_address(address return_address) const {
  assert(_oop_maps != NULL, "nope");
  return _oop_maps->find_map_at_offset((intptr_t) return_address - (intptr_t) code_begin());
}

void CodeBlob::print_code() {
  ResourceMark m;
  Disassembler::decode(this, tty);
}

//----------------------------------------------------------------------------------------------------
// Implementation of BufferBlob


BufferBlob::BufferBlob(const char* name, int size)
: RuntimeBlob(name, sizeof(BufferBlob), size, CodeOffsets::frame_never_safe, /*locs_size:*/ 0)
{}

BufferBlob* BufferBlob::create(const char* name, int buffer_size) {
  ThreadInVMfromUnknown __tiv;  // get to VM state in case we block on CodeCache_lock

  BufferBlob* blob = NULL;
  unsigned int size = sizeof(BufferBlob);
  // align the size to CodeEntryAlignment
  size = CodeBlob::align_code_offset(size);
  size += align_up(buffer_size, oopSize);
  assert(name != NULL, "must provide a name");
  {
    MutexLocker mu(CodeCache_lock, Mutex::_no_safepoint_check_flag);
    blob = new (size) BufferBlob(name, size);
  }
  // Track memory usage statistic after releasing CodeCache_lock
  MemoryService::track_code_cache_memory_usage();

  return blob;
}


BufferBlob::BufferBlob(const char* name, int size, CodeBuffer* cb)
  : RuntimeBlob(name, cb, sizeof(BufferBlob), size, CodeOffsets::frame_never_safe, 0, NULL)
{}

BufferBlob* BufferBlob::create(const char* name, CodeBuffer* cb) {
  ThreadInVMfromUnknown __tiv;  // get to VM state in case we block on CodeCache_lock

  BufferBlob* blob = NULL;
  unsigned int size = CodeBlob::allocation_size(cb, sizeof(BufferBlob));
  assert(name != NULL, "must provide a name");
  {
    MutexLocker mu(CodeCache_lock, Mutex::_no_safepoint_check_flag);
    blob = new (size) BufferBlob(name, size, cb);
  }
  // Track memory usage statistic after releasing CodeCache_lock
  MemoryService::track_code_cache_memory_usage();

  return blob;
}

void* BufferBlob::operator new(size_t s, unsigned size) throw() {
  return CodeCache::allocate(size, CodeBlobType::NonNMethod);
}

void BufferBlob::free(BufferBlob *blob) {
  assert(blob != NULL, "caller must check for NULL");
  ThreadInVMfromUnknown __tiv;  // get to VM state in case we block on CodeCache_lock
  blob->flush();
  {
    MutexLocker mu(CodeCache_lock, Mutex::_no_safepoint_check_flag);
    CodeCache::free((RuntimeBlob*)blob);
  }
  // Track memory usage statistic after releasing CodeCache_lock
  MemoryService::track_code_cache_memory_usage();
}


//----------------------------------------------------------------------------------------------------
// Implementation of AdapterBlob

AdapterBlob::AdapterBlob(int size, CodeBuffer* cb) :
  BufferBlob("I2C/C2I adapters", size, cb) {
  CodeCache::commit(this);
}

AdapterBlob* AdapterBlob::create(CodeBuffer* cb) {
  ThreadInVMfromUnknown __tiv;  // get to VM state in case we block on CodeCache_lock

  AdapterBlob* blob = NULL;
  unsigned int size = CodeBlob::allocation_size(cb, sizeof(AdapterBlob));
  {
    MutexLocker mu(CodeCache_lock, Mutex::_no_safepoint_check_flag);
    blob = new (size) AdapterBlob(size, cb);
  }
  // Track memory usage statistic after releasing CodeCache_lock
  MemoryService::track_code_cache_memory_usage();

  return blob;
}

void* VtableBlob::operator new(size_t s, unsigned size) throw() {
  // Handling of allocation failure stops compilation and prints a bunch of
  // stuff, which requires unlocking the CodeCache_lock, so that the Compile_lock
  // can be locked, and then re-locking the CodeCache_lock. That is not safe in
  // this context as we hold the CompiledICLocker. So we just don't handle code
  // cache exhaustion here; we leave that for a later allocation that does not
  // hold the CompiledICLocker.
  return CodeCache::allocate(size, CodeBlobType::NonNMethod, false /* handle_alloc_failure */);
}

VtableBlob::VtableBlob(const char* name, int size) :
  BufferBlob(name, size) {
}

VtableBlob* VtableBlob::create(const char* name, int buffer_size) {
  assert(JavaThread::current()->thread_state() == _thread_in_vm, "called with the wrong state");

  VtableBlob* blob = NULL;
  unsigned int size = sizeof(VtableBlob);
  // align the size to CodeEntryAlignment
  size = align_code_offset(size);
  size += align_up(buffer_size, oopSize);
  assert(name != NULL, "must provide a name");
  {
    if (!CodeCache_lock->try_lock()) {
      // If we can't take the CodeCache_lock, then this is a bad time to perform the ongoing
      // IC transition to megamorphic, for which this stub will be needed. It is better to
      // bail out the transition, and wait for a more opportune moment. Not only is it not
      // worth waiting for the lock blockingly for the megamorphic transition, it might
      // also result in a deadlock to blockingly wait, when concurrent class unloading is
      // performed. At this point in time, the CompiledICLocker is taken, so we are not
      // allowed to blockingly wait for the CodeCache_lock, as these two locks are otherwise
      // consistently taken in the opposite order. Bailing out results in an IC transition to
      // the clean state instead, which will cause subsequent calls to retry the transitioning
      // eventually.
      return NULL;
    }
    blob = new (size) VtableBlob(name, size);
    CodeCache_lock->unlock();
  }
  // Track memory usage statistic after releasing CodeCache_lock
  MemoryService::track_code_cache_memory_usage();

  return blob;
}

//----------------------------------------------------------------------------------------------------
// Implementation of MethodHandlesAdapterBlob

MethodHandlesAdapterBlob* MethodHandlesAdapterBlob::create(int buffer_size) {
  ThreadInVMfromUnknown __tiv;  // get to VM state in case we block on CodeCache_lock

  MethodHandlesAdapterBlob* blob = NULL;
  unsigned int size = sizeof(MethodHandlesAdapterBlob);
  // align the size to CodeEntryAlignment
  size = CodeBlob::align_code_offset(size);
  size += align_up(buffer_size, oopSize);
  {
    MutexLocker mu(CodeCache_lock, Mutex::_no_safepoint_check_flag);
    blob = new (size) MethodHandlesAdapterBlob(size);
    if (blob == NULL) {
      vm_exit_out_of_memory(size, OOM_MALLOC_ERROR, "CodeCache: no room for method handle adapter blob");
    }
  }
  // Track memory usage statistic after releasing CodeCache_lock
  MemoryService::track_code_cache_memory_usage();

  return blob;
}

//----------------------------------------------------------------------------------------------------
// Implementation of RuntimeStub

RuntimeStub::RuntimeStub(
  const char* name,
  CodeBuffer* cb,
  int         size,
  int         frame_complete,
  int         frame_size,
  OopMapSet*  oop_maps,
  bool        caller_must_gc_arguments
)
: RuntimeBlob(name, cb, sizeof(RuntimeStub), size, frame_complete, frame_size, oop_maps, caller_must_gc_arguments)
{
}

RuntimeStub* RuntimeStub::new_runtime_stub(const char* stub_name,
                                           CodeBuffer* cb,
                                           int frame_complete,
                                           int frame_size,
                                           OopMapSet* oop_maps,
                                           bool caller_must_gc_arguments)
{
  RuntimeStub* stub = NULL;
  ThreadInVMfromUnknown __tiv;  // get to VM state in case we block on CodeCache_lock
  {
    MutexLocker mu(CodeCache_lock, Mutex::_no_safepoint_check_flag);
    unsigned int size = CodeBlob::allocation_size(cb, sizeof(RuntimeStub));
    stub = new (size) RuntimeStub(stub_name, cb, size, frame_complete, frame_size, oop_maps, caller_must_gc_arguments);
  }

  trace_new_stub(stub, "RuntimeStub - ", stub_name);

  return stub;
}


void* RuntimeStub::operator new(size_t s, unsigned size) throw() {
  void* p = CodeCache::allocate(size, CodeBlobType::NonNMethod);
  if (!p) fatal("Initial size of CodeCache is too small");
  return p;
}

// operator new shared by all singletons:
void* SingletonBlob::operator new(size_t s, unsigned size) throw() {
  void* p = CodeCache::allocate(size, CodeBlobType::NonNMethod);
  if (!p) fatal("Initial size of CodeCache is too small");
  return p;
}


//----------------------------------------------------------------------------------------------------
// Implementation of DeoptimizationBlob

DeoptimizationBlob::DeoptimizationBlob(
  CodeBuffer* cb,
  int         size,
  OopMapSet*  oop_maps,
  int         unpack_offset,
  int         unpack_with_exception_offset,
  int         unpack_with_reexecution_offset,
  int         frame_size
)
: SingletonBlob("DeoptimizationBlob", cb, sizeof(DeoptimizationBlob), size, frame_size, oop_maps)
{
  _unpack_offset           = unpack_offset;
  _unpack_with_exception   = unpack_with_exception_offset;
  _unpack_with_reexecution = unpack_with_reexecution_offset;
#ifdef COMPILER1
  _unpack_with_exception_in_tls   = -1;
#endif
}


DeoptimizationBlob* DeoptimizationBlob::create(
  CodeBuffer* cb,
  OopMapSet*  oop_maps,
  int        unpack_offset,
  int        unpack_with_exception_offset,
  int        unpack_with_reexecution_offset,
  int        frame_size)
{
  DeoptimizationBlob* blob = NULL;
  ThreadInVMfromUnknown __tiv;  // get to VM state in case we block on CodeCache_lock
  {
    MutexLocker mu(CodeCache_lock, Mutex::_no_safepoint_check_flag);
    unsigned int size = CodeBlob::allocation_size(cb, sizeof(DeoptimizationBlob));
    blob = new (size) DeoptimizationBlob(cb,
                                         size,
                                         oop_maps,
                                         unpack_offset,
                                         unpack_with_exception_offset,
                                         unpack_with_reexecution_offset,
                                         frame_size);
  }

  trace_new_stub(blob, "DeoptimizationBlob");

  return blob;
}


//----------------------------------------------------------------------------------------------------
// Implementation of UncommonTrapBlob

#ifdef COMPILER2
UncommonTrapBlob::UncommonTrapBlob(
  CodeBuffer* cb,
  int         size,
  OopMapSet*  oop_maps,
  int         frame_size
)
: SingletonBlob("UncommonTrapBlob", cb, sizeof(UncommonTrapBlob), size, frame_size, oop_maps)
{}


UncommonTrapBlob* UncommonTrapBlob::create(
  CodeBuffer* cb,
  OopMapSet*  oop_maps,
  int        frame_size)
{
  UncommonTrapBlob* blob = NULL;
  ThreadInVMfromUnknown __tiv;  // get to VM state in case we block on CodeCache_lock
  {
    MutexLocker mu(CodeCache_lock, Mutex::_no_safepoint_check_flag);
    unsigned int size = CodeBlob::allocation_size(cb, sizeof(UncommonTrapBlob));
    blob = new (size) UncommonTrapBlob(cb, size, oop_maps, frame_size);
  }

  trace_new_stub(blob, "UncommonTrapBlob");

  return blob;
}


#endif // COMPILER2


//----------------------------------------------------------------------------------------------------
// Implementation of ExceptionBlob

#ifdef COMPILER2
ExceptionBlob::ExceptionBlob(
  CodeBuffer* cb,
  int         size,
  OopMapSet*  oop_maps,
  int         frame_size
)
: SingletonBlob("ExceptionBlob", cb, sizeof(ExceptionBlob), size, frame_size, oop_maps)
{}


ExceptionBlob* ExceptionBlob::create(
  CodeBuffer* cb,
  OopMapSet*  oop_maps,
  int         frame_size)
{
  ExceptionBlob* blob = NULL;
  ThreadInVMfromUnknown __tiv;  // get to VM state in case we block on CodeCache_lock
  {
    MutexLocker mu(CodeCache_lock, Mutex::_no_safepoint_check_flag);
    unsigned int size = CodeBlob::allocation_size(cb, sizeof(ExceptionBlob));
    blob = new (size) ExceptionBlob(cb, size, oop_maps, frame_size);
  }

  trace_new_stub(blob, "ExceptionBlob");

  return blob;
}


#endif // COMPILER2


//----------------------------------------------------------------------------------------------------
// Implementation of SafepointBlob

SafepointBlob::SafepointBlob(
  CodeBuffer* cb,
  int         size,
  OopMapSet*  oop_maps,
  int         frame_size
)
: SingletonBlob("SafepointBlob", cb, sizeof(SafepointBlob), size, frame_size, oop_maps)
{}


SafepointBlob* SafepointBlob::create(
  CodeBuffer* cb,
  OopMapSet*  oop_maps,
  int         frame_size)
{
  SafepointBlob* blob = NULL;
  ThreadInVMfromUnknown __tiv;  // get to VM state in case we block on CodeCache_lock
  {
    MutexLocker mu(CodeCache_lock, Mutex::_no_safepoint_check_flag);
    unsigned int size = CodeBlob::allocation_size(cb, sizeof(SafepointBlob));
    blob = new (size) SafepointBlob(cb, size, oop_maps, frame_size);
  }

  trace_new_stub(blob, "SafepointBlob");

  return blob;
}


//----------------------------------------------------------------------------------------------------
// Verification and printing

void CodeBlob::print_on(outputStream* st) const {
  st->print_cr("[CodeBlob (" INTPTR_FORMAT ")]", p2i(this));
  st->print_cr("Framesize: %d", _frame_size);
}

void CodeBlob::print() const { print_on(tty); }

void CodeBlob::print_value_on(outputStream* st) const {
  st->print_cr("[CodeBlob]");
}

void CodeBlob::dump_for_addr(address addr, outputStream* st, bool verbose) const {
  if (is_buffer_blob()) {
    // the interpreter is generated into a buffer blob
    InterpreterCodelet* i = Interpreter::codelet_containing(addr);
    if (i != NULL) {
      st->print_cr(INTPTR_FORMAT " is at code_begin+%d in an Interpreter codelet", p2i(addr), (int)(addr - i->code_begin()));
      i->print_on(st);
      return;
    }
    if (Interpreter::contains(addr)) {
      st->print_cr(INTPTR_FORMAT " is pointing into interpreter code"
                   " (not bytecode specific)", p2i(addr));
      return;
    }
    //
    if (AdapterHandlerLibrary::contains(this)) {
      st->print_cr(INTPTR_FORMAT " is at code_begin+%d in an AdapterHandler", p2i(addr), (int)(addr - code_begin()));
      AdapterHandlerLibrary::print_handler_on(st, this);
    }
    // the stubroutines are generated into a buffer blob
    StubCodeDesc* d = StubCodeDesc::desc_for(addr);
    if (d != NULL) {
      st->print_cr(INTPTR_FORMAT " is at begin+%d in a stub", p2i(addr), (int)(addr - d->begin()));
      d->print_on(st);
      st->cr();
      return;
    }
    if (StubRoutines::contains(addr)) {
      st->print_cr(INTPTR_FORMAT " is pointing to an (unnamed) stub routine", p2i(addr));
      return;
    }
    // the InlineCacheBuffer is using stubs generated into a buffer blob
    if (InlineCacheBuffer::contains(addr)) {
      st->print_cr(INTPTR_FORMAT " is pointing into InlineCacheBuffer", p2i(addr));
      return;
    }
    VtableStub* v = VtableStubs::stub_containing(addr);
    if (v != NULL) {
      st->print_cr(INTPTR_FORMAT " is at entry_point+%d in a vtable stub", p2i(addr), (int)(addr - v->entry_point()));
      v->print_on(st);
      st->cr();
      return;
    }
  }
  if (is_nmethod()) {
    nmethod* nm = (nmethod*)this;
    ResourceMark rm;
    st->print(INTPTR_FORMAT " is at entry_point+%d in (nmethod*)" INTPTR_FORMAT,
              p2i(addr), (int)(addr - nm->entry_point()), p2i(nm));
    if (verbose) {
      st->print(" for ");
      nm->method()->print_value_on(st);
    }
    st->cr();
    nm->print_nmethod(verbose);
    return;
  }
  st->print_cr(INTPTR_FORMAT " is at code_begin+%d in ", p2i(addr), (int)(addr - code_begin()));
  print_on(st);
}

void RuntimeBlob::verify() {
  ShouldNotReachHere();
}

void BufferBlob::verify() {
  // unimplemented
}

void BufferBlob::print_on(outputStream* st) const {
  RuntimeBlob::print_on(st);
  print_value_on(st);
}

void BufferBlob::print_value_on(outputStream* st) const {
  st->print_cr("BufferBlob (" INTPTR_FORMAT  ") used for %s", p2i(this), name());
}

void RuntimeStub::verify() {
  // unimplemented
}

void RuntimeStub::print_on(outputStream* st) const {
  ttyLocker ttyl;
  RuntimeBlob::print_on(st);
  st->print("Runtime Stub (" INTPTR_FORMAT "): ", p2i(this));
  st->print_cr("%s", name());
  Disassembler::decode((RuntimeBlob*)this, st);
}

void RuntimeStub::print_value_on(outputStream* st) const {
  st->print("RuntimeStub (" INTPTR_FORMAT "): ", p2i(this)); st->print("%s", name());
}

void SingletonBlob::verify() {
  // unimplemented
}

void SingletonBlob::print_on(outputStream* st) const {
  ttyLocker ttyl;
  RuntimeBlob::print_on(st);
  st->print_cr("%s", name());
  Disassembler::decode((RuntimeBlob*)this, st);
}

void SingletonBlob::print_value_on(outputStream* st) const {
  st->print_cr("%s", name());
}

void DeoptimizationBlob::print_value_on(outputStream* st) const {
  st->print_cr("Deoptimization (frame not available)");
}

// Implementation of OptimizedEntryBlob

OptimizedEntryBlob::OptimizedEntryBlob(const char* name, int size, CodeBuffer* cb, intptr_t exception_handler_offset,
                                       jobject receiver, ByteSize frame_data_offset) :
  BufferBlob(name, size, cb),
  _exception_handler_offset(exception_handler_offset),
  _receiver(receiver),
  _frame_data_offset(frame_data_offset) {
  CodeCache::commit(this);
}

OptimizedEntryBlob* OptimizedEntryBlob::create(const char* name, CodeBuffer* cb, intptr_t exception_handler_offset,
                                               jobject receiver, ByteSize frame_data_offset) {
  ThreadInVMfromUnknown __tiv;  // get to VM state in case we block on CodeCache_lock

  OptimizedEntryBlob* blob = nullptr;
  unsigned int size = CodeBlob::allocation_size(cb, sizeof(OptimizedEntryBlob));
  {
    MutexLocker mu(CodeCache_lock, Mutex::_no_safepoint_check_flag);
    blob = new (size) OptimizedEntryBlob(name, size, cb, exception_handler_offset, receiver, frame_data_offset);
  }
  // Track memory usage statistic after releasing CodeCache_lock
  MemoryService::track_code_cache_memory_usage();

  return blob;
}

void OptimizedEntryBlob::oops_do(OopClosure* f, const frame& frame) {
  frame_data_for_frame(frame)->old_handles->oops_do(f);
}

JavaFrameAnchor* OptimizedEntryBlob::jfa_for_frame(const frame& frame) const {
  return &frame_data_for_frame(frame)->jfa;
}<|MERGE_RESOLUTION|>--- conflicted
+++ resolved
@@ -107,11 +107,7 @@
   S390_ONLY(_ctable_offset = 0;) // avoid uninitialized fields
 }
 
-<<<<<<< HEAD
-CodeBlob::CodeBlob(const char* name, CompilerType type, const CodeBlobLayout& layout, CodeBuffer* cb, int frame_complete_offset, int frame_size, OopMapSet* oop_maps, bool caller_must_gc_arguments, bool compiled) :
-=======
-CodeBlob::CodeBlob(const char* name, CompilerType type, const CodeBlobLayout& layout, CodeBuffer* cb /*UNUSED*/, int frame_complete_offset, int frame_size, OopMapSet* oop_maps, bool caller_must_gc_arguments) :
->>>>>>> e6805032
+CodeBlob::CodeBlob(const char* name, CompilerType type, const CodeBlobLayout& layout, CodeBuffer* cb /*UNUSED*/, int frame_complete_offset, int frame_size, OopMapSet* oop_maps, bool caller_must_gc_arguments, bool compiled) :
   _type(type),
   _size(layout.size()),
   _header_size(layout.header_size()),
