--- conflicted
+++ resolved
@@ -27,15 +27,11 @@
 #include "jfr/recorder/checkpoint/types/traceid/jfrTraceId.inline.hpp"
 #include "jfr/recorder/repository/jfrChunkWriter.hpp"
 #include "jfr/recorder/stacktrace/jfrStackTrace.hpp"
-<<<<<<< HEAD
+#include "jfr/support/jfrMethodLookup.hpp"
 #include "jfr/support/jfrVirtualThread.hpp"
 #include "memory/allocation.inline.hpp"
+#include "oops/instanceKlass.inline.hpp"
 #include "runtime/handles.inline.hpp"
-=======
-#include "jfr/support/jfrMethodLookup.hpp"
-#include "memory/allocation.inline.hpp"
-#include "oops/instanceKlass.inline.hpp"
->>>>>>> 98f5d98a
 #include "runtime/vframe.inline.hpp"
 
 static void copy_frames(JfrStackFrame** lhs_frames, u4 length, const JfrStackFrame* rhs_frames) {
@@ -48,15 +44,10 @@
 }
 
 JfrStackFrame::JfrStackFrame(const traceid& id, int bci, int type, const InstanceKlass* ik) :
-  _klass(ik), _methodid(id), _line(0), _bci(bci), _type(type) {}
-
-<<<<<<< HEAD
-JfrStackFrame::JfrStackFrame(const traceid& id, int bci, int type, int lineno, const Method* method) :
-  _method(method), _methodid(id), _line(lineno), _bci(bci), _type(type) {}
-=======
-JfrStackFrame::JfrStackFrame(const traceid& id, int bci, int type, int lineno, const InstanceKlass* ik) :
-  _klass(ik), _methodid(id), _line(lineno), _bci(bci), _type(type) {}
->>>>>>> 98f5d98a
+  _klass(ik), _method(NULL), _methodid(id), _line(0), _bci(bci), _type(type) {}
+
+JfrStackFrame::JfrStackFrame(const traceid& id, int bci, int type, int lineno, const Method* method, const InstanceKlass* ik) :
+  _klass(ik), _method(method), _methodid(id), _line(lineno), _bci(bci), _type(type) {}
 
 JfrStackTrace::JfrStackTrace(JfrStackFrame* frames, u4 max_frames) :
   _next(NULL),
@@ -306,13 +297,8 @@
     }
     // Can we determine if it's inlined?
     _hash = (_hash << 2) + (unsigned int)(((size_t)mid >> 2) + (bci << 4) + type);
-<<<<<<< HEAD
-    _frames[count] = JfrStackFrame(mid, bci, type, async_mode ? method->line_number_from_bci(bci) : 0, method);
+    _frames[count] = JfrStackFrame(mid, bci, type, async_mode ? method->line_number_from_bci(bci) : 0, method, method->method_holder());
     vfs.next_vframe();
-=======
-    _frames[count] = JfrStackFrame(mid, bci, type, lineno, method->method_holder());
-    st.samples_next();
->>>>>>> 98f5d98a
     count++;
   }
   if (async_mode) {
@@ -358,44 +344,3 @@
   }
   _lineno = true;
 }
-<<<<<<< HEAD
-=======
-
-bool JfrStackTrace::record_safe(JavaThread* thread, int skip) {
-  assert(thread == Thread::current(), "Thread stack needs to be walkable");
-  vframeStream vfs(thread);
-  u4 count = 0;
-  _reached_root = true;
-  for (int i = 0; i < skip; i++) {
-    if (vfs.at_end()) {
-      break;
-    }
-    vfs.next();
-  }
-
-  while (!vfs.at_end()) {
-    if (count >= _max_frames) {
-      _reached_root = false;
-      break;
-    }
-    const Method* method = vfs.method();
-    const traceid mid = JfrTraceId::use(method);
-    int type = vfs.is_interpreted_frame() ? JfrStackFrame::FRAME_INTERPRETER : JfrStackFrame::FRAME_JIT;
-    int bci = 0;
-    if (method->is_native()) {
-      type = JfrStackFrame::FRAME_NATIVE;
-    }
-    else {
-      bci = vfs.bci();
-    }
-    // Can we determine if it's inlined?
-    _hash = (_hash << 2) + (unsigned int)(((size_t)mid >> 2) + (bci << 4) + type);
-    _frames[count] = JfrStackFrame(mid, bci, type, method->method_holder());
-    vfs.next();
-    count++;
-  }
-
-  _nr_of_frames = count;
-  return true;
-}
->>>>>>> 98f5d98a
