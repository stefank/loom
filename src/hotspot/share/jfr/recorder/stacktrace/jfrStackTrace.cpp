/*
 * Copyright (c) 2011, 2020, Oracle and/or its affiliates. All rights reserved.
 * DO NOT ALTER OR REMOVE COPYRIGHT NOTICES OR THIS FILE HEADER.
 *
 * This code is free software; you can redistribute it and/or modify it
 * under the terms of the GNU General Public License version 2 only, as
 * published by the Free Software Foundation.
 *
 * This code is distributed in the hope that it will be useful, but WITHOUT
 * ANY WARRANTY; without even the implied warranty of MERCHANTABILITY or
 * FITNESS FOR A PARTICULAR PURPOSE.  See the GNU General Public License
 * version 2 for more details (a copy is included in the LICENSE file that
 * accompanied this code).
 *
 * You should have received a copy of the GNU General Public License version
 * 2 along with this work; if not, write to the Free Software Foundation,
 * Inc., 51 Franklin St, Fifth Floor, Boston, MA 02110-1301 USA.
 *
 * Please contact Oracle, 500 Oracle Parkway, Redwood Shores, CA 94065 USA
 * or visit www.oracle.com if you need additional information or have any
 * questions.
 *
 */

#include "precompiled.hpp"
#include "jfr/recorder/checkpoint/jfrCheckpointWriter.hpp"
#include "jfr/recorder/checkpoint/types/traceid/jfrTraceId.inline.hpp"
#include "jfr/recorder/repository/jfrChunkWriter.hpp"
#include "jfr/recorder/stacktrace/jfrStackTrace.hpp"
#include "jfr/recorder/storage/jfrBuffer.hpp"
#include "jfr/support/jfrMethodLookup.hpp"

#include "memory/allocation.inline.hpp"
#include "oops/instanceKlass.inline.hpp"
#include "runtime/handles.inline.hpp"
#include "runtime/vframe.inline.hpp"

static void copy_frames(JfrStackFrame** lhs_frames, u4 length, const JfrStackFrame* rhs_frames) {
  assert(lhs_frames != NULL, "invariant");
  assert(rhs_frames != NULL, "invariant");
  if (length > 0) {
    *lhs_frames = NEW_C_HEAP_ARRAY(JfrStackFrame, length, mtTracing);
    memcpy(*lhs_frames, rhs_frames, length * sizeof(JfrStackFrame));
  }
}

JfrStackFrame::JfrStackFrame(const traceid& id, int bci, int type, const InstanceKlass* ik) :
  _klass(ik), _methodid(id), _line(0), _bci(bci), _type(type) {}

JfrStackFrame::JfrStackFrame(const traceid& id, int bci, int type, int lineno, const InstanceKlass* ik) :
  _klass(ik), _methodid(id), _line(lineno), _bci(bci), _type(type) {}

JfrStackTrace::JfrStackTrace(JfrStackFrame* frames, u4 max_frames) :
  _next(NULL),
  _frames(frames),
  _id(0),
  _hash(0),
  _nr_of_frames(0),
  _max_frames(max_frames),
  _frames_ownership(false),
  _reached_root(false),
  _lineno(false),
  _written(false) {}

JfrStackTrace::JfrStackTrace(traceid id, const JfrStackTrace& trace, const JfrStackTrace* next) :
  _next(next),
  _frames(NULL),
  _id(id),
  _hash(trace._hash),
  _nr_of_frames(trace._nr_of_frames),
  _max_frames(trace._max_frames),
  _frames_ownership(true),
  _reached_root(trace._reached_root),
  _lineno(trace._lineno),
  _written(false) {
  copy_frames(&_frames, trace._nr_of_frames, trace._frames);
}

JfrStackTrace::~JfrStackTrace() {
  if (_frames_ownership) {
    FREE_C_HEAP_ARRAY(JfrStackFrame, _frames);
  }
}

template <typename Writer>
static void write_stacktrace(Writer& w, traceid id, bool reached_root, u4 nr_of_frames, const JfrStackFrame* frames) {
  w.write((u8)id);
  w.write((u1)!reached_root);
  w.write(nr_of_frames);
  for (u4 i = 0; i < nr_of_frames; ++i) {
    frames[i].write(w);
  }
}

void JfrStackTrace::write(JfrChunkWriter& sw) const {
  assert(!_written, "invariant");
  write_stacktrace(sw, _id, _reached_root, _nr_of_frames, _frames);
  _written = true;
}

void JfrStackTrace::write(JfrCheckpointWriter& cpw) const {
  write_stacktrace(cpw, _id, _reached_root, _nr_of_frames, _frames);
}

bool JfrStackFrame::equals(const JfrStackFrame& rhs) const {
  return _methodid == rhs._methodid && _bci == rhs._bci && _type == rhs._type;
}

bool JfrStackTrace::equals(const JfrStackTrace& rhs) const {
  if (_reached_root != rhs._reached_root || _nr_of_frames != rhs._nr_of_frames || _hash != rhs._hash) {
    return false;
  }
  for (u4 i = 0; i < _nr_of_frames; ++i) {
    if (!_frames[i].equals(rhs._frames[i])) {
      return false;
    }
  }
  return true;
}

template <typename Writer>
static void write_frame(Writer& w, traceid methodid, int line, int bci, u1 type) {
  w.write((u8)methodid);
  w.write((u4)line);
  w.write((u4)bci);
  w.write((u8)type);
}

void JfrStackFrame::write(JfrChunkWriter& cw) const {
  write_frame(cw, _methodid, _line, _bci, _type);
}

void JfrStackFrame::write(JfrCheckpointWriter& cpw) const {
  write_frame(cpw, _methodid, _line, _bci, _type);
}

class JfrVframeStream : public vframeStreamCommon {
 private:
  oop _continuation;
  oop _continuation_scope;
  bool _continuation_scope_end_condition;
  bool _async_mode;

  bool at_continuation_entry_frame() const;
  bool at_continuation_scope_entry_frame();
  void set_parent_continuation();
  void set_continuation_scope();
  void seek_stable_frame();
  bool get_sender_frame();
  void up();
  DEBUG_ONLY(void assert_continuation_state() const;)
 public:
  JfrVframeStream(JavaThread* jt, const frame& fr, bool async_mode);
  void next_vframe();
  bool continuation_scope_end_condition() const;
};

inline void JfrVframeStream::seek_stable_frame() {
  while (!fill_from_frame()) {
    if (at_continuation_entry_frame()) {
      set_parent_continuation();
    }
    get_sender_frame();
  }
}

JfrVframeStream::JfrVframeStream(JavaThread* jt, const frame& fr, bool async_mode) : vframeStreamCommon(RegisterMap(jt, false, false, true)),
_continuation(jt->last_continuation()->cont_oop()), _continuation_scope(NULL), _continuation_scope_end_condition(false), _async_mode(async_mode) {
  _stop_at_java_call_stub = false;
  _frame = fr;
  seek_stable_frame();
  if (at_continuation_entry_frame()) {
    set_parent_continuation();
    if (get_sender_frame()) {
      seek_stable_frame();
    }
  }
  set_continuation_scope();
  DEBUG_ONLY(assert_continuation_state();)
}

inline bool JfrVframeStream::at_continuation_entry_frame() const {
  return _continuation != (oop)NULL && Continuation::is_continuation_enterSpecial(_frame);
}

inline void JfrVframeStream::set_parent_continuation() {
  _continuation = jdk_internal_vm_Continuation::parent(_continuation);
}

inline void JfrVframeStream::set_continuation_scope() {
  if (_continuation != (oop)NULL) {
    _continuation_scope = jdk_internal_vm_Continuation::scope(_continuation);
  }
}

#ifdef ASSERT
void JfrVframeStream::assert_continuation_state() const {
  assert(_reg_map.cont() == (oop)NULL || (_continuation == _reg_map.cont()),
    "map.cont: " INTPTR_FORMAT " JfrVframeStream: " INTPTR_FORMAT,
    p2i((oopDesc*)_reg_map.cont()), p2i((oopDesc*)_continuation));
}
#endif

inline bool JfrVframeStream::at_continuation_scope_entry_frame() {
  assert(_continuation_scope == (oop)NULL || _continuation != (oop)NULL, "must be");
  if (!at_continuation_entry_frame()) {
    return false;
  }
  if (_continuation_scope != (oop)NULL && jdk_internal_vm_Continuation::scope(_continuation) == _continuation_scope) {
    return true;
  }
  set_parent_continuation();
  // set_continuation_scope();
  DEBUG_ONLY(assert_continuation_state();)
  return false;
}

inline bool JfrVframeStream::get_sender_frame() {
  if (_async_mode && !_frame.safe_for_sender(_thread)) {
    _mode = at_end_mode;
    return false;
  }
  _frame = _frame.sender(&_reg_map);
  return true;
}

inline void JfrVframeStream::up() {
  do {
    if (at_continuation_scope_entry_frame()) {
      _continuation_scope_end_condition = true;
      _mode = at_end_mode;
      return;
    }
  } while (get_sender_frame() && !fill_from_frame());
}

// Solaris SPARC Compiler1 needs an additional check on the grandparent
// of the top_frame when the parent of the top_frame is interpreted and
// the grandparent is compiled. However, in this method we do not know
// the relationship of the current _frame relative to the top_frame so
// we implement a more broad sanity check. When the previous callee is
// interpreted and the current sender is compiled, we verify that the
// current sender is also walkable. If it is not walkable, then we mark
// the current vframeStream as at the end.
void JfrVframeStream::next_vframe() {
  // handle frames with inlining
  if (_mode == compiled_mode && fill_in_compiled_inlined_sender()) {
    return;
  }
  // handle general case
  up();
}

inline bool JfrVframeStream::continuation_scope_end_condition() const {
  assert(_mode == at_end_mode, "invariant");
  return _continuation_scope_end_condition;
}

<<<<<<< HEAD
inline bool is_virtual(JavaThread* jt) {
  assert(jt != NULL, "invariant");
  assert(jt->threadObj() != (oop)NULL, "invariant");
  return jt->vthread() != jt->threadObj();
}

bool JfrStackTrace::record(JavaThread* jt, const frame& frame, int skip, bool async_mode, bool* virtual_thread) {
  assert(jt != NULL, "invariant");
  Thread* current_thread = Thread::current();
  HandleMark hm(current_thread); // TODO: RegisterMap uses Handles for continuations. But some callers here have NoHandleMark set.
  JfrVframeStream vfs(jt, frame, async_mode);
  u4 count = 0;
  _reached_root = true;
  for (int i = 0; i < skip; ++i) {
    if (vfs.at_end()) {
      break;
    }
    vfs.next_vframe();
  }

=======
static const size_t min_valid_free_size_bytes = 16;

static inline bool is_full(const JfrBuffer* enqueue_buffer) {
  return enqueue_buffer->free_size() < min_valid_free_size_bytes;
}

bool JfrStackTrace::record_thread(JavaThread& thread, frame& frame) {
  // Explicitly monitor the available space of the thread-local buffer used for enqueuing klasses as part of tagging methods.
  // We do this because if space becomes sparse, we cannot rely on the implicit allocation of a new buffer as part of the
  // regular tag mechanism. If the free list is empty, a malloc could result, and the problem with that is that the thread
  // we have suspended could be the holder of the malloc lock. If there is no more available space, the attempt is aborted.
  const JfrBuffer* const enqueue_buffer = JfrTraceIdLoadBarrier::get_enqueue_buffer(Thread::current());
  assert(enqueue_buffer != nullptr, "invariant");
  vframeStreamSamples st(&thread, frame, false);
  u4 count = 0;
  _reached_root = true;
>>>>>>> 1e3ae3be
  _hash = 1;
  while (!vfs.at_end()) {
    if (count >= _max_frames) {
      _reached_root = false;
      break;
    }
<<<<<<< HEAD
    const Method* method = vfs.method();
    if (async_mode) {
      if (!Method::is_valid_method(method)) {
        // we throw away everything we've gathered
        // in this sample since none of it is safe
        return false;
      }
=======
    const Method* method = st.method();
    if (!Method::is_valid_method(method) || is_full(enqueue_buffer)) {
      // we throw away everything we've gathered in this sample since
      // none of it is safe
      return false;
>>>>>>> 1e3ae3be
    }
    const traceid mid = JfrTraceId::load(method);
    int type = vfs.is_interpreted_frame() ? JfrStackFrame::FRAME_INTERPRETER : JfrStackFrame::FRAME_JIT;
    int bci = 0;
    if (method->is_native()) {
      type = JfrStackFrame::FRAME_NATIVE;
    } else {
      bci = vfs.bci();
    }

    intptr_t* frame_id = vfs.frame_id();
    vfs.next_vframe();
    if (type == JfrStackFrame::FRAME_JIT && !vfs.at_end() && frame_id == vfs.frame_id()) {
      // This frame and the caller frame are both the same physical
      // frame, so this frame is inlined into the caller.
      type = JfrStackFrame::FRAME_INLINE;
    }

    const int lineno = async_mode ? method->line_number_from_bci(bci) : 0;
    _hash = (_hash * 31) + mid;
    _hash = (_hash * 31) + bci;
    _hash = (_hash * 31) + type;
    _frames[count] = JfrStackFrame(mid, bci, type, lineno, method->method_holder());
    count++;
  }

  if (async_mode) {
    assert(virtual_thread != NULL, "invariant");
    assert(_lineno, "invarinat");
    *virtual_thread = _reached_root ? vfs.continuation_scope_end_condition() : is_virtual(jt);
  }
  _nr_of_frames = count;
  return count > 0;
}

bool JfrStackTrace::record_async(JavaThread* other_thread, frame& frame, bool* virtual_thread) {
  assert(other_thread != NULL, "invariant");
  assert(other_thread != Thread::current(), "invariant");
  assert(virtual_thread != NULL, "invariant");
  _lineno = true;
  return record(other_thread, frame, 0, true, virtual_thread);
}

bool JfrStackTrace::record(JavaThread* current_thread, int skip) {
  assert(current_thread != NULL, "invariant");
  assert(current_thread == Thread::current(), "invariant");
  if (!current_thread->has_last_Java_frame()) {
    return false;
  }
  _lineno = false;
  return record(current_thread, current_thread->last_frame(), skip, false, NULL);
}

void JfrStackFrame::resolve_lineno() const {
  assert(_klass, "no klass pointer");
  assert(_line == 0, "already have linenumber");
  const Method* const method = JfrMethodLookup::lookup(_klass, _methodid);
  assert(method != NULL, "invariant");
  assert(method->method_holder() == _klass, "invariant");
  _line = method->line_number_from_bci(_bci);
}

void JfrStackTrace::resolve_linenos() const {
  assert(!_lineno, "invariant");
  for (unsigned int i = 0; i < _nr_of_frames; i++) {
    _frames[i].resolve_lineno();
  }
  _lineno = true;
}<|MERGE_RESOLUTION|>--- conflicted
+++ resolved
@@ -256,66 +256,43 @@
   return _continuation_scope_end_condition;
 }
 
-<<<<<<< HEAD
 inline bool is_virtual(JavaThread* jt) {
   assert(jt != NULL, "invariant");
   assert(jt->threadObj() != (oop)NULL, "invariant");
   return jt->vthread() != jt->threadObj();
 }
 
-bool JfrStackTrace::record(JavaThread* jt, const frame& frame, int skip, bool async_mode, bool* virtual_thread) {
+static const size_t min_valid_free_size_bytes = 16;
+
+static inline bool is_full(const JfrBuffer* enqueue_buffer) {
+  return enqueue_buffer->free_size() < min_valid_free_size_bytes;
+}
+
+bool JfrStackTrace::record_async(JavaThread* jt, const frame& frame, bool* virtual_thread) {
   assert(jt != NULL, "invariant");
   Thread* current_thread = Thread::current();
-  HandleMark hm(current_thread); // TODO: RegisterMap uses Handles for continuations. But some callers here have NoHandleMark set.
-  JfrVframeStream vfs(jt, frame, async_mode);
-  u4 count = 0;
-  _reached_root = true;
-  for (int i = 0; i < skip; ++i) {
-    if (vfs.at_end()) {
-      break;
-    }
-    vfs.next_vframe();
-  }
-
-=======
-static const size_t min_valid_free_size_bytes = 16;
-
-static inline bool is_full(const JfrBuffer* enqueue_buffer) {
-  return enqueue_buffer->free_size() < min_valid_free_size_bytes;
-}
-
-bool JfrStackTrace::record_thread(JavaThread& thread, frame& frame) {
+  assert(jt != current_thread, "invariant");
+  assert(virtual_thread != NULL, "invariant");
   // Explicitly monitor the available space of the thread-local buffer used for enqueuing klasses as part of tagging methods.
   // We do this because if space becomes sparse, we cannot rely on the implicit allocation of a new buffer as part of the
   // regular tag mechanism. If the free list is empty, a malloc could result, and the problem with that is that the thread
   // we have suspended could be the holder of the malloc lock. If there is no more available space, the attempt is aborted.
-  const JfrBuffer* const enqueue_buffer = JfrTraceIdLoadBarrier::get_enqueue_buffer(Thread::current());
-  assert(enqueue_buffer != nullptr, "invariant");
-  vframeStreamSamples st(&thread, frame, false);
+  const JfrBuffer* const enqueue_buffer = JfrTraceIdLoadBarrier::get_enqueue_buffer(current_thread);
+  HandleMark hm(current_thread); // TODO: RegisterMap uses Handles for continuations. But some callers here have NoHandleMark set.
+  JfrVframeStream vfs(jt, frame, true);
   u4 count = 0;
   _reached_root = true;
->>>>>>> 1e3ae3be
   _hash = 1;
   while (!vfs.at_end()) {
     if (count >= _max_frames) {
       _reached_root = false;
       break;
     }
-<<<<<<< HEAD
     const Method* method = vfs.method();
-    if (async_mode) {
-      if (!Method::is_valid_method(method)) {
-        // we throw away everything we've gathered
-        // in this sample since none of it is safe
-        return false;
-      }
-=======
-    const Method* method = st.method();
     if (!Method::is_valid_method(method) || is_full(enqueue_buffer)) {
       // we throw away everything we've gathered in this sample since
       // none of it is safe
       return false;
->>>>>>> 1e3ae3be
     }
     const traceid mid = JfrTraceId::load(method);
     int type = vfs.is_interpreted_frame() ? JfrStackFrame::FRAME_INTERPRETER : JfrStackFrame::FRAME_JIT;
@@ -333,30 +310,63 @@
       // frame, so this frame is inlined into the caller.
       type = JfrStackFrame::FRAME_INLINE;
     }
-
-    const int lineno = async_mode ? method->line_number_from_bci(bci) : 0;
     _hash = (_hash * 31) + mid;
     _hash = (_hash * 31) + bci;
     _hash = (_hash * 31) + type;
-    _frames[count] = JfrStackFrame(mid, bci, type, lineno, method->method_holder());
+    _frames[count] = JfrStackFrame(mid, bci, type, method->line_number_from_bci(bci), method->method_holder());
     count++;
   }
-
-  if (async_mode) {
-    assert(virtual_thread != NULL, "invariant");
-    assert(_lineno, "invarinat");
-    *virtual_thread = _reached_root ? vfs.continuation_scope_end_condition() : is_virtual(jt);
-  }
+  *virtual_thread = _reached_root ? vfs.continuation_scope_end_condition() : is_virtual(jt);
+  _lineno = true;
   _nr_of_frames = count;
   return count > 0;
 }
 
-bool JfrStackTrace::record_async(JavaThread* other_thread, frame& frame, bool* virtual_thread) {
-  assert(other_thread != NULL, "invariant");
-  assert(other_thread != Thread::current(), "invariant");
-  assert(virtual_thread != NULL, "invariant");
-  _lineno = true;
-  return record(other_thread, frame, 0, true, virtual_thread);
+bool JfrStackTrace::record(JavaThread* jt, const frame& frame, int skip) {
+  assert(jt != NULL, "invariant");
+  assert(jt == Thread::current(), "invariant");
+  HandleMark hm(jt); // TODO: RegisterMap uses Handles for continuations. But some callers here have NoHandleMark set.
+  JfrVframeStream vfs(jt, frame, false);
+  u4 count = 0;
+  _reached_root = true;
+  for (int i = 0; i < skip; ++i) {
+    if (vfs.at_end()) {
+      break;
+    }
+    vfs.next_vframe();
+  }
+  _hash = 1;
+  while (!vfs.at_end()) {
+    if (count >= _max_frames) {
+      _reached_root = false;
+      break;
+    }
+    const Method* method = vfs.method();
+    const traceid mid = JfrTraceId::load(method);
+    int type = vfs.is_interpreted_frame() ? JfrStackFrame::FRAME_INTERPRETER : JfrStackFrame::FRAME_JIT;
+    int bci = 0;
+    if (method->is_native()) {
+      type = JfrStackFrame::FRAME_NATIVE;
+    } else {
+      bci = vfs.bci();
+    }
+
+    intptr_t* frame_id = vfs.frame_id();
+    vfs.next_vframe();
+    if (type == JfrStackFrame::FRAME_JIT && !vfs.at_end() && frame_id == vfs.frame_id()) {
+      // This frame and the caller frame are both the same physical
+      // frame, so this frame is inlined into the caller.
+      type = JfrStackFrame::FRAME_INLINE;
+    }
+    _hash = (_hash * 31) + mid;
+    _hash = (_hash * 31) + bci;
+    _hash = (_hash * 31) + type;
+    _frames[count] = JfrStackFrame(mid, bci, type, 0, method->method_holder());
+    count++;
+  }
+  _lineno = false;
+  _nr_of_frames = count;
+  return count > 0;
 }
 
 bool JfrStackTrace::record(JavaThread* current_thread, int skip) {
@@ -365,8 +375,7 @@
   if (!current_thread->has_last_Java_frame()) {
     return false;
   }
-  _lineno = false;
-  return record(current_thread, current_thread->last_frame(), skip, false, NULL);
+  return record(current_thread, current_thread->last_frame(), skip);
 }
 
 void JfrStackFrame::resolve_lineno() const {
