--- conflicted
+++ resolved
@@ -55,11 +55,8 @@
 class JfrTraceIdEpoch : AllStatic {
   friend class JfrCheckpointManager;
  private:
-<<<<<<< HEAD
   static u2 _generation;
-=======
   static JfrSignal _tag_state;
->>>>>>> 78c9fb92
   static bool _epoch_state;
   static bool _synchronizing;
 
