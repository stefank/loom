/*
 * Copyright (c) 1997, 2021, Oracle and/or its affiliates. All rights reserved.
 * DO NOT ALTER OR REMOVE COPYRIGHT NOTICES OR THIS FILE HEADER.
 *
 * This code is free software; you can redistribute it and/or modify it
 * under the terms of the GNU General Public License version 2 only, as
 * published by the Free Software Foundation.
 *
 * This code is distributed in the hope that it will be useful, but WITHOUT
 * ANY WARRANTY; without even the implied warranty of MERCHANTABILITY or
 * FITNESS FOR A PARTICULAR PURPOSE.  See the GNU General Public License
 * version 2 for more details (a copy is included in the LICENSE file that
 * accompanied this code).
 *
 * You should have received a copy of the GNU General Public License version
 * 2 along with this work; if not, write to the Free Software Foundation,
 * Inc., 51 Franklin St, Fifth Floor, Boston, MA 02110-1301 USA.
 *
 * Please contact Oracle, 500 Oracle Parkway, Redwood Shores, CA 94065 USA
 * or visit www.oracle.com if you need additional information or have any
 * questions.
 *
 */

#include "precompiled.hpp"
#include "classfile/altHashing.hpp"
#include "classfile/javaClasses.inline.hpp"
#include "memory/heapShared.inline.hpp"
#include "memory/resourceArea.hpp"
#include "memory/universe.hpp"
#include "oops/access.inline.hpp"
#include "oops/compressedOops.inline.hpp"
#include "oops/oop.inline.hpp"
#include "oops/verifyOopClosure.hpp"
#include "runtime/handles.inline.hpp"
#include "runtime/thread.inline.hpp"
#include "utilities/copy.hpp"
#include "utilities/macros.hpp"

void oopDesc::print_on(outputStream* st) const {
<<<<<<< HEAD
  if (this == NULL) {
    st->print_cr("NULL");
  } else if (*((juint*)this) == badHeapWordVal) {
    st->print("BAD WORD");
  } else if (*((juint*)this) == badMetaWordVal) {
    st->print("BAD META WORD");
  } else {
    klass()->oop_print_on(oop(this), st);
  }
=======
  klass()->oop_print_on(const_cast<oopDesc*>(this), st);
>>>>>>> 623f0b6b
}

void oopDesc::print_address_on(outputStream* st) const {
  st->print("{" INTPTR_FORMAT "}", p2i(this));

}

void oopDesc::print()         { print_on(tty);         }

void oopDesc::print_address() { print_address_on(tty); }

char* oopDesc::print_string() {
  stringStream st;
  print_on(&st);
  return st.as_string();
}

void oopDesc::print_value() {
  print_value_on(tty);
}

char* oopDesc::print_value_string() {
  char buf[100];
  stringStream st(buf, sizeof(buf));
  print_value_on(&st);
  return st.as_string();
}

void oopDesc::print_value_on(outputStream* st) const {
<<<<<<< HEAD
  if (this == NULL) {
    st->print("NULL");
=======
  oop obj = const_cast<oopDesc*>(this);
  if (java_lang_String::is_instance(obj)) {
    java_lang_String::print(obj, st);
    print_address_on(st);
>>>>>>> 623f0b6b
  } else {
    oop obj = oop(this);
    if (java_lang_String::is_instance(obj)) {
      java_lang_String::print(obj, st);
      print_address_on(st);
    } else {
      klass()->oop_print_value_on(obj, st);
    }
  }
}


void oopDesc::verify_on(outputStream* st, oopDesc* oop_desc) {
  if (oop_desc != NULL) {
    oop_desc->klass()->oop_verify_on(oop_desc, st);
  }
}


void oopDesc::verify(oopDesc* oop_desc) {
  verify_on(tty, oop_desc);
}

intptr_t oopDesc::slow_identity_hash() {
  // slow case; we have to acquire the micro lock in order to locate the header
  Thread* THREAD = Thread::current();
  ResetNoHandleMark rnm; // Might be called from LEAF/QUICK ENTRY
  HandleMark hm(THREAD);
  Handle object(THREAD, this);
  return ObjectSynchronizer::identity_hash_value_for(object);
}

// used only for asserts and guarantees
bool oopDesc::is_oop(oop obj, bool ignore_mark_word) {
  if (!Universe::heap()->is_oop(obj)) {
    return false;
  }

  // Header verification: the mark is typically non-zero. If we're
  // at a safepoint, it must not be zero.
  // Outside of a safepoint, the header could be changing (for example,
  // another thread could be inflating a lock on this object).
  if (ignore_mark_word) {
    return true;
  }
  if (obj->mark().value() != 0) {
    return true;
  }
  return !SafepointSynchronize::is_at_safepoint();
}

// used only for asserts and guarantees
bool oopDesc::is_oop_or_null(oop obj, bool ignore_mark_word) {
  return obj == NULL ? true : is_oop(obj, ignore_mark_word);
}

VerifyOopClosure VerifyOopClosure::verify_oop;

template <class T> void VerifyOopClosure::do_oop_work(T* p) {
  oop obj = RawAccess<>::oop_load(p);
  guarantee(oopDesc::is_oop_or_null(obj), "invalid oop: " INTPTR_FORMAT, p2i((oopDesc*) obj));
}

void VerifyOopClosure::do_oop(oop* p)       { VerifyOopClosure::do_oop_work(p); }
void VerifyOopClosure::do_oop(narrowOop* p) { VerifyOopClosure::do_oop_work(p); }

// type test operations that doesn't require inclusion of oop.inline.hpp.
bool oopDesc::is_instance_noinline()          const { return is_instance();            }
bool oopDesc::is_array_noinline()             const { return is_array();               }
bool oopDesc::is_objArray_noinline()          const { return is_objArray();            }
bool oopDesc::is_typeArray_noinline()         const { return is_typeArray();           }
bool oopDesc::is_stackChunk_noinline()        const { return is_stackChunk();          }

bool oopDesc::has_klass_gap() {
  // Only has a klass gap when compressed class pointers are used.
  return UseCompressedClassPointers;
}

#if INCLUDE_CDS_JAVA_HEAP
void oopDesc::set_narrow_klass(narrowKlass nk) {
  assert(DumpSharedSpaces, "Used by CDS only. Do not abuse!");
  assert(UseCompressedClassPointers, "must be");
  _metadata._compressed_klass = nk;
}
#endif

void* oopDesc::load_klass_raw(oop obj) {
  if (UseCompressedClassPointers) {
    narrowKlass narrow_klass = obj->_metadata._compressed_klass;
    if (narrow_klass == 0) return NULL;
    return (void*)CompressedKlassPointers::decode_raw(narrow_klass);
  } else {
    return obj->_metadata._klass;
  }
}

void* oopDesc::load_oop_raw(oop obj, int offset) {
  uintptr_t addr = (uintptr_t)(void*)obj + (uint)offset;
  if (UseCompressedOops) {
    narrowOop narrow_oop = *(narrowOop*)addr;
    if (CompressedOops::is_null(narrow_oop)) return NULL;
    return (void*)CompressedOops::decode_raw(narrow_oop);
  } else {
    return *(void**)addr;
  }
}

oop oopDesc::obj_field_acquire(int offset) const                      { return HeapAccess<MO_ACQUIRE>::oop_load_at(as_oop(), offset); }

void oopDesc::obj_field_put_raw(int offset, oop value)                { RawAccess<>::oop_store_at(as_oop(), offset, value); }
void oopDesc::release_obj_field_put(int offset, oop value)            { HeapAccess<MO_RELEASE>::oop_store_at(as_oop(), offset, value); }
void oopDesc::obj_field_put_volatile(int offset, oop value)           { HeapAccess<MO_SEQ_CST>::oop_store_at(as_oop(), offset, value); }

address oopDesc::address_field(int offset) const                      { return HeapAccess<>::load_at(as_oop(), offset); }
address oopDesc::address_field_acquire(int offset) const              { return HeapAccess<MO_ACQUIRE>::load_at(as_oop(), offset); }

void oopDesc::address_field_put(int offset, address value)            { HeapAccess<>::store_at(as_oop(), offset, value); }
void oopDesc::release_address_field_put(int offset, address value)    { HeapAccess<MO_RELEASE>::store_at(as_oop(), offset, value); }

Metadata* oopDesc::metadata_field(int offset) const                   { return HeapAccess<>::load_at(as_oop(), offset); }
Metadata* oopDesc::metadata_field_raw(int offset) const               { return RawAccess<>::load_at(as_oop(), offset); }
void oopDesc::metadata_field_put(int offset, Metadata* value)         { HeapAccess<>::store_at(as_oop(), offset, value); }

Metadata* oopDesc::metadata_field_acquire(int offset) const           { return HeapAccess<MO_ACQUIRE>::load_at(as_oop(), offset); }
void oopDesc::release_metadata_field_put(int offset, Metadata* value) { HeapAccess<MO_RELEASE>::store_at(as_oop(), offset, value); }

jbyte oopDesc::byte_field_acquire(int offset) const                   { return HeapAccess<MO_ACQUIRE>::load_at(as_oop(), offset); }
void oopDesc::release_byte_field_put(int offset, jbyte value)         { HeapAccess<MO_RELEASE>::store_at(as_oop(), offset, value); }

jchar oopDesc::char_field_acquire(int offset) const                   { return HeapAccess<MO_ACQUIRE>::load_at(as_oop(), offset); }
void oopDesc::release_char_field_put(int offset, jchar value)         { HeapAccess<MO_RELEASE>::store_at(as_oop(), offset, value); }

jboolean oopDesc::bool_field_acquire(int offset) const                { return HeapAccess<MO_ACQUIRE>::load_at(as_oop(), offset); }
void oopDesc::release_bool_field_put(int offset, jboolean value)      { HeapAccess<MO_RELEASE>::store_at(as_oop(), offset, jboolean(value & 1)); }

jint oopDesc::int_field_acquire(int offset) const                     { return HeapAccess<MO_ACQUIRE>::load_at(as_oop(), offset); }
void oopDesc::release_int_field_put(int offset, jint value)           { HeapAccess<MO_RELEASE>::store_at(as_oop(), offset, value); }

jshort oopDesc::short_field_acquire(int offset) const                 { return HeapAccess<MO_ACQUIRE>::load_at(as_oop(), offset); }
void oopDesc::release_short_field_put(int offset, jshort value)       { HeapAccess<MO_RELEASE>::store_at(as_oop(), offset, value); }

jlong oopDesc::long_field_acquire(int offset) const                   { return HeapAccess<MO_ACQUIRE>::load_at(as_oop(), offset); }
void oopDesc::release_long_field_put(int offset, jlong value)         { HeapAccess<MO_RELEASE>::store_at(as_oop(), offset, value); }

jfloat oopDesc::float_field_acquire(int offset) const                 { return HeapAccess<MO_ACQUIRE>::load_at(as_oop(), offset); }
void oopDesc::release_float_field_put(int offset, jfloat value)       { HeapAccess<MO_RELEASE>::store_at(as_oop(), offset, value); }

jdouble oopDesc::double_field_acquire(int offset) const               { return HeapAccess<MO_ACQUIRE>::load_at(as_oop(), offset); }
void oopDesc::release_double_field_put(int offset, jdouble value)     { HeapAccess<MO_RELEASE>::store_at(as_oop(), offset, value); }

#ifdef ASSERT
void oopDesc::verify_forwardee(oop forwardee) {
#if INCLUDE_CDS_JAVA_HEAP
  assert(!HeapShared::is_archived_object(forwardee) && !HeapShared::is_archived_object(this),
         "forwarding archive object");
#endif
}

bool oopDesc::size_might_change() {
  // UseParallelGC and UseG1GC can change the length field
  // of an "old copy" of an object array in the young gen so it indicates
  // the grey portion of an already copied array. This will cause the first
  // disjunct below to fail if the two comparands are computed across such
  // a concurrent change.
  return Universe::heap()->is_gc_active() && is_objArray() && is_forwarded() && (UseParallelGC || UseG1GC);
}
#endif<|MERGE_RESOLUTION|>--- conflicted
+++ resolved
@@ -38,7 +38,6 @@
 #include "utilities/macros.hpp"
 
 void oopDesc::print_on(outputStream* st) const {
-<<<<<<< HEAD
   if (this == NULL) {
     st->print_cr("NULL");
   } else if (*((juint*)this) == badHeapWordVal) {
@@ -46,11 +45,8 @@
   } else if (*((juint*)this) == badMetaWordVal) {
     st->print("BAD META WORD");
   } else {
-    klass()->oop_print_on(oop(this), st);
-  }
-=======
-  klass()->oop_print_on(const_cast<oopDesc*>(this), st);
->>>>>>> 623f0b6b
+    klass()->oop_print_on(cast_to_oop(this), st);
+  }
 }
 
 void oopDesc::print_address_on(outputStream* st) const {
@@ -80,17 +76,10 @@
 }
 
 void oopDesc::print_value_on(outputStream* st) const {
-<<<<<<< HEAD
   if (this == NULL) {
     st->print("NULL");
-=======
-  oop obj = const_cast<oopDesc*>(this);
-  if (java_lang_String::is_instance(obj)) {
-    java_lang_String::print(obj, st);
-    print_address_on(st);
->>>>>>> 623f0b6b
-  } else {
-    oop obj = oop(this);
+  } else {
+    oop obj = cast_to_oop(this);
     if (java_lang_String::is_instance(obj)) {
       java_lang_String::print(obj, st);
       print_address_on(st);
