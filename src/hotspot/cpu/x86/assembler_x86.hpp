/*
 * Copyright (c) 1997, 2019, Oracle and/or its affiliates. All rights reserved.
 * DO NOT ALTER OR REMOVE COPYRIGHT NOTICES OR THIS FILE HEADER.
 *
 * This code is free software; you can redistribute it and/or modify it
 * under the terms of the GNU General Public License version 2 only, as
 * published by the Free Software Foundation.
 *
 * This code is distributed in the hope that it will be useful, but WITHOUT
 * ANY WARRANTY; without even the implied warranty of MERCHANTABILITY or
 * FITNESS FOR A PARTICULAR PURPOSE.  See the GNU General Public License
 * version 2 for more details (a copy is included in the LICENSE file that
 * accompanied this code).
 *
 * You should have received a copy of the GNU General Public License version
 * 2 along with this work; if not, write to the Free Software Foundation,
 * Inc., 51 Franklin St, Fifth Floor, Boston, MA 02110-1301 USA.
 *
 * Please contact Oracle, 500 Oracle Parkway, Redwood Shores, CA 94065 USA
 * or visit www.oracle.com if you need additional information or have any
 * questions.
 *
 */

#ifndef CPU_X86_ASSEMBLER_X86_HPP
#define CPU_X86_ASSEMBLER_X86_HPP

#include "asm/register.hpp"
#include "runtime/vm_version.hpp"
#include "utilities/powerOfTwo.hpp"

class BiasedLockingCounters;

// Contains all the definitions needed for x86 assembly code generation.

// Calling convention
class Argument {
 public:
  enum {
#ifdef _LP64
#ifdef _WIN64
    n_int_register_parameters_c   = 4, // rcx, rdx, r8, r9 (c_rarg0, c_rarg1, ...)
    n_float_register_parameters_c = 4,  // xmm0 - xmm3 (c_farg0, c_farg1, ... )
#else
    n_int_register_parameters_c   = 6, // rdi, rsi, rdx, rcx, r8, r9 (c_rarg0, c_rarg1, ...)
    n_float_register_parameters_c = 8,  // xmm0 - xmm7 (c_farg0, c_farg1, ... )
#endif // _WIN64
    n_int_register_parameters_j   = 6, // j_rarg0, j_rarg1, ...
    n_float_register_parameters_j = 8  // j_farg0, j_farg1, ...
#else
    n_register_parameters = 0   // 0 registers used to pass arguments
#endif // _LP64
  };
};


#ifdef _LP64
// Symbolically name the register arguments used by the c calling convention.
// Windows is different from linux/solaris. So much for standards...

#ifdef _WIN64

REGISTER_DECLARATION(Register, c_rarg0, rcx);
REGISTER_DECLARATION(Register, c_rarg1, rdx);
REGISTER_DECLARATION(Register, c_rarg2, r8);
REGISTER_DECLARATION(Register, c_rarg3, r9);

REGISTER_DECLARATION(XMMRegister, c_farg0, xmm0);
REGISTER_DECLARATION(XMMRegister, c_farg1, xmm1);
REGISTER_DECLARATION(XMMRegister, c_farg2, xmm2);
REGISTER_DECLARATION(XMMRegister, c_farg3, xmm3);

#else

REGISTER_DECLARATION(Register, c_rarg0, rdi);
REGISTER_DECLARATION(Register, c_rarg1, rsi);
REGISTER_DECLARATION(Register, c_rarg2, rdx);
REGISTER_DECLARATION(Register, c_rarg3, rcx);
REGISTER_DECLARATION(Register, c_rarg4, r8);
REGISTER_DECLARATION(Register, c_rarg5, r9);

REGISTER_DECLARATION(XMMRegister, c_farg0, xmm0);
REGISTER_DECLARATION(XMMRegister, c_farg1, xmm1);
REGISTER_DECLARATION(XMMRegister, c_farg2, xmm2);
REGISTER_DECLARATION(XMMRegister, c_farg3, xmm3);
REGISTER_DECLARATION(XMMRegister, c_farg4, xmm4);
REGISTER_DECLARATION(XMMRegister, c_farg5, xmm5);
REGISTER_DECLARATION(XMMRegister, c_farg6, xmm6);
REGISTER_DECLARATION(XMMRegister, c_farg7, xmm7);

#endif // _WIN64

// Symbolically name the register arguments used by the Java calling convention.
// We have control over the convention for java so we can do what we please.
// What pleases us is to offset the java calling convention so that when
// we call a suitable jni method the arguments are lined up and we don't
// have to do little shuffling. A suitable jni method is non-static and a
// small number of arguments (two fewer args on windows)
//
//        |-------------------------------------------------------|
//        | c_rarg0   c_rarg1  c_rarg2 c_rarg3 c_rarg4 c_rarg5    |
//        |-------------------------------------------------------|
//        | rcx       rdx      r8      r9      rdi*    rsi*       | windows (* not a c_rarg)
//        | rdi       rsi      rdx     rcx     r8      r9         | solaris/linux
//        |-------------------------------------------------------|
//        | j_rarg5   j_rarg0  j_rarg1 j_rarg2 j_rarg3 j_rarg4    |
//        |-------------------------------------------------------|

REGISTER_DECLARATION(Register, j_rarg0, c_rarg1);
REGISTER_DECLARATION(Register, j_rarg1, c_rarg2);
REGISTER_DECLARATION(Register, j_rarg2, c_rarg3);
// Windows runs out of register args here
#ifdef _WIN64
REGISTER_DECLARATION(Register, j_rarg3, rdi);
REGISTER_DECLARATION(Register, j_rarg4, rsi);
#else
REGISTER_DECLARATION(Register, j_rarg3, c_rarg4);
REGISTER_DECLARATION(Register, j_rarg4, c_rarg5);
#endif /* _WIN64 */
REGISTER_DECLARATION(Register, j_rarg5, c_rarg0);

REGISTER_DECLARATION(XMMRegister, j_farg0, xmm0);
REGISTER_DECLARATION(XMMRegister, j_farg1, xmm1);
REGISTER_DECLARATION(XMMRegister, j_farg2, xmm2);
REGISTER_DECLARATION(XMMRegister, j_farg3, xmm3);
REGISTER_DECLARATION(XMMRegister, j_farg4, xmm4);
REGISTER_DECLARATION(XMMRegister, j_farg5, xmm5);
REGISTER_DECLARATION(XMMRegister, j_farg6, xmm6);
REGISTER_DECLARATION(XMMRegister, j_farg7, xmm7);

REGISTER_DECLARATION(Register, rscratch1, r10);  // volatile
REGISTER_DECLARATION(Register, rscratch2, r11);  // volatile

REGISTER_DECLARATION(Register, r12_heapbase, r12); // callee-saved
REGISTER_DECLARATION(Register, r15_thread, r15); // callee-saved

#else
// rscratch1 will apear in 32bit code that is dead but of course must compile
// Using noreg ensures if the dead code is incorrectly live and executed it
// will cause an assertion failure
#define rscratch1 noreg
#define rscratch2 noreg

#endif // _LP64

// JSR 292
// On x86, the SP does not have to be saved when invoking method handle intrinsics
// or compiled lambda forms. We indicate that by setting rbp_mh_SP_save to noreg.
REGISTER_DECLARATION(Register, rbp_mh_SP_save, noreg);

// Address is an abstraction used to represent a memory location
// using any of the amd64 addressing modes with one object.
//
// Note: A register location is represented via a Register, not
//       via an address for efficiency & simplicity reasons.

class ArrayAddress;

class Address {
 public:
  enum ScaleFactor {
    no_scale = -1,
    times_1  =  0,
    times_2  =  1,
    times_4  =  2,
    times_8  =  3,
    times_ptr = LP64_ONLY(times_8) NOT_LP64(times_4)
  };
  static ScaleFactor times(int size) {
    assert(size >= 1 && size <= 8 && is_power_of_2(size), "bad scale size");
    if (size == 8)  return times_8;
    if (size == 4)  return times_4;
    if (size == 2)  return times_2;
    return times_1;
  }
  static int scale_size(ScaleFactor scale) {
    assert(scale != no_scale, "");
    assert(((1 << (int)times_1) == 1 &&
            (1 << (int)times_2) == 2 &&
            (1 << (int)times_4) == 4 &&
            (1 << (int)times_8) == 8), "");
    return (1 << (int)scale);
  }

 private:
  Register         _base;
  Register         _index;
  XMMRegister      _xmmindex;
  ScaleFactor      _scale;
  int              _disp;
  bool             _isxmmindex;
  RelocationHolder _rspec;

  // Easily misused constructors make them private
  // %%% can we make these go away?
  NOT_LP64(Address(address loc, RelocationHolder spec);)
  Address(int disp, address loc, relocInfo::relocType rtype);
  Address(int disp, address loc, RelocationHolder spec);

 public:

 int disp() { return _disp; }
  // creation
  Address()
    : _base(noreg),
      _index(noreg),
      _xmmindex(xnoreg),
      _scale(no_scale),
      _disp(0),
      _isxmmindex(false){
  }

  // No default displacement otherwise Register can be implicitly
  // converted to 0(Register) which is quite a different animal.

  Address(Register base, int disp)
    : _base(base),
      _index(noreg),
      _xmmindex(xnoreg),
      _scale(no_scale),
      _disp(disp),
      _isxmmindex(false){
  }

  Address(Register base, Register index, ScaleFactor scale, int disp = 0)
    : _base (base),
      _index(index),
      _xmmindex(xnoreg),
      _scale(scale),
      _disp (disp),
      _isxmmindex(false) {
    assert(!index->is_valid() == (scale == Address::no_scale),
           "inconsistent address");
  }

  Address(Register base, RegisterOrConstant index, ScaleFactor scale = times_1, int disp = 0)
    : _base (base),
      _index(index.register_or_noreg()),
      _xmmindex(xnoreg),
      _scale(scale),
      _disp (disp + (index.constant_or_zero() * scale_size(scale))),
      _isxmmindex(false){
    if (!index.is_register())  scale = Address::no_scale;
    assert(!_index->is_valid() == (scale == Address::no_scale),
           "inconsistent address");
  }

  Address(Register base, XMMRegister index, ScaleFactor scale, int disp = 0)
    : _base (base),
      _index(noreg),
      _xmmindex(index),
      _scale(scale),
      _disp(disp),
      _isxmmindex(true) {
      assert(!index->is_valid() == (scale == Address::no_scale),
             "inconsistent address");
  }

  Address plus_disp(int disp) const {
    Address a = (*this);
    a._disp += disp;
    return a;
  }
  Address plus_disp(RegisterOrConstant disp, ScaleFactor scale = times_1) const {
    Address a = (*this);
    a._disp += disp.constant_or_zero() * scale_size(scale);
    if (disp.is_register()) {
      assert(!a.index()->is_valid(), "competing indexes");
      a._index = disp.as_register();
      a._scale = scale;
    }
    return a;
  }
  bool is_same_address(Address a) const {
    // disregard _rspec
    return _base == a._base && _disp == a._disp && _index == a._index && _scale == a._scale;
  }

  // The following two overloads are used in connection with the
  // ByteSize type (see sizes.hpp).  They simplify the use of
  // ByteSize'd arguments in assembly code. Note that their equivalent
  // for the optimized build are the member functions with int disp
  // argument since ByteSize is mapped to an int type in that case.
  //
  // Note: DO NOT introduce similar overloaded functions for WordSize
  // arguments as in the optimized mode, both ByteSize and WordSize
  // are mapped to the same type and thus the compiler cannot make a
  // distinction anymore (=> compiler errors).

#ifdef ASSERT
  Address(Register base, ByteSize disp)
    : _base(base),
      _index(noreg),
      _xmmindex(xnoreg),
      _scale(no_scale),
      _disp(in_bytes(disp)),
      _isxmmindex(false){
  }

  Address(Register base, Register index, ScaleFactor scale, ByteSize disp)
    : _base(base),
      _index(index),
      _xmmindex(xnoreg),
      _scale(scale),
      _disp(in_bytes(disp)),
      _isxmmindex(false){
    assert(!index->is_valid() == (scale == Address::no_scale),
           "inconsistent address");
  }
  Address(Register base, RegisterOrConstant index, ScaleFactor scale, ByteSize disp)
    : _base (base),
      _index(index.register_or_noreg()),
      _xmmindex(xnoreg),
      _scale(scale),
      _disp (in_bytes(disp) + (index.constant_or_zero() * scale_size(scale))),
      _isxmmindex(false) {
    if (!index.is_register())  scale = Address::no_scale;
    assert(!_index->is_valid() == (scale == Address::no_scale),
           "inconsistent address");
  }

#endif // ASSERT

  // accessors
  bool        uses(Register reg) const { return _base == reg || _index == reg; }
  Register    base()             const { return _base;  }
  Register    index()            const { return _index; }
  XMMRegister xmmindex()         const { return _xmmindex; }
  ScaleFactor scale()            const { return _scale; }
  int         disp()             const { return _disp;  }
  bool        isxmmindex()       const { return _isxmmindex; }

  // Convert the raw encoding form into the form expected by the constructor for
  // Address.  An index of 4 (rsp) corresponds to having no index, so convert
  // that to noreg for the Address constructor.
  static Address make_raw(int base, int index, int scale, int disp, relocInfo::relocType disp_reloc);

  static Address make_array(ArrayAddress);

 private:
  bool base_needs_rex() const {
    return _base->is_valid() && _base->encoding() >= 8;
  }

  bool index_needs_rex() const {
    return _index->is_valid() &&_index->encoding() >= 8;
  }

  bool xmmindex_needs_rex() const {
    return _xmmindex->is_valid() && _xmmindex->encoding() >= 8;
  }

  relocInfo::relocType reloc() const { return _rspec.type(); }

  friend class Assembler;
  friend class MacroAssembler;
  friend class LIR_Assembler; // base/index/scale/disp
};

//
// AddressLiteral has been split out from Address because operands of this type
// need to be treated specially on 32bit vs. 64bit platforms. By splitting it out
// the few instructions that need to deal with address literals are unique and the
// MacroAssembler does not have to implement every instruction in the Assembler
// in order to search for address literals that may need special handling depending
// on the instruction and the platform. As small step on the way to merging i486/amd64
// directories.
//
class AddressLiteral {
  friend class ArrayAddress;
  RelocationHolder _rspec;
  // Typically we use AddressLiterals we want to use their rval
  // However in some situations we want the lval (effect address) of the item.
  // We provide a special factory for making those lvals.
  bool _is_lval;

  // If the target is far we'll need to load the ea of this to
  // a register to reach it. Otherwise if near we can do rip
  // relative addressing.

  address          _target;

 protected:
  // creation
  AddressLiteral()
    : _is_lval(false),
      _target(NULL)
  {}

  public:


  AddressLiteral(address target, relocInfo::relocType rtype);

  AddressLiteral(address target, RelocationHolder const& rspec)
    : _rspec(rspec),
      _is_lval(false),
      _target(target)
  {}

  AddressLiteral addr() {
    AddressLiteral ret = *this;
    ret._is_lval = true;
    return ret;
  }


 private:

  address target() { return _target; }
  bool is_lval() { return _is_lval; }

  relocInfo::relocType reloc() const { return _rspec.type(); }
  const RelocationHolder& rspec() const { return _rspec; }

  friend class Assembler;
  friend class MacroAssembler;
  friend class Address;
  friend class LIR_Assembler;
};

// Convience classes
class RuntimeAddress: public AddressLiteral {

  public:

  RuntimeAddress(address target) : AddressLiteral(target, relocInfo::runtime_call_type) {}

};

class ExternalAddress: public AddressLiteral {
 private:
  static relocInfo::relocType reloc_for_target(address target) {
    // Sometimes ExternalAddress is used for values which aren't
    // exactly addresses, like the card table base.
    // external_word_type can't be used for values in the first page
    // so just skip the reloc in that case.
    return external_word_Relocation::can_be_relocated(target) ? relocInfo::external_word_type : relocInfo::none;
  }

 public:

  ExternalAddress(address target) : AddressLiteral(target, reloc_for_target(target)) {}

};

class InternalAddress: public AddressLiteral {

  public:

  InternalAddress(address target) : AddressLiteral(target, relocInfo::internal_word_type) {}

};

// x86 can do array addressing as a single operation since disp can be an absolute
// address amd64 can't. We create a class that expresses the concept but does extra
// magic on amd64 to get the final result

class ArrayAddress {
  private:

  AddressLiteral _base;
  Address        _index;

  public:

  ArrayAddress() {};
  ArrayAddress(AddressLiteral base, Address index): _base(base), _index(index) {};
  AddressLiteral base() { return _base; }
  Address index() { return _index; }

};

class InstructionAttr;

// 64-bit refect the fxsave size which is 512 bytes and the new xsave area on EVEX which is another 2176 bytes
// See fxsave and xsave(EVEX enabled) documentation for layout
const int FPUStateSizeInWords = NOT_LP64(27) LP64_ONLY(2688 / wordSize);

// The Intel x86/Amd64 Assembler: Pure assembler doing NO optimizations on the instruction
// level (e.g. mov rax, 0 is not translated into xor rax, rax!); i.e., what you write
// is what you get. The Assembler is generating code into a CodeBuffer.

class Assembler : public AbstractAssembler  {
  friend class AbstractAssembler; // for the non-virtual hack
  friend class LIR_Assembler; // as_Address()
  friend class StubGenerator;

 public:
  enum Condition {                     // The x86 condition codes used for conditional jumps/moves.
    zero          = 0x4,
    notZero       = 0x5,
    equal         = 0x4,
    notEqual      = 0x5,
    less          = 0xc,
    lessEqual     = 0xe,
    greater       = 0xf,
    greaterEqual  = 0xd,
    below         = 0x2,
    belowEqual    = 0x6,
    above         = 0x7,
    aboveEqual    = 0x3,
    overflow      = 0x0,
    noOverflow    = 0x1,
    carrySet      = 0x2,
    carryClear    = 0x3,
    negative      = 0x8,
    positive      = 0x9,
    parity        = 0xa,
    noParity      = 0xb
  };

  enum Prefix {
    // segment overrides
    CS_segment = 0x2e,
    SS_segment = 0x36,
    DS_segment = 0x3e,
    ES_segment = 0x26,
    FS_segment = 0x64,
    GS_segment = 0x65,

    REX        = 0x40,

    REX_B      = 0x41,
    REX_X      = 0x42,
    REX_XB     = 0x43,
    REX_R      = 0x44,
    REX_RB     = 0x45,
    REX_RX     = 0x46,
    REX_RXB    = 0x47,

    REX_W      = 0x48,

    REX_WB     = 0x49,
    REX_WX     = 0x4A,
    REX_WXB    = 0x4B,
    REX_WR     = 0x4C,
    REX_WRB    = 0x4D,
    REX_WRX    = 0x4E,
    REX_WRXB   = 0x4F,

    VEX_3bytes = 0xC4,
    VEX_2bytes = 0xC5,
    EVEX_4bytes = 0x62,
    Prefix_EMPTY = 0x0
  };

  enum VexPrefix {
    VEX_B = 0x20,
    VEX_X = 0x40,
    VEX_R = 0x80,
    VEX_W = 0x80
  };

  enum ExexPrefix {
    EVEX_F  = 0x04,
    EVEX_V  = 0x08,
    EVEX_Rb = 0x10,
    EVEX_X  = 0x40,
    EVEX_Z  = 0x80
  };

  enum VexSimdPrefix {
    VEX_SIMD_NONE = 0x0,
    VEX_SIMD_66   = 0x1,
    VEX_SIMD_F3   = 0x2,
    VEX_SIMD_F2   = 0x3
  };

  enum VexOpcode {
    VEX_OPCODE_NONE  = 0x0,
    VEX_OPCODE_0F    = 0x1,
    VEX_OPCODE_0F_38 = 0x2,
    VEX_OPCODE_0F_3A = 0x3,
    VEX_OPCODE_MASK  = 0x1F
  };

  enum AvxVectorLen {
    AVX_128bit = 0x0,
    AVX_256bit = 0x1,
    AVX_512bit = 0x2,
    AVX_NoVec  = 0x4
  };

  enum EvexTupleType {
    EVEX_FV   = 0,
    EVEX_HV   = 4,
    EVEX_FVM  = 6,
    EVEX_T1S  = 7,
    EVEX_T1F  = 11,
    EVEX_T2   = 13,
    EVEX_T4   = 15,
    EVEX_T8   = 17,
    EVEX_HVM  = 18,
    EVEX_QVM  = 19,
    EVEX_OVM  = 20,
    EVEX_M128 = 21,
    EVEX_DUP  = 22,
    EVEX_ETUP = 23
  };

  enum EvexInputSizeInBits {
    EVEX_8bit  = 0,
    EVEX_16bit = 1,
    EVEX_32bit = 2,
    EVEX_64bit = 3,
    EVEX_NObit = 4
  };

  enum WhichOperand {
    // input to locate_operand, and format code for relocations
    imm_operand  = 0,            // embedded 32-bit|64-bit immediate operand
    disp32_operand = 1,          // embedded 32-bit displacement or address
    call32_operand = 2,          // embedded 32-bit self-relative displacement
#ifndef _LP64
    _WhichOperand_limit = 3
#else
     narrow_oop_operand = 3,     // embedded 32-bit immediate narrow oop
    _WhichOperand_limit = 4
#endif
  };

  enum ComparisonPredicate {
    eq = 0,
    lt = 1,
    le = 2,
    _false = 3,
    neq = 4,
    nlt = 5,
    nle = 6,
    _true = 7
  };

  //---<  calculate length of instruction  >---
  // As instruction size can't be found out easily on x86/x64,
  // we just use '4' for len and maxlen.
  // instruction must start at passed address
  static unsigned int instr_len(unsigned char *instr) { return 4; }

  //---<  longest instructions  >---
  // Max instruction length is not specified in architecture documentation.
  // We could use a "safe enough" estimate (15), but just default to
  // instruction length guess from above.
  static unsigned int instr_maxlen() { return 4; }

  // NOTE: The general philopsophy of the declarations here is that 64bit versions
  // of instructions are freely declared without the need for wrapping them an ifdef.
  // (Some dangerous instructions are ifdef's out of inappropriate jvm's.)
  // In the .cpp file the implementations are wrapped so that they are dropped out
  // of the resulting jvm. This is done mostly to keep the footprint of MINIMAL
  // to the size it was prior to merging up the 32bit and 64bit assemblers.
  //
  // This does mean you'll get a linker/runtime error if you use a 64bit only instruction
  // in a 32bit vm. This is somewhat unfortunate but keeps the ifdef noise down.

private:

  bool _legacy_mode_bw;
  bool _legacy_mode_dq;
  bool _legacy_mode_vl;
  bool _legacy_mode_vlbw;
  NOT_LP64(bool _is_managed;)

  class InstructionAttr *_attributes;

  // 64bit prefixes
  void prefix(Register reg);
  void prefix(Register dst, Register src, Prefix p);
  void prefix(Register dst, Address adr, Prefix p);

  void prefix(Address adr);
  void prefix(Address adr, Register reg,  bool byteinst = false);
  void prefix(Address adr, XMMRegister reg);

  int prefix_and_encode(int reg_enc, bool byteinst = false);
  int prefix_and_encode(int dst_enc, int src_enc) {
    return prefix_and_encode(dst_enc, false, src_enc, false);
  }
  int prefix_and_encode(int dst_enc, bool dst_is_byte, int src_enc, bool src_is_byte);

  // Some prefixq variants always emit exactly one prefix byte, so besides a
  // prefix-emitting method we provide a method to get the prefix byte to emit,
  // which can then be folded into a byte stream.
  int8_t get_prefixq(Address adr);
  int8_t get_prefixq(Address adr, Register reg);

  void prefixq(Address adr);
  void prefixq(Address adr, Register reg);
  void prefixq(Address adr, XMMRegister reg);

  int prefixq_and_encode(int reg_enc);
  int prefixq_and_encode(int dst_enc, int src_enc);

  void rex_prefix(Address adr, XMMRegister xreg,
                  VexSimdPrefix pre, VexOpcode opc, bool rex_w);
  int  rex_prefix_and_encode(int dst_enc, int src_enc,
                             VexSimdPrefix pre, VexOpcode opc, bool rex_w);

  void vex_prefix(bool vex_r, bool vex_b, bool vex_x, int nds_enc, VexSimdPrefix pre, VexOpcode opc);

  void evex_prefix(bool vex_r, bool vex_b, bool vex_x, bool evex_r, bool evex_v,
                   int nds_enc, VexSimdPrefix pre, VexOpcode opc);

  void vex_prefix(Address adr, int nds_enc, int xreg_enc,
                  VexSimdPrefix pre, VexOpcode opc,
                  InstructionAttr *attributes);

  int  vex_prefix_and_encode(int dst_enc, int nds_enc, int src_enc,
                             VexSimdPrefix pre, VexOpcode opc,
                             InstructionAttr *attributes);

  void simd_prefix(XMMRegister xreg, XMMRegister nds, Address adr, VexSimdPrefix pre,
                   VexOpcode opc, InstructionAttr *attributes);

  int simd_prefix_and_encode(XMMRegister dst, XMMRegister nds, XMMRegister src, VexSimdPrefix pre,
                             VexOpcode opc, InstructionAttr *attributes);

  // Helper functions for groups of instructions
  void emit_arith_b(int op1, int op2, Register dst, int imm8);

  void emit_arith(int op1, int op2, Register dst, int32_t imm32);
  // Force generation of a 4 byte immediate value even if it fits into 8bit
  void emit_arith_imm32(int op1, int op2, Register dst, int32_t imm32);
  void emit_arith(int op1, int op2, Register dst, Register src);

  bool emit_compressed_disp_byte(int &disp);

  void emit_modrm(int mod, int dst_enc, int src_enc);
  void emit_modrm_disp8(int mod, int dst_enc, int src_enc,
                        int disp);
  void emit_modrm_sib(int mod, int dst_enc, int src_enc,
                      Address::ScaleFactor scale, int index_enc, int base_enc);
  void emit_modrm_sib_disp8(int mod, int dst_enc, int src_enc,
                            Address::ScaleFactor scale, int index_enc, int base_enc,
                            int disp);

  void emit_operand_helper(int reg_enc,
                           int base_enc, int index_enc, Address::ScaleFactor scale,
                           int disp,
                           RelocationHolder const& rspec,
                           int rip_relative_correction = 0);

  void emit_operand(Register reg,
                    Register base, Register index, Address::ScaleFactor scale,
                    int disp,
                    RelocationHolder const& rspec,
                    int rip_relative_correction = 0);

  void emit_operand(Register reg,
                    Register base, XMMRegister index, Address::ScaleFactor scale,
                    int disp,
                    RelocationHolder const& rspec);

  void emit_operand(XMMRegister xreg,
                    Register base, XMMRegister xindex, Address::ScaleFactor scale,
                    int disp,
                    RelocationHolder const& rspec);

  void emit_operand(Register reg, Address adr,
                    int rip_relative_correction = 0);

  void emit_operand(XMMRegister reg,
                    Register base, Register index, Address::ScaleFactor scale,
                    int disp,
                    RelocationHolder const& rspec);

  void emit_operand(XMMRegister reg, Address adr);

  // Immediate-to-memory forms
  void emit_arith_operand(int op1, Register rm, Address adr, int32_t imm32);

 protected:
  #ifdef ASSERT
  void check_relocation(RelocationHolder const& rspec, int format);
  #endif

  void emit_data(jint data, relocInfo::relocType    rtype, int format);
  void emit_data(jint data, RelocationHolder const& rspec, int format);
  void emit_data64(jlong data, relocInfo::relocType rtype, int format = 0);
  void emit_data64(jlong data, RelocationHolder const& rspec, int format = 0);

  bool reachable(AddressLiteral adr) NOT_LP64({ return true;});

  // These are all easily abused and hence protected

  // 32BIT ONLY SECTION
#ifndef _LP64
  // Make these disappear in 64bit mode since they would never be correct
  void cmp_literal32(Register src1, int32_t imm32, RelocationHolder const& rspec);   // 32BIT ONLY
  void cmp_literal32(Address src1, int32_t imm32, RelocationHolder const& rspec);    // 32BIT ONLY

  void mov_literal32(Register dst, int32_t imm32, RelocationHolder const& rspec);    // 32BIT ONLY
  void mov_literal32(Address dst, int32_t imm32, RelocationHolder const& rspec);     // 32BIT ONLY

  void push_literal32(int32_t imm32, RelocationHolder const& rspec);                 // 32BIT ONLY
#else
  // 64BIT ONLY SECTION
  void mov_literal64(Register dst, intptr_t imm64, RelocationHolder const& rspec);   // 64BIT ONLY

  void cmp_narrow_oop(Register src1, int32_t imm32, RelocationHolder const& rspec);
  void cmp_narrow_oop(Address src1, int32_t imm32, RelocationHolder const& rspec);

  void mov_narrow_oop(Register dst, int32_t imm32, RelocationHolder const& rspec);
  void mov_narrow_oop(Address dst, int32_t imm32, RelocationHolder const& rspec);
#endif // _LP64

  // These are unique in that we are ensured by the caller that the 32bit
  // relative in these instructions will always be able to reach the potentially
  // 64bit address described by entry. Since they can take a 64bit address they
  // don't have the 32 suffix like the other instructions in this class.

  void call_literal(address entry, RelocationHolder const& rspec);
  void jmp_literal(address entry, RelocationHolder const& rspec);

  // Avoid using directly section
  // Instructions in this section are actually usable by anyone without danger
  // of failure but have performance issues that are addressed my enhanced
  // instructions which will do the proper thing base on the particular cpu.
  // We protect them because we don't trust you...

  // Don't use next inc() and dec() methods directly. INC & DEC instructions
  // could cause a partial flag stall since they don't set CF flag.
  // Use MacroAssembler::decrement() & MacroAssembler::increment() methods
  // which call inc() & dec() or add() & sub() in accordance with
  // the product flag UseIncDec value.

  void decl(Register dst);
  void decl(Address dst);
  void decq(Register dst);
  void decq(Address dst);

  void incl(Register dst);
  void incl(Address dst);
  void incq(Register dst);
  void incq(Address dst);

  // New cpus require use of movsd and movss to avoid partial register stall
  // when loading from memory. But for old Opteron use movlpd instead of movsd.
  // The selection is done in MacroAssembler::movdbl() and movflt().

  // Move Scalar Single-Precision Floating-Point Values
  void movss(XMMRegister dst, Address src);
  void movss(XMMRegister dst, XMMRegister src);
  void movss(Address dst, XMMRegister src);

  // Move Scalar Double-Precision Floating-Point Values
  void movsd(XMMRegister dst, Address src);
  void movsd(XMMRegister dst, XMMRegister src);
  void movsd(Address dst, XMMRegister src);
  void movlpd(XMMRegister dst, Address src);

  // New cpus require use of movaps and movapd to avoid partial register stall
  // when moving between registers.
  void movaps(XMMRegister dst, XMMRegister src);
  void movapd(XMMRegister dst, XMMRegister src);

  // End avoid using directly


  // Instruction prefixes
  void prefix(Prefix p);

  public:

  // Creation
  Assembler(CodeBuffer* code) : AbstractAssembler(code) {
    init_attributes();
  }

  // Decoding
  static address locate_operand(address inst, WhichOperand which);
  static address locate_next_instruction(address inst);

  // Utilities
  static bool is_polling_page_far() NOT_LP64({ return false;});
  static bool query_compressed_disp_byte(int disp, bool is_evex_inst, int vector_len,
                                         int cur_tuple_type, int in_size_in_bits, int cur_encoding);

  // Generic instructions
  // Does 32bit or 64bit as needed for the platform. In some sense these
  // belong in macro assembler but there is no need for both varieties to exist

  void init_attributes(void) {
    _legacy_mode_bw = (VM_Version::supports_avx512bw() == false);
    _legacy_mode_dq = (VM_Version::supports_avx512dq() == false);
    _legacy_mode_vl = (VM_Version::supports_avx512vl() == false);
    _legacy_mode_vlbw = (VM_Version::supports_avx512vlbw() == false);
    NOT_LP64(_is_managed = false;)
    _attributes = NULL;
  }

  void set_attributes(InstructionAttr *attributes) { _attributes = attributes; }
  void clear_attributes(void) { _attributes = NULL; }

  void set_managed(void) { NOT_LP64(_is_managed = true;) }
  void clear_managed(void) { NOT_LP64(_is_managed = false;) }
  bool is_managed(void) {
    NOT_LP64(return _is_managed;)
    LP64_ONLY(return false;) }

  void lea(Register dst, Address src);

  void mov(Register dst, Register src);

#ifdef _LP64
  // support caching the result of some routines

  // must be called before pusha(), popa(), vzeroupper() - checked with asserts
  static void precompute_instructions();

  void pusha_uncached();
  void popa_uncached();
#endif
  void vzeroupper_uncached();

  void pusha();
  void popa();

  void pushf();
  void popf();

  void push(int32_t imm32);

  void push(Register src);

  void pop(Register dst);

  // These are dummies to prevent surprise implicit conversions to Register
  void push(void* v);
  void pop(void* v);

  // These do register sized moves/scans
  void rep_mov();
  void rep_stos();
  void rep_stosb();
  void repne_scan();
#ifdef _LP64
  void repne_scanl();
#endif

  // Vanilla instructions in lexical order

  void adcl(Address dst, int32_t imm32);
  void adcl(Address dst, Register src);
  void adcl(Register dst, int32_t imm32);
  void adcl(Register dst, Address src);
  void adcl(Register dst, Register src);

  void adcq(Register dst, int32_t imm32);
  void adcq(Register dst, Address src);
  void adcq(Register dst, Register src);

  void addb(Address dst, int imm8);
  void addw(Address dst, int imm16);

  void addl(Address dst, int32_t imm32);
  void addl(Address dst, Register src);
  void addl(Register dst, int32_t imm32);
  void addl(Register dst, Address src);
  void addl(Register dst, Register src);

  void addq(Address dst, int32_t imm32);
  void addq(Address dst, Register src);
  void addq(Register dst, int32_t imm32);
  void addq(Register dst, Address src);
  void addq(Register dst, Register src);

#ifdef _LP64
 //Add Unsigned Integers with Carry Flag
  void adcxq(Register dst, Register src);

 //Add Unsigned Integers with Overflow Flag
  void adoxq(Register dst, Register src);
#endif

  void addr_nop_4();
  void addr_nop_5();
  void addr_nop_7();
  void addr_nop_8();

  // Add Scalar Double-Precision Floating-Point Values
  void addsd(XMMRegister dst, Address src);
  void addsd(XMMRegister dst, XMMRegister src);

  // Add Scalar Single-Precision Floating-Point Values
  void addss(XMMRegister dst, Address src);
  void addss(XMMRegister dst, XMMRegister src);

  // AES instructions
  void aesdec(XMMRegister dst, Address src);
  void aesdec(XMMRegister dst, XMMRegister src);
  void aesdeclast(XMMRegister dst, Address src);
  void aesdeclast(XMMRegister dst, XMMRegister src);
  void aesenc(XMMRegister dst, Address src);
  void aesenc(XMMRegister dst, XMMRegister src);
  void aesenclast(XMMRegister dst, Address src);
  void aesenclast(XMMRegister dst, XMMRegister src);
  // Vector AES instructions
  void vaesenc(XMMRegister dst, XMMRegister nds, XMMRegister src, int vector_len);
  void vaesenclast(XMMRegister dst, XMMRegister nds, XMMRegister src, int vector_len);
  void vaesdec(XMMRegister dst, XMMRegister nds, XMMRegister src, int vector_len);
  void vaesdeclast(XMMRegister dst, XMMRegister nds, XMMRegister src, int vector_len);

  void andl(Address  dst, int32_t imm32);
  void andl(Register dst, int32_t imm32);
  void andl(Register dst, Address src);
  void andl(Register dst, Register src);

  void andq(Address  dst, int32_t imm32);
  void andq(Register dst, int32_t imm32);
  void andq(Register dst, Address src);
  void andq(Register dst, Register src);

  // BMI instructions
  void andnl(Register dst, Register src1, Register src2);
  void andnl(Register dst, Register src1, Address src2);
  void andnq(Register dst, Register src1, Register src2);
  void andnq(Register dst, Register src1, Address src2);

  void blsil(Register dst, Register src);
  void blsil(Register dst, Address src);
  void blsiq(Register dst, Register src);
  void blsiq(Register dst, Address src);

  void blsmskl(Register dst, Register src);
  void blsmskl(Register dst, Address src);
  void blsmskq(Register dst, Register src);
  void blsmskq(Register dst, Address src);

  void blsrl(Register dst, Register src);
  void blsrl(Register dst, Address src);
  void blsrq(Register dst, Register src);
  void blsrq(Register dst, Address src);

  void bsfl(Register dst, Register src);
  void bsrl(Register dst, Register src);

#ifdef _LP64
  void bsfq(Register dst, Register src);
  void bsrq(Register dst, Register src);
#endif

  void bswapl(Register reg);

  void bswapq(Register reg);

  void call(Label& L, relocInfo::relocType rtype);
  void call(Register reg);  // push pc; pc <- reg
  void call(Address adr);   // push pc; pc <- adr

  void cdql();

  void cdqq();

  void cld();

  void clflush(Address adr);
  void clflushopt(Address adr);
  void clwb(Address adr);

  void cmovl(Condition cc, Register dst, Register src);
  void cmovl(Condition cc, Register dst, Address src);

  void cmovq(Condition cc, Register dst, Register src);
  void cmovq(Condition cc, Register dst, Address src);


  void cmpb(Address dst, int imm8);

  void cmpl(Address dst, int32_t imm32);

  void cmpl(Register dst, int32_t imm32);
  void cmpl(Register dst, Register src);
  void cmpl(Register dst, Address src);

  void cmpq(Address dst, int32_t imm32);
  void cmpq(Address dst, Register src);

  void cmpq(Register dst, int32_t imm32);
  void cmpq(Register dst, Register src);
  void cmpq(Register dst, Address src);

  // these are dummies used to catch attempting to convert NULL to Register
  void cmpl(Register dst, void* junk); // dummy
  void cmpq(Register dst, void* junk); // dummy

  void cmpw(Address dst, int imm16);

  void cmpxchg8 (Address adr);

  void cmpxchgb(Register reg, Address adr);
  void cmpxchgl(Register reg, Address adr);

  void cmpxchgq(Register reg, Address adr);

  // Ordered Compare Scalar Double-Precision Floating-Point Values and set EFLAGS
  void comisd(XMMRegister dst, Address src);
  void comisd(XMMRegister dst, XMMRegister src);

  // Ordered Compare Scalar Single-Precision Floating-Point Values and set EFLAGS
  void comiss(XMMRegister dst, Address src);
  void comiss(XMMRegister dst, XMMRegister src);

  // Identify processor type and features
  void cpuid();

  // CRC32C
  void crc32(Register crc, Register v, int8_t sizeInBytes);
  void crc32(Register crc, Address adr, int8_t sizeInBytes);

  // Convert Scalar Double-Precision Floating-Point Value to Scalar Single-Precision Floating-Point Value
  void cvtsd2ss(XMMRegister dst, XMMRegister src);
  void cvtsd2ss(XMMRegister dst, Address src);

  // Convert Doubleword Integer to Scalar Double-Precision Floating-Point Value
  void cvtsi2sdl(XMMRegister dst, Register src);
  void cvtsi2sdl(XMMRegister dst, Address src);
  void cvtsi2sdq(XMMRegister dst, Register src);
  void cvtsi2sdq(XMMRegister dst, Address src);

  // Convert Doubleword Integer to Scalar Single-Precision Floating-Point Value
  void cvtsi2ssl(XMMRegister dst, Register src);
  void cvtsi2ssl(XMMRegister dst, Address src);
  void cvtsi2ssq(XMMRegister dst, Register src);
  void cvtsi2ssq(XMMRegister dst, Address src);

  // Convert Packed Signed Doubleword Integers to Packed Double-Precision Floating-Point Value
  void cvtdq2pd(XMMRegister dst, XMMRegister src);

  // Convert Packed Signed Doubleword Integers to Packed Single-Precision Floating-Point Value
  void cvtdq2ps(XMMRegister dst, XMMRegister src);

  // Convert Scalar Single-Precision Floating-Point Value to Scalar Double-Precision Floating-Point Value
  void cvtss2sd(XMMRegister dst, XMMRegister src);
  void cvtss2sd(XMMRegister dst, Address src);

  // Convert with Truncation Scalar Double-Precision Floating-Point Value to Doubleword Integer
  void cvttsd2sil(Register dst, Address src);
  void cvttsd2sil(Register dst, XMMRegister src);
  void cvttsd2siq(Register dst, Address src);
  void cvttsd2siq(Register dst, XMMRegister src);

  // Convert with Truncation Scalar Single-Precision Floating-Point Value to Doubleword Integer
  void cvttss2sil(Register dst, XMMRegister src);
  void cvttss2siq(Register dst, XMMRegister src);

  void cvttpd2dq(XMMRegister dst, XMMRegister src);

  //Abs of packed Integer values
  void pabsb(XMMRegister dst, XMMRegister src);
  void pabsw(XMMRegister dst, XMMRegister src);
  void pabsd(XMMRegister dst, XMMRegister src);
  void vpabsb(XMMRegister dst, XMMRegister src, int vector_len);
  void vpabsw(XMMRegister dst, XMMRegister src, int vector_len);
  void vpabsd(XMMRegister dst, XMMRegister src, int vector_len);
  void evpabsq(XMMRegister dst, XMMRegister src, int vector_len);

  // Divide Scalar Double-Precision Floating-Point Values
  void divsd(XMMRegister dst, Address src);
  void divsd(XMMRegister dst, XMMRegister src);

  // Divide Scalar Single-Precision Floating-Point Values
  void divss(XMMRegister dst, Address src);
  void divss(XMMRegister dst, XMMRegister src);


#ifndef _LP64
 private:
  // operands that only take the original 32bit registers
  void emit_operand32(Register reg, Address adr);

  void emit_farith(int b1, int b2, int i);

 public:
  void emms();

  void fabs();

  void fadd(int i);

  void fadd_d(Address src);
  void fadd_s(Address src);

  // "Alternate" versions of x87 instructions place result down in FPU
  // stack instead of on TOS

  void fadda(int i); // "alternate" fadd
  void faddp(int i = 1);

  void fchs();

  void fcom(int i);

  void fcomp(int i = 1);
  void fcomp_d(Address src);
  void fcomp_s(Address src);

  void fcompp();

  void fcos();

  void fdecstp();

  void fdiv(int i);
  void fdiv_d(Address src);
  void fdivr_s(Address src);
  void fdiva(int i);  // "alternate" fdiv
  void fdivp(int i = 1);

  void fdivr(int i);
  void fdivr_d(Address src);
  void fdiv_s(Address src);

  void fdivra(int i); // "alternate" reversed fdiv

  void fdivrp(int i = 1);

  void ffree(int i = 0);

  void fild_d(Address adr);
  void fild_s(Address adr);

  void fincstp();

  void finit();

  void fist_s (Address adr);
  void fistp_d(Address adr);
  void fistp_s(Address adr);

  void fld1();

  void fld_d(Address adr);
  void fld_s(Address adr);
  void fld_s(int index);
  void fld_x(Address adr);  // extended-precision (80-bit) format

  void fldcw(Address src);

  void fldenv(Address src);

  void fldlg2();

  void fldln2();

  void fldz();

  void flog();
  void flog10();

  void fmul(int i);

  void fmul_d(Address src);
  void fmul_s(Address src);

  void fmula(int i);  // "alternate" fmul

  void fmulp(int i = 1);

  void fnsave(Address dst);

  void fnstcw(Address src);

  void fnstsw_ax();

  void fprem();
  void fprem1();

  void frstor(Address src);

  void fsin();

  void fsqrt();

  void fst_d(Address adr);
  void fst_s(Address adr);

  void fstp_d(Address adr);
  void fstp_d(int index);
  void fstp_s(Address adr);
  void fstp_x(Address adr); // extended-precision (80-bit) format

  void fsub(int i);
  void fsub_d(Address src);
  void fsub_s(Address src);

  void fsuba(int i);  // "alternate" fsub

  void fsubp(int i = 1);

  void fsubr(int i);
  void fsubr_d(Address src);
  void fsubr_s(Address src);

  void fsubra(int i); // "alternate" reversed fsub

  void fsubrp(int i = 1);

  void ftan();

  void ftst();

  void fucomi(int i = 1);
  void fucomip(int i = 1);

  void fwait();

  void fxch(int i = 1);

  void fyl2x();
  void frndint();
  void f2xm1();
  void fldl2e();
#endif // !_LP64

  void fxrstor(Address src);
  void xrstor(Address src);

  void fxsave(Address dst);
  void xsave(Address dst);

  void hlt();

  void idivl(Register src);
  void divl(Register src); // Unsigned division

#ifdef _LP64
  void idivq(Register src);
#endif

  void imull(Register src);
  void imull(Register dst, Register src);
  void imull(Register dst, Register src, int value);
  void imull(Register dst, Address src);

#ifdef _LP64
  void imulq(Register dst, Register src);
  void imulq(Register dst, Register src, int value);
  void imulq(Register dst, Address src);
#endif

  // jcc is the generic conditional branch generator to run-
  // time routines, jcc is used for branches to labels. jcc
  // takes a branch opcode (cc) and a label (L) and generates
  // either a backward branch or a forward branch and links it
  // to the label fixup chain. Usage:
  //
  // Label L;      // unbound label
  // jcc(cc, L);   // forward branch to unbound label
  // bind(L);      // bind label to the current pc
  // jcc(cc, L);   // backward branch to bound label
  // bind(L);      // illegal: a label may be bound only once
  //
  // Note: The same Label can be used for forward and backward branches
  // but it may be bound only once.

  void jcc(Condition cc, Label& L, bool maybe_short = true);

  // Conditional jump to a 8-bit offset to L.
  // WARNING: be very careful using this for forward jumps.  If the label is
  // not bound within an 8-bit offset of this instruction, a run-time error
  // will occur.

  // Use macro to record file and line number.
  #define jccb(cc, L) jccb_0(cc, L, __FILE__, __LINE__)

  void jccb_0(Condition cc, Label& L, const char* file, int line);

  void jmp(Address entry);    // pc <- entry

  // Label operations & relative jumps (PPUM Appendix D)
  void jmp(Label& L, bool maybe_short = true);   // unconditional jump to L

  void jmp(Register entry); // pc <- entry

  // Unconditional 8-bit offset jump to L.
  // WARNING: be very careful using this for forward jumps.  If the label is
  // not bound within an 8-bit offset of this instruction, a run-time error
  // will occur.

  // Use macro to record file and line number.
  #define jmpb(L) jmpb_0(L, __FILE__, __LINE__)

  void jmpb_0(Label& L, const char* file, int line);

  void ldmxcsr( Address src );

  void leal(Register dst, Address src);

  void leaq(Register dst, Address src);

  void lfence();

  void lock();

  void lzcntl(Register dst, Register src);

#ifdef _LP64
  void lzcntq(Register dst, Register src);
#endif

  enum Membar_mask_bits {
    StoreStore = 1 << 3,
    LoadStore  = 1 << 2,
    StoreLoad  = 1 << 1,
    LoadLoad   = 1 << 0
  };

  // Serializes memory and blows flags
  void membar(Membar_mask_bits order_constraint) {
    // We only have to handle StoreLoad
    if (order_constraint & StoreLoad) {
      // All usable chips support "locked" instructions which suffice
      // as barriers, and are much faster than the alternative of
      // using cpuid instruction. We use here a locked add [esp-C],0.
      // This is conveniently otherwise a no-op except for blowing
      // flags, and introducing a false dependency on target memory
      // location. We can't do anything with flags, but we can avoid
      // memory dependencies in the current method by locked-adding
      // somewhere else on the stack. Doing [esp+C] will collide with
      // something on stack in current method, hence we go for [esp-C].
      // It is convenient since it is almost always in data cache, for
      // any small C.  We need to step back from SP to avoid data
      // dependencies with other things on below SP (callee-saves, for
      // example). Without a clear way to figure out the minimal safe
      // distance from SP, it makes sense to step back the complete
      // cache line, as this will also avoid possible second-order effects
      // with locked ops against the cache line. Our choice of offset
      // is bounded by x86 operand encoding, which should stay within
      // [-128; +127] to have the 8-byte displacement encoding.
      //
      // Any change to this code may need to revisit other places in
      // the code where this idiom is used, in particular the
      // orderAccess code.

      int offset = -VM_Version::L1_line_size();
      if (offset < -128) {
        offset = -128;
      }

      lock();
      addl(Address(rsp, offset), 0);// Assert the lock# signal here
    }
  }

  void mfence();
  void sfence();

  // Moves

  void mov64(Register dst, int64_t imm64);

  void movb(Address dst, Register src);
  void movb(Address dst, int imm8);
  void movb(Register dst, Address src);

  void movddup(XMMRegister dst, XMMRegister src);

  void kmovbl(KRegister dst, Register src);
  void kmovbl(Register dst, KRegister src);
  void kmovwl(KRegister dst, Register src);
  void kmovwl(KRegister dst, Address src);
  void kmovwl(Register dst, KRegister src);
  void kmovdl(KRegister dst, Register src);
  void kmovdl(Register dst, KRegister src);
  void kmovql(KRegister dst, KRegister src);
  void kmovql(Address dst, KRegister src);
  void kmovql(KRegister dst, Address src);
  void kmovql(KRegister dst, Register src);
  void kmovql(Register dst, KRegister src);

  void knotwl(KRegister dst, KRegister src);

  void kortestbl(KRegister dst, KRegister src);
  void kortestwl(KRegister dst, KRegister src);
  void kortestdl(KRegister dst, KRegister src);
  void kortestql(KRegister dst, KRegister src);

  void ktestq(KRegister src1, KRegister src2);
  void ktestd(KRegister src1, KRegister src2);

  void ktestql(KRegister dst, KRegister src);

  void movdl(XMMRegister dst, Register src);
  void movdl(Register dst, XMMRegister src);
  void movdl(XMMRegister dst, Address src);
  void movdl(Address dst, XMMRegister src);

  // Move Double Quadword
  void movdq(XMMRegister dst, Register src);
  void movdq(Register dst, XMMRegister src);

  // Move Aligned Double Quadword
  void movdqa(XMMRegister dst, XMMRegister src);
  void movdqa(XMMRegister dst, Address src);

  // Move Unaligned Double Quadword
  void movdqu(Address     dst, XMMRegister src);
  void movdqu(XMMRegister dst, Address src);
  void movdqu(XMMRegister dst, XMMRegister src);

  // Move Unaligned 256bit Vector
  void vmovdqu(Address dst, XMMRegister src);
  void vmovdqu(XMMRegister dst, Address src);
  void vmovdqu(XMMRegister dst, XMMRegister src);

  // Move Aligned 256bit Vector
  void vmovdqa(Address dst, XMMRegister src);
  void vmovdqa(XMMRegister dst, Address src);

   // Move Unaligned 512bit Vector
  void evmovdqub(Address dst, XMMRegister src, int vector_len);
  void evmovdqub(XMMRegister dst, Address src, int vector_len);
  void evmovdqub(XMMRegister dst, XMMRegister src, int vector_len);
  void evmovdqub(XMMRegister dst, KRegister mask, Address src, int vector_len);
  void evmovdquw(Address dst, XMMRegister src, int vector_len);
  void evmovdquw(Address dst, KRegister mask, XMMRegister src, int vector_len);
  void evmovdquw(XMMRegister dst, Address src, int vector_len);
  void evmovdquw(XMMRegister dst, KRegister mask, Address src, int vector_len);
  void evmovdqul(Address dst, XMMRegister src, int vector_len);
  void evmovdqul(XMMRegister dst, Address src, int vector_len);
  void evmovdqul(XMMRegister dst, XMMRegister src, int vector_len);
  void evmovdquq(Address dst, XMMRegister src, int vector_len);
  void evmovdquq(XMMRegister dst, Address src, int vector_len);
  void evmovdquq(XMMRegister dst, XMMRegister src, int vector_len);

  // Move Aligned 512bit Vector
  void evmovdqab(Address dst, XMMRegister src, int vector_len);
  void evmovdqab(XMMRegister dst, Address src, int vector_len);
  void evmovdqab(XMMRegister dst, KRegister mask, Address src, int vector_len);
  void evmovdqaw(Address dst, XMMRegister src, int vector_len);
  void evmovdqaw(Address dst, KRegister mask, XMMRegister src, int vector_len);
  void evmovdqaw(XMMRegister dst, Address src, int vector_len);
  void evmovdqaw(XMMRegister dst, KRegister mask, Address src, int vector_len);
  void evmovdqal(Address dst, XMMRegister src, int vector_len);
  void evmovdqal(XMMRegister dst, Address src, int vector_len);
  void evmovdqaq(Address dst, XMMRegister src, int vector_len);
  void evmovdqaq(XMMRegister dst, Address src, int vector_len);

  // Move lower 64bit to high 64bit in 128bit register
  void movlhps(XMMRegister dst, XMMRegister src);

  void movl(Register dst, int32_t imm32);
  void movl(Address dst, int32_t imm32);
  void movl(Register dst, Register src);
  void movl(Register dst, Address src);
  void movl(Address dst, Register src);

  // These dummies prevent using movl from converting a zero (like NULL) into Register
  // by giving the compiler two choices it can't resolve

  void movl(Address  dst, void* junk);
  void movl(Register dst, void* junk);

#ifdef _LP64
  void movq(Register dst, Register src);
  void movq(Register dst, Address src);
  void movq(Address  dst, Register src);

<<<<<<< HEAD
  void movntq(Address dst, Register src);
  void movntq(Address dst, MMXRegister src);
  void movntdq(Address dst, XMMRegister src);
  void vmovntdq(Address dst, XMMRegister src);
  void evmovntdq(Address dst, XMMRegister src, int vector_len);
  void movntdqa(XMMRegister dst, Address src);
  void vmovntdqa(XMMRegister dst, Address src);
  void evmovntdqa(XMMRegister dst, Address src, int vector_len);

#ifdef _LP64
=======
>>>>>>> b0e1ee4b
  // These dummies prevent using movq from converting a zero (like NULL) into Register
  // by giving the compiler two choices it can't resolve

  void movq(Address  dst, void* dummy);
  void movq(Register dst, void* dummy);
#endif

  // Move Quadword
  void movq(Address     dst, XMMRegister src);
  void movq(XMMRegister dst, Address src);

  void movsbl(Register dst, Address src);
  void movsbl(Register dst, Register src);

#ifdef _LP64
  void movsbq(Register dst, Address src);
  void movsbq(Register dst, Register src);

  // Move signed 32bit immediate to 64bit extending sign
  void movslq(Address  dst, int32_t imm64);
  void movslq(Register dst, int32_t imm64);

  void movslq(Register dst, Address src);
  void movslq(Register dst, Register src);
  void movslq(Register dst, void* src); // Dummy declaration to cause NULL to be ambiguous
#endif

  void movswl(Register dst, Address src);
  void movswl(Register dst, Register src);

#ifdef _LP64
  void movswq(Register dst, Address src);
  void movswq(Register dst, Register src);
#endif

  void movw(Address dst, int imm16);
  void movw(Register dst, Address src);
  void movw(Address dst, Register src);

  void movzbl(Register dst, Address src);
  void movzbl(Register dst, Register src);

#ifdef _LP64
  void movzbq(Register dst, Address src);
  void movzbq(Register dst, Register src);
#endif

  void movzwl(Register dst, Address src);
  void movzwl(Register dst, Register src);

#ifdef _LP64
  void movzwq(Register dst, Address src);
  void movzwq(Register dst, Register src);
#endif

  // Unsigned multiply with RAX destination register
  void mull(Address src);
  void mull(Register src);

#ifdef _LP64
  void mulq(Address src);
  void mulq(Register src);
  void mulxq(Register dst1, Register dst2, Register src);
#endif

  // Multiply Scalar Double-Precision Floating-Point Values
  void mulsd(XMMRegister dst, Address src);
  void mulsd(XMMRegister dst, XMMRegister src);

  // Multiply Scalar Single-Precision Floating-Point Values
  void mulss(XMMRegister dst, Address src);
  void mulss(XMMRegister dst, XMMRegister src);

  void negl(Register dst);

#ifdef _LP64
  void negq(Register dst);
#endif

  void nop(int i = 1);

  void notl(Register dst);

#ifdef _LP64
  void notq(Register dst);

  void btsq(Address dst, int imm8);
  void btrq(Address dst, int imm8);
#endif

  void orl(Address dst, int32_t imm32);
  void orl(Register dst, int32_t imm32);
  void orl(Register dst, Address src);
  void orl(Register dst, Register src);
  void orl(Address dst, Register src);

  void orb(Address dst, int imm8);

  void orq(Address dst, int32_t imm32);
  void orq(Register dst, int32_t imm32);
  void orq(Register dst, Address src);
  void orq(Register dst, Register src);

  // Pack with unsigned saturation
  void packuswb(XMMRegister dst, XMMRegister src);
  void packuswb(XMMRegister dst, Address src);
  void vpackuswb(XMMRegister dst, XMMRegister nds, XMMRegister src, int vector_len);

  // Pemutation of 64bit words
  void vpermq(XMMRegister dst, XMMRegister src, int imm8, int vector_len);
  void vpermq(XMMRegister dst, XMMRegister src, int imm8);
  void vpermq(XMMRegister dst, XMMRegister nds, XMMRegister src, int vector_len);
  void vperm2i128(XMMRegister dst,  XMMRegister nds, XMMRegister src, int imm8);
  void vperm2f128(XMMRegister dst, XMMRegister nds, XMMRegister src, int imm8);
  void evpermi2q(XMMRegister dst, XMMRegister nds, XMMRegister src, int vector_len);

  void pause();

  // Undefined Instruction
  void ud2();

  // SSE4.2 string instructions
  void pcmpestri(XMMRegister xmm1, XMMRegister xmm2, int imm8);
  void pcmpestri(XMMRegister xmm1, Address src, int imm8);

  void pcmpeqb(XMMRegister dst, XMMRegister src);
  void vpcmpeqb(XMMRegister dst, XMMRegister nds, XMMRegister src, int vector_len);
  void evpcmpeqb(KRegister kdst, XMMRegister nds, XMMRegister src, int vector_len);
  void evpcmpeqb(KRegister kdst, XMMRegister nds, Address src, int vector_len);
  void evpcmpeqb(KRegister kdst, KRegister mask, XMMRegister nds, Address src, int vector_len);

  void evpcmpgtb(KRegister kdst, XMMRegister nds, Address src, int vector_len);
  void evpcmpgtb(KRegister kdst, KRegister mask, XMMRegister nds, Address src, int vector_len);

  void evpcmpuw(KRegister kdst, XMMRegister nds, XMMRegister src, ComparisonPredicate vcc, int vector_len);
  void evpcmpuw(KRegister kdst, KRegister mask, XMMRegister nds, XMMRegister src, ComparisonPredicate of, int vector_len);
  void evpcmpuw(KRegister kdst, XMMRegister nds, Address src, ComparisonPredicate vcc, int vector_len);

  void pcmpeqw(XMMRegister dst, XMMRegister src);
  void vpcmpeqw(XMMRegister dst, XMMRegister nds, XMMRegister src, int vector_len);
  void evpcmpeqw(KRegister kdst, XMMRegister nds, XMMRegister src, int vector_len);
  void evpcmpeqw(KRegister kdst, XMMRegister nds, Address src, int vector_len);

  void pcmpeqd(XMMRegister dst, XMMRegister src);
  void vpcmpeqd(XMMRegister dst, XMMRegister nds, XMMRegister src, int vector_len);
  void evpcmpeqd(KRegister kdst, XMMRegister nds, XMMRegister src, int vector_len);
  void evpcmpeqd(KRegister kdst, XMMRegister nds, Address src, int vector_len);

  void pcmpeqq(XMMRegister dst, XMMRegister src);
  void vpcmpeqq(XMMRegister dst, XMMRegister nds, XMMRegister src, int vector_len);
  void evpcmpeqq(KRegister kdst, XMMRegister nds, XMMRegister src, int vector_len);
  void evpcmpeqq(KRegister kdst, XMMRegister nds, Address src, int vector_len);

  void pmovmskb(Register dst, XMMRegister src);
  void vpmovmskb(Register dst, XMMRegister src);

  // SSE 4.1 extract
  void pextrd(Register dst, XMMRegister src, int imm8);
  void pextrq(Register dst, XMMRegister src, int imm8);
  void pextrd(Address dst, XMMRegister src, int imm8);
  void pextrq(Address dst, XMMRegister src, int imm8);
  void pextrb(Address dst, XMMRegister src, int imm8);
  // SSE 2 extract
  void pextrw(Register dst, XMMRegister src, int imm8);
  void pextrw(Address dst, XMMRegister src, int imm8);

  // SSE 4.1 insert
  void pinsrd(XMMRegister dst, Register src, int imm8);
  void pinsrq(XMMRegister dst, Register src, int imm8);
  void pinsrd(XMMRegister dst, Address src, int imm8);
  void pinsrq(XMMRegister dst, Address src, int imm8);
  void pinsrb(XMMRegister dst, Address src, int imm8);
  // SSE 2 insert
  void pinsrw(XMMRegister dst, Register src, int imm8);
  void pinsrw(XMMRegister dst, Address src, int imm8);

  // SSE4.1 packed move
  void pmovzxbw(XMMRegister dst, XMMRegister src);
  void pmovzxbw(XMMRegister dst, Address src);

  void vpmovzxbw( XMMRegister dst, Address src, int vector_len);
  void vpmovzxbw(XMMRegister dst, XMMRegister src, int vector_len);
  void evpmovzxbw(XMMRegister dst, KRegister mask, Address src, int vector_len);

  void evpmovwb(Address dst, XMMRegister src, int vector_len);
  void evpmovwb(Address dst, KRegister mask, XMMRegister src, int vector_len);

  void vpmovzxwd(XMMRegister dst, XMMRegister src, int vector_len);

  void evpmovdb(Address dst, XMMRegister src, int vector_len);

  // Sign extend moves
  void pmovsxbw(XMMRegister dst, XMMRegister src);
  void vpmovsxbw(XMMRegister dst, XMMRegister src, int vector_len);

  // Multiply add
  void pmaddwd(XMMRegister dst, XMMRegister src);
  void vpmaddwd(XMMRegister dst, XMMRegister nds, XMMRegister src, int vector_len);
  // Multiply add accumulate
  void evpdpwssd(XMMRegister dst, XMMRegister nds, XMMRegister src, int vector_len);

#ifndef _LP64 // no 32bit push/pop on amd64
  void popl(Address dst);
#endif

#ifdef _LP64
  void popq(Address dst);
#endif

  void popcntl(Register dst, Address src);
  void popcntl(Register dst, Register src);

  void vpopcntd(XMMRegister dst, XMMRegister src, int vector_len);

#ifdef _LP64
  void popcntq(Register dst, Address src);
  void popcntq(Register dst, Register src);
#endif

  // Prefetches (SSE, SSE2, 3DNOW only)

  void prefetchnta(Address src);
  void prefetchr(Address src);
  void prefetcht0(Address src);
  void prefetcht1(Address src);
  void prefetcht2(Address src);
  void prefetchw(Address src);

  // Shuffle Bytes
  void pshufb(XMMRegister dst, XMMRegister src);
  void pshufb(XMMRegister dst, Address src);
  void vpshufb(XMMRegister dst, XMMRegister nds, XMMRegister src, int vector_len);

  // Shuffle Packed Doublewords
  void pshufd(XMMRegister dst, XMMRegister src, int mode);
  void pshufd(XMMRegister dst, Address src,     int mode);
  void vpshufd(XMMRegister dst, XMMRegister src, int mode, int vector_len);

  // Shuffle Packed Low Words
  void pshuflw(XMMRegister dst, XMMRegister src, int mode);
  void pshuflw(XMMRegister dst, Address src,     int mode);

  // Shuffle packed values at 128 bit granularity
  void evshufi64x2(XMMRegister dst, XMMRegister nds, XMMRegister src, int imm8, int vector_len);

  // Shift Right by bytes Logical DoubleQuadword Immediate
  void psrldq(XMMRegister dst, int shift);
  // Shift Left by bytes Logical DoubleQuadword Immediate
  void pslldq(XMMRegister dst, int shift);

  // Logical Compare 128bit
  void ptest(XMMRegister dst, XMMRegister src);
  void ptest(XMMRegister dst, Address src);
  // Logical Compare 256bit
  void vptest(XMMRegister dst, XMMRegister src);
  void vptest(XMMRegister dst, Address src);

  // Interleave Low Bytes
  void punpcklbw(XMMRegister dst, XMMRegister src);
  void punpcklbw(XMMRegister dst, Address src);

  // Interleave Low Doublewords
  void punpckldq(XMMRegister dst, XMMRegister src);
  void punpckldq(XMMRegister dst, Address src);

  // Interleave Low Quadwords
  void punpcklqdq(XMMRegister dst, XMMRegister src);

#ifndef _LP64 // no 32bit push/pop on amd64
  void pushl(Address src);
#endif

  void pushq(Address src);

  void rcll(Register dst, int imm8);

  void rclq(Register dst, int imm8);

  void rcrq(Register dst, int imm8);

  void rcpps(XMMRegister dst, XMMRegister src);

  void rcpss(XMMRegister dst, XMMRegister src);

  void rdtsc();

  void ret(int imm16);

#ifdef _LP64
  void rorq(Register dst, int imm8);
  void rorxq(Register dst, Register src, int imm8);
  void rorxd(Register dst, Register src, int imm8);
#endif

  void sahf();

  void sarl(Register dst, int imm8);
  void sarl(Register dst);

  void sarq(Register dst, int imm8);
  void sarq(Register dst);

  void sbbl(Address dst, int32_t imm32);
  void sbbl(Register dst, int32_t imm32);
  void sbbl(Register dst, Address src);
  void sbbl(Register dst, Register src);

  void sbbq(Address dst, int32_t imm32);
  void sbbq(Register dst, int32_t imm32);
  void sbbq(Register dst, Address src);
  void sbbq(Register dst, Register src);

  void setb(Condition cc, Register dst);

  void palignr(XMMRegister dst, XMMRegister src, int imm8);
  void vpalignr(XMMRegister dst, XMMRegister src1, XMMRegister src2, int imm8, int vector_len);
  void evalignq(XMMRegister dst, XMMRegister nds, XMMRegister src, uint8_t imm8);

  void pblendw(XMMRegister dst, XMMRegister src, int imm8);

  void sha1rnds4(XMMRegister dst, XMMRegister src, int imm8);
  void sha1nexte(XMMRegister dst, XMMRegister src);
  void sha1msg1(XMMRegister dst, XMMRegister src);
  void sha1msg2(XMMRegister dst, XMMRegister src);
  // xmm0 is implicit additional source to the following instruction.
  void sha256rnds2(XMMRegister dst, XMMRegister src);
  void sha256msg1(XMMRegister dst, XMMRegister src);
  void sha256msg2(XMMRegister dst, XMMRegister src);

  void shldl(Register dst, Register src);
  void shldl(Register dst, Register src, int8_t imm8);
  void shrdl(Register dst, Register src);
  void shrdl(Register dst, Register src, int8_t imm8);

  void shll(Register dst, int imm8);
  void shll(Register dst);

  void shlq(Register dst, int imm8);
  void shlq(Register dst);

  void shrl(Register dst, int imm8);
  void shrl(Register dst);

  void shrq(Register dst, int imm8);
  void shrq(Register dst);

  void smovl(); // QQQ generic?

  // Compute Square Root of Scalar Double-Precision Floating-Point Value
  void sqrtsd(XMMRegister dst, Address src);
  void sqrtsd(XMMRegister dst, XMMRegister src);

  void roundsd(XMMRegister dst, Address src, int32_t rmode);
  void roundsd(XMMRegister dst, XMMRegister src, int32_t rmode);

  // Compute Square Root of Scalar Single-Precision Floating-Point Value
  void sqrtss(XMMRegister dst, Address src);
  void sqrtss(XMMRegister dst, XMMRegister src);

  void std();

  void stmxcsr( Address dst );

  void subl(Address dst, int32_t imm32);
  void subl(Address dst, Register src);
  void subl(Register dst, int32_t imm32);
  void subl(Register dst, Address src);
  void subl(Register dst, Register src);

  void subq(Address dst, int32_t imm32);
  void subq(Address dst, Register src);
  void subq(Register dst, int32_t imm32);
  void subq(Register dst, Address src);
  void subq(Register dst, Register src);

  // Force generation of a 4 byte immediate value even if it fits into 8bit
  void subl_imm32(Register dst, int32_t imm32);
  void subq_imm32(Register dst, int32_t imm32);

  // Subtract Scalar Double-Precision Floating-Point Values
  void subsd(XMMRegister dst, Address src);
  void subsd(XMMRegister dst, XMMRegister src);

  // Subtract Scalar Single-Precision Floating-Point Values
  void subss(XMMRegister dst, Address src);
  void subss(XMMRegister dst, XMMRegister src);

  void testb(Register dst, int imm8);
  void testb(Address dst, int imm8);

  void testl(Register dst, int32_t imm32);
  void testl(Register dst, Register src);
  void testl(Register dst, Address src);

  void testq(Register dst, int32_t imm32);
  void testq(Register dst, Register src);
  void testq(Register dst, Address src);

  // BMI - count trailing zeros
  void tzcntl(Register dst, Register src);
  void tzcntq(Register dst, Register src);

  // Unordered Compare Scalar Double-Precision Floating-Point Values and set EFLAGS
  void ucomisd(XMMRegister dst, Address src);
  void ucomisd(XMMRegister dst, XMMRegister src);

  // Unordered Compare Scalar Single-Precision Floating-Point Values and set EFLAGS
  void ucomiss(XMMRegister dst, Address src);
  void ucomiss(XMMRegister dst, XMMRegister src);

  void xabort(int8_t imm8);

  void xaddb(Address dst, Register src);
  void xaddw(Address dst, Register src);
  void xaddl(Address dst, Register src);
  void xaddq(Address dst, Register src);

  void xbegin(Label& abort, relocInfo::relocType rtype = relocInfo::none);

  void xchgb(Register reg, Address adr);
  void xchgw(Register reg, Address adr);
  void xchgl(Register reg, Address adr);
  void xchgl(Register dst, Register src);

  void xchgq(Register reg, Address adr);
  void xchgq(Register dst, Register src);

  void xend();

  // Get Value of Extended Control Register
  void xgetbv();

  void xorl(Register dst, int32_t imm32);
  void xorl(Register dst, Address src);
  void xorl(Register dst, Register src);

  void xorb(Register dst, Address src);

  void xorq(Register dst, Address src);
  void xorq(Register dst, Register src);

  void set_byte_if_not_zero(Register dst); // sets reg to 1 if not zero, otherwise 0

  // AVX 3-operands scalar instructions (encoded with VEX prefix)

  void vaddsd(XMMRegister dst, XMMRegister nds, Address src);
  void vaddsd(XMMRegister dst, XMMRegister nds, XMMRegister src);
  void vaddss(XMMRegister dst, XMMRegister nds, Address src);
  void vaddss(XMMRegister dst, XMMRegister nds, XMMRegister src);
  void vdivsd(XMMRegister dst, XMMRegister nds, Address src);
  void vdivsd(XMMRegister dst, XMMRegister nds, XMMRegister src);
  void vdivss(XMMRegister dst, XMMRegister nds, Address src);
  void vdivss(XMMRegister dst, XMMRegister nds, XMMRegister src);
  void vfmadd231sd(XMMRegister dst, XMMRegister nds, XMMRegister src);
  void vfmadd231ss(XMMRegister dst, XMMRegister nds, XMMRegister src);
  void vmulsd(XMMRegister dst, XMMRegister nds, Address src);
  void vmulsd(XMMRegister dst, XMMRegister nds, XMMRegister src);
  void vmulss(XMMRegister dst, XMMRegister nds, Address src);
  void vmulss(XMMRegister dst, XMMRegister nds, XMMRegister src);
  void vsubsd(XMMRegister dst, XMMRegister nds, Address src);
  void vsubsd(XMMRegister dst, XMMRegister nds, XMMRegister src);
  void vsubss(XMMRegister dst, XMMRegister nds, Address src);
  void vsubss(XMMRegister dst, XMMRegister nds, XMMRegister src);

  void vmaxss(XMMRegister dst, XMMRegister nds, XMMRegister src);
  void vmaxsd(XMMRegister dst, XMMRegister nds, XMMRegister src);
  void vminss(XMMRegister dst, XMMRegister nds, XMMRegister src);
  void vminsd(XMMRegister dst, XMMRegister nds, XMMRegister src);

  void shlxl(Register dst, Register src1, Register src2);
  void shlxq(Register dst, Register src1, Register src2);

  //====================VECTOR ARITHMETIC=====================================

  // Add Packed Floating-Point Values
  void addpd(XMMRegister dst, XMMRegister src);
  void addpd(XMMRegister dst, Address src);
  void addps(XMMRegister dst, XMMRegister src);
  void vaddpd(XMMRegister dst, XMMRegister nds, XMMRegister src, int vector_len);
  void vaddps(XMMRegister dst, XMMRegister nds, XMMRegister src, int vector_len);
  void vaddpd(XMMRegister dst, XMMRegister nds, Address src, int vector_len);
  void vaddps(XMMRegister dst, XMMRegister nds, Address src, int vector_len);

  // Subtract Packed Floating-Point Values
  void subpd(XMMRegister dst, XMMRegister src);
  void subps(XMMRegister dst, XMMRegister src);
  void vsubpd(XMMRegister dst, XMMRegister nds, XMMRegister src, int vector_len);
  void vsubps(XMMRegister dst, XMMRegister nds, XMMRegister src, int vector_len);
  void vsubpd(XMMRegister dst, XMMRegister nds, Address src, int vector_len);
  void vsubps(XMMRegister dst, XMMRegister nds, Address src, int vector_len);

  // Multiply Packed Floating-Point Values
  void mulpd(XMMRegister dst, XMMRegister src);
  void mulpd(XMMRegister dst, Address src);
  void mulps(XMMRegister dst, XMMRegister src);
  void vmulpd(XMMRegister dst, XMMRegister nds, XMMRegister src, int vector_len);
  void vmulps(XMMRegister dst, XMMRegister nds, XMMRegister src, int vector_len);
  void vmulpd(XMMRegister dst, XMMRegister nds, Address src, int vector_len);
  void vmulps(XMMRegister dst, XMMRegister nds, Address src, int vector_len);

  void vfmadd231pd(XMMRegister dst, XMMRegister nds, XMMRegister src, int vector_len);
  void vfmadd231ps(XMMRegister dst, XMMRegister nds, XMMRegister src, int vector_len);
  void vfmadd231pd(XMMRegister dst, XMMRegister nds, Address src, int vector_len);
  void vfmadd231ps(XMMRegister dst, XMMRegister nds, Address src, int vector_len);

  // Divide Packed Floating-Point Values
  void divpd(XMMRegister dst, XMMRegister src);
  void divps(XMMRegister dst, XMMRegister src);
  void vdivpd(XMMRegister dst, XMMRegister nds, XMMRegister src, int vector_len);
  void vdivps(XMMRegister dst, XMMRegister nds, XMMRegister src, int vector_len);
  void vdivpd(XMMRegister dst, XMMRegister nds, Address src, int vector_len);
  void vdivps(XMMRegister dst, XMMRegister nds, Address src, int vector_len);

  // Sqrt Packed Floating-Point Values
  void vsqrtpd(XMMRegister dst, XMMRegister src, int vector_len);
  void vsqrtpd(XMMRegister dst, Address src, int vector_len);
  void vsqrtps(XMMRegister dst, XMMRegister src, int vector_len);
  void vsqrtps(XMMRegister dst, Address src, int vector_len);

  // Round Packed Double precision value.
  void vroundpd(XMMRegister dst, XMMRegister src, int32_t rmode, int vector_len);
  void vroundpd(XMMRegister dst, Address src, int32_t rmode, int vector_len);
  void vrndscalepd(XMMRegister dst,  XMMRegister src,  int32_t rmode, int vector_len);
  void vrndscalepd(XMMRegister dst, Address src, int32_t rmode, int vector_len);

  // Bitwise Logical AND of Packed Floating-Point Values
  void andpd(XMMRegister dst, XMMRegister src);
  void andps(XMMRegister dst, XMMRegister src);
  void vandpd(XMMRegister dst, XMMRegister nds, XMMRegister src, int vector_len);
  void vandps(XMMRegister dst, XMMRegister nds, XMMRegister src, int vector_len);
  void vandpd(XMMRegister dst, XMMRegister nds, Address src, int vector_len);
  void vandps(XMMRegister dst, XMMRegister nds, Address src, int vector_len);

  void unpckhpd(XMMRegister dst, XMMRegister src);
  void unpcklpd(XMMRegister dst, XMMRegister src);

  // Bitwise Logical XOR of Packed Floating-Point Values
  void xorpd(XMMRegister dst, XMMRegister src);
  void xorps(XMMRegister dst, XMMRegister src);
  void vxorpd(XMMRegister dst, XMMRegister nds, XMMRegister src, int vector_len);
  void vxorps(XMMRegister dst, XMMRegister nds, XMMRegister src, int vector_len);
  void vxorpd(XMMRegister dst, XMMRegister nds, Address src, int vector_len);
  void vxorps(XMMRegister dst, XMMRegister nds, Address src, int vector_len);

  // Add horizontal packed integers
  void vphaddw(XMMRegister dst, XMMRegister nds, XMMRegister src, int vector_len);
  void vphaddd(XMMRegister dst, XMMRegister nds, XMMRegister src, int vector_len);
  void phaddw(XMMRegister dst, XMMRegister src);
  void phaddd(XMMRegister dst, XMMRegister src);

  // Add packed integers
  void paddb(XMMRegister dst, XMMRegister src);
  void paddw(XMMRegister dst, XMMRegister src);
  void paddd(XMMRegister dst, XMMRegister src);
  void paddd(XMMRegister dst, Address src);
  void paddq(XMMRegister dst, XMMRegister src);
  void vpaddb(XMMRegister dst, XMMRegister nds, XMMRegister src, int vector_len);
  void vpaddw(XMMRegister dst, XMMRegister nds, XMMRegister src, int vector_len);
  void vpaddd(XMMRegister dst, XMMRegister nds, XMMRegister src, int vector_len);
  void vpaddq(XMMRegister dst, XMMRegister nds, XMMRegister src, int vector_len);
  void vpaddb(XMMRegister dst, XMMRegister nds, Address src, int vector_len);
  void vpaddw(XMMRegister dst, XMMRegister nds, Address src, int vector_len);
  void vpaddd(XMMRegister dst, XMMRegister nds, Address src, int vector_len);
  void vpaddq(XMMRegister dst, XMMRegister nds, Address src, int vector_len);

  // Sub packed integers
  void psubb(XMMRegister dst, XMMRegister src);
  void psubw(XMMRegister dst, XMMRegister src);
  void psubd(XMMRegister dst, XMMRegister src);
  void psubq(XMMRegister dst, XMMRegister src);
  void vpsubb(XMMRegister dst, XMMRegister nds, XMMRegister src, int vector_len);
  void vpsubw(XMMRegister dst, XMMRegister nds, XMMRegister src, int vector_len);
  void vpsubd(XMMRegister dst, XMMRegister nds, XMMRegister src, int vector_len);
  void vpsubq(XMMRegister dst, XMMRegister nds, XMMRegister src, int vector_len);
  void vpsubb(XMMRegister dst, XMMRegister nds, Address src, int vector_len);
  void vpsubw(XMMRegister dst, XMMRegister nds, Address src, int vector_len);
  void vpsubd(XMMRegister dst, XMMRegister nds, Address src, int vector_len);
  void vpsubq(XMMRegister dst, XMMRegister nds, Address src, int vector_len);

  // Multiply packed integers (only shorts and ints)
  void pmullw(XMMRegister dst, XMMRegister src);
  void pmulld(XMMRegister dst, XMMRegister src);
  void vpmullw(XMMRegister dst, XMMRegister nds, XMMRegister src, int vector_len);
  void vpmulld(XMMRegister dst, XMMRegister nds, XMMRegister src, int vector_len);
  void vpmullq(XMMRegister dst, XMMRegister nds, XMMRegister src, int vector_len);
  void vpmullw(XMMRegister dst, XMMRegister nds, Address src, int vector_len);
  void vpmulld(XMMRegister dst, XMMRegister nds, Address src, int vector_len);
  void vpmullq(XMMRegister dst, XMMRegister nds, Address src, int vector_len);

  // Shift left packed integers
  void psllw(XMMRegister dst, int shift);
  void pslld(XMMRegister dst, int shift);
  void psllq(XMMRegister dst, int shift);
  void psllw(XMMRegister dst, XMMRegister shift);
  void pslld(XMMRegister dst, XMMRegister shift);
  void psllq(XMMRegister dst, XMMRegister shift);
  void vpsllw(XMMRegister dst, XMMRegister src, int shift, int vector_len);
  void vpslld(XMMRegister dst, XMMRegister src, int shift, int vector_len);
  void vpsllq(XMMRegister dst, XMMRegister src, int shift, int vector_len);
  void vpsllw(XMMRegister dst, XMMRegister src, XMMRegister shift, int vector_len);
  void vpslld(XMMRegister dst, XMMRegister src, XMMRegister shift, int vector_len);
  void vpsllq(XMMRegister dst, XMMRegister src, XMMRegister shift, int vector_len);
  void vpslldq(XMMRegister dst, XMMRegister src, int shift, int vector_len);

  // Logical shift right packed integers
  void psrlw(XMMRegister dst, int shift);
  void psrld(XMMRegister dst, int shift);
  void psrlq(XMMRegister dst, int shift);
  void psrlw(XMMRegister dst, XMMRegister shift);
  void psrld(XMMRegister dst, XMMRegister shift);
  void psrlq(XMMRegister dst, XMMRegister shift);
  void vpsrlw(XMMRegister dst, XMMRegister src, int shift, int vector_len);
  void vpsrld(XMMRegister dst, XMMRegister src, int shift, int vector_len);
  void vpsrlq(XMMRegister dst, XMMRegister src, int shift, int vector_len);
  void vpsrlw(XMMRegister dst, XMMRegister src, XMMRegister shift, int vector_len);
  void vpsrld(XMMRegister dst, XMMRegister src, XMMRegister shift, int vector_len);
  void vpsrlq(XMMRegister dst, XMMRegister src, XMMRegister shift, int vector_len);
  void vpsrldq(XMMRegister dst, XMMRegister src, int shift, int vector_len);
  void evpsrlvw(XMMRegister dst, XMMRegister nds, XMMRegister src, int vector_len);
  void evpsllvw(XMMRegister dst, XMMRegister nds, XMMRegister src, int vector_len);

  // Arithmetic shift right packed integers (only shorts and ints, no instructions for longs)
  void psraw(XMMRegister dst, int shift);
  void psrad(XMMRegister dst, int shift);
  void psraw(XMMRegister dst, XMMRegister shift);
  void psrad(XMMRegister dst, XMMRegister shift);
  void vpsraw(XMMRegister dst, XMMRegister src, int shift, int vector_len);
  void vpsrad(XMMRegister dst, XMMRegister src, int shift, int vector_len);
  void vpsraw(XMMRegister dst, XMMRegister src, XMMRegister shift, int vector_len);
  void vpsrad(XMMRegister dst, XMMRegister src, XMMRegister shift, int vector_len);
  void evpsraq(XMMRegister dst, XMMRegister src, int shift, int vector_len);
  void evpsraq(XMMRegister dst, XMMRegister src, XMMRegister shift, int vector_len);

  void vpshldvd(XMMRegister dst, XMMRegister src, XMMRegister shift, int vector_len);
  void vpshrdvd(XMMRegister dst, XMMRegister src, XMMRegister shift, int vector_len);

  // And packed integers
  void pand(XMMRegister dst, XMMRegister src);
  void vpand(XMMRegister dst, XMMRegister nds, XMMRegister src, int vector_len);
  void vpand(XMMRegister dst, XMMRegister nds, Address src, int vector_len);
  void vpandq(XMMRegister dst, XMMRegister nds, XMMRegister src, int vector_len);

  // Andn packed integers
  void pandn(XMMRegister dst, XMMRegister src);
  void vpandn(XMMRegister dst, XMMRegister nds, XMMRegister src, int vector_len);

  // Or packed integers
  void por(XMMRegister dst, XMMRegister src);
  void vpor(XMMRegister dst, XMMRegister nds, XMMRegister src, int vector_len);
  void vpor(XMMRegister dst, XMMRegister nds, Address src, int vector_len);
  void vporq(XMMRegister dst, XMMRegister nds, XMMRegister src, int vector_len);

  // Xor packed integers
  void pxor(XMMRegister dst, XMMRegister src);
  void vpxor(XMMRegister dst, XMMRegister nds, XMMRegister src, int vector_len);
  void vpxor(XMMRegister dst, XMMRegister nds, Address src, int vector_len);
  void evpxorq(XMMRegister dst, XMMRegister nds, XMMRegister src, int vector_len);
  void evpxorq(XMMRegister dst, XMMRegister nds, Address src, int vector_len);


  // vinserti forms
  void vinserti128(XMMRegister dst, XMMRegister nds, XMMRegister src, uint8_t imm8);
  void vinserti128(XMMRegister dst, XMMRegister nds, Address src, uint8_t imm8);
  void vinserti32x4(XMMRegister dst, XMMRegister nds, XMMRegister src, uint8_t imm8);
  void vinserti32x4(XMMRegister dst, XMMRegister nds, Address src, uint8_t imm8);
  void vinserti64x4(XMMRegister dst, XMMRegister nds, XMMRegister src, uint8_t imm8);

  // vinsertf forms
  void vinsertf128(XMMRegister dst, XMMRegister nds, XMMRegister src, uint8_t imm8);
  void vinsertf128(XMMRegister dst, XMMRegister nds, Address src, uint8_t imm8);
  void vinsertf32x4(XMMRegister dst, XMMRegister nds, XMMRegister src, uint8_t imm8);
  void vinsertf32x4(XMMRegister dst, XMMRegister nds, Address src, uint8_t imm8);
  void vinsertf64x4(XMMRegister dst, XMMRegister nds, XMMRegister src, uint8_t imm8);
  void vinsertf64x4(XMMRegister dst, XMMRegister nds, Address src, uint8_t imm8);

  // vextracti forms
  void vextracti128(XMMRegister dst, XMMRegister src, uint8_t imm8);
  void vextracti128(Address dst, XMMRegister src, uint8_t imm8);
  void vextracti32x4(XMMRegister dst, XMMRegister src, uint8_t imm8);
  void vextracti32x4(Address dst, XMMRegister src, uint8_t imm8);
  void vextracti64x2(XMMRegister dst, XMMRegister src, uint8_t imm8);
  void vextracti64x4(XMMRegister dst, XMMRegister src, uint8_t imm8);
  void vextracti64x4(Address dst, XMMRegister src, uint8_t imm8);

  // vextractf forms
  void vextractf128(XMMRegister dst, XMMRegister src, uint8_t imm8);
  void vextractf128(Address dst, XMMRegister src, uint8_t imm8);
  void vextractf32x4(XMMRegister dst, XMMRegister src, uint8_t imm8);
  void vextractf32x4(Address dst, XMMRegister src, uint8_t imm8);
  void vextractf64x2(XMMRegister dst, XMMRegister src, uint8_t imm8);
  void vextractf64x4(XMMRegister dst, XMMRegister src, uint8_t imm8);
  void vextractf64x4(Address dst, XMMRegister src, uint8_t imm8);

  // xmm/mem sourced byte/word/dword/qword replicate
  void vpbroadcastb(XMMRegister dst, XMMRegister src, int vector_len);
  void vpbroadcastb(XMMRegister dst, Address src, int vector_len);
  void vpbroadcastw(XMMRegister dst, XMMRegister src, int vector_len);
  void vpbroadcastw(XMMRegister dst, Address src, int vector_len);
  void vpbroadcastd(XMMRegister dst, XMMRegister src, int vector_len);
  void vpbroadcastd(XMMRegister dst, Address src, int vector_len);
  void vpbroadcastq(XMMRegister dst, XMMRegister src, int vector_len);
  void vpbroadcastq(XMMRegister dst, Address src, int vector_len);

  void evbroadcasti64x2(XMMRegister dst, XMMRegister src, int vector_len);
  void evbroadcasti64x2(XMMRegister dst, Address src, int vector_len);

  // scalar single/double precision replicate
  void vbroadcastss(XMMRegister dst, XMMRegister src, int vector_len);
  void vbroadcastss(XMMRegister dst, Address src, int vector_len);
  void vbroadcastsd(XMMRegister dst, XMMRegister src, int vector_len);
  void vbroadcastsd(XMMRegister dst, Address src, int vector_len);

  // gpr sourced byte/word/dword/qword replicate
  void evpbroadcastb(XMMRegister dst, Register src, int vector_len);
  void evpbroadcastw(XMMRegister dst, Register src, int vector_len);
  void evpbroadcastd(XMMRegister dst, Register src, int vector_len);
  void evpbroadcastq(XMMRegister dst, Register src, int vector_len);

  void evpgatherdd(XMMRegister dst, KRegister k1, Address src, int vector_len);

  // Carry-Less Multiplication Quadword
  void pclmulqdq(XMMRegister dst, XMMRegister src, int mask);
  void vpclmulqdq(XMMRegister dst, XMMRegister nds, XMMRegister src, int mask);
  void evpclmulqdq(XMMRegister dst, XMMRegister nds, XMMRegister src, int mask, int vector_len);
  // AVX instruction which is used to clear upper 128 bits of YMM registers and
  // to avoid transaction penalty between AVX and SSE states. There is no
  // penalty if legacy SSE instructions are encoded using VEX prefix because
  // they always clear upper 128 bits. It should be used before calling
  // runtime code and native libraries.
  void vzeroupper();

  // AVX support for vectorized conditional move (float/double). The following two instructions used only coupled.
  void cmppd(XMMRegister dst, XMMRegister nds, XMMRegister src, int cop, int vector_len);
  void blendvpd(XMMRegister dst, XMMRegister nds, XMMRegister src1, XMMRegister src2, int vector_len);
  void cmpps(XMMRegister dst, XMMRegister nds, XMMRegister src, int cop, int vector_len);
  void blendvps(XMMRegister dst, XMMRegister nds, XMMRegister src1, XMMRegister src2, int vector_len);
  void vpblendd(XMMRegister dst, XMMRegister nds, XMMRegister src, int imm8, int vector_len);

 protected:
  // Next instructions require address alignment 16 bytes SSE mode.
  // They should be called only from corresponding MacroAssembler instructions.
  void andpd(XMMRegister dst, Address src);
  void andps(XMMRegister dst, Address src);
  void xorpd(XMMRegister dst, Address src);
  void xorps(XMMRegister dst, Address src);

};

// The Intel x86/Amd64 Assembler attributes: All fields enclosed here are to guide encoding level decisions.
// Specific set functions are for specialized use, else defaults or whatever was supplied to object construction
// are applied.
class InstructionAttr {
public:
  InstructionAttr(
    int vector_len,     // The length of vector to be applied in encoding - for both AVX and EVEX
    bool rex_vex_w,     // Width of data: if 32-bits or less, false, else if 64-bit or specially defined, true
    bool legacy_mode,   // Details if either this instruction is conditionally encoded to AVX or earlier if true else possibly EVEX
    bool no_reg_mask,   // when true, k0 is used when EVEX encoding is chosen, else embedded_opmask_register_specifier is used
    bool uses_vl)       // This instruction may have legacy constraints based on vector length for EVEX
    :
      _rex_vex_w(rex_vex_w),
      _legacy_mode(legacy_mode || UseAVX < 3),
      _no_reg_mask(no_reg_mask),
      _uses_vl(uses_vl),
      _rex_vex_w_reverted(false),
      _is_evex_instruction(false),
      _is_clear_context(true),
      _is_extended_context(false),
      _avx_vector_len(vector_len),
      _tuple_type(Assembler::EVEX_ETUP),
      _input_size_in_bits(Assembler::EVEX_NObit),
      _evex_encoding(0),
      _embedded_opmask_register_specifier(0), // hard code k0
      _current_assembler(NULL) { }

  ~InstructionAttr() {
    if (_current_assembler != NULL) {
      _current_assembler->clear_attributes();
    }
    _current_assembler = NULL;
  }

private:
  bool _rex_vex_w;
  bool _legacy_mode;
  bool _no_reg_mask;
  bool _uses_vl;
  bool _rex_vex_w_reverted;
  bool _is_evex_instruction;
  bool _is_clear_context;
  bool _is_extended_context;
  int  _avx_vector_len;
  int  _tuple_type;
  int  _input_size_in_bits;
  int  _evex_encoding;
  int _embedded_opmask_register_specifier;

  Assembler *_current_assembler;

public:
  // query functions for field accessors
  bool is_rex_vex_w(void) const { return _rex_vex_w; }
  bool is_legacy_mode(void) const { return _legacy_mode; }
  bool is_no_reg_mask(void) const { return _no_reg_mask; }
  bool uses_vl(void) const { return _uses_vl; }
  bool is_rex_vex_w_reverted(void) { return _rex_vex_w_reverted; }
  bool is_evex_instruction(void) const { return _is_evex_instruction; }
  bool is_clear_context(void) const { return _is_clear_context; }
  bool is_extended_context(void) const { return _is_extended_context; }
  int  get_vector_len(void) const { return _avx_vector_len; }
  int  get_tuple_type(void) const { return _tuple_type; }
  int  get_input_size(void) const { return _input_size_in_bits; }
  int  get_evex_encoding(void) const { return _evex_encoding; }
  int  get_embedded_opmask_register_specifier(void) const { return _embedded_opmask_register_specifier; }

  // Set the vector len manually
  void set_vector_len(int vector_len) { _avx_vector_len = vector_len; }

  // Set revert rex_vex_w for avx encoding
  void set_rex_vex_w_reverted(void) { _rex_vex_w_reverted = true; }

  // Set rex_vex_w based on state
  void set_rex_vex_w(bool state) { _rex_vex_w = state; }

  // Set the instruction to be encoded in AVX mode
  void set_is_legacy_mode(void) { _legacy_mode = true; }

  // Set the current instuction to be encoded as an EVEX instuction
  void set_is_evex_instruction(void) { _is_evex_instruction = true; }

  // Internal encoding data used in compressed immediate offset programming
  void set_evex_encoding(int value) { _evex_encoding = value; }

  // Set the Evex.Z field to be used to clear all non directed XMM/YMM/ZMM components
  void reset_is_clear_context(void) { _is_clear_context = false; }

  // Map back to current asembler so that we can manage object level assocation
  void set_current_assembler(Assembler *current_assembler) { _current_assembler = current_assembler; }

  // Address modifiers used for compressed displacement calculation
  void set_address_attributes(int tuple_type, int input_size_in_bits) {
    if (VM_Version::supports_evex()) {
      _tuple_type = tuple_type;
      _input_size_in_bits = input_size_in_bits;
    }
  }

  // Set embedded opmask register specifier.
  void set_embedded_opmask_register_specifier(KRegister mask) {
    _embedded_opmask_register_specifier = (*mask).encoding() & 0x7;
  }

};

#endif // CPU_X86_ASSEMBLER_X86_HPP<|MERGE_RESOLUTION|>--- conflicted
+++ resolved
@@ -1499,14 +1499,14 @@
   void movdqu(XMMRegister dst, Address src);
   void movdqu(XMMRegister dst, XMMRegister src);
 
+  // Move Aligned 256bit Vector
+  void vmovdqa(Address dst, XMMRegister src);
+  void vmovdqa(XMMRegister dst, Address src);
+
   // Move Unaligned 256bit Vector
   void vmovdqu(Address dst, XMMRegister src);
   void vmovdqu(XMMRegister dst, Address src);
   void vmovdqu(XMMRegister dst, XMMRegister src);
-
-  // Move Aligned 256bit Vector
-  void vmovdqa(Address dst, XMMRegister src);
-  void vmovdqa(XMMRegister dst, Address src);
 
    // Move Unaligned 512bit Vector
   void evmovdqub(Address dst, XMMRegister src, int vector_len);
@@ -1546,20 +1546,7 @@
   void movl(Register dst, Address src);
   void movl(Address dst, Register src);
 
-  // These dummies prevent using movl from converting a zero (like NULL) into Register
-  // by giving the compiler two choices it can't resolve
-
-  void movl(Address  dst, void* junk);
-  void movl(Register dst, void* junk);
-
-#ifdef _LP64
-  void movq(Register dst, Register src);
-  void movq(Register dst, Address src);
-  void movq(Address  dst, Register src);
-
-<<<<<<< HEAD
   void movntq(Address dst, Register src);
-  void movntq(Address dst, MMXRegister src);
   void movntdq(Address dst, XMMRegister src);
   void vmovntdq(Address dst, XMMRegister src);
   void evmovntdq(Address dst, XMMRegister src, int vector_len);
@@ -1567,9 +1554,17 @@
   void vmovntdqa(XMMRegister dst, Address src);
   void evmovntdqa(XMMRegister dst, Address src, int vector_len);
 
+  // These dummies prevent using movl from converting a zero (like NULL) into Register
+  // by giving the compiler two choices it can't resolve
+
+  void movl(Address  dst, void* junk);
+  void movl(Register dst, void* junk);
+
 #ifdef _LP64
-=======
->>>>>>> b0e1ee4b
+  void movq(Register dst, Register src);
+  void movq(Register dst, Address src);
+  void movq(Address  dst, Register src);
+
   // These dummies prevent using movq from converting a zero (like NULL) into Register
   // by giving the compiler two choices it can't resolve
 
