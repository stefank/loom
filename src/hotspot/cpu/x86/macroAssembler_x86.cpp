/*
 * Copyright (c) 1997, 2020, Oracle and/or its affiliates. All rights reserved.
 * DO NOT ALTER OR REMOVE COPYRIGHT NOTICES OR THIS FILE HEADER.
 *
 * This code is free software; you can redistribute it and/or modify it
 * under the terms of the GNU General Public License version 2 only, as
 * published by the Free Software Foundation.
 *
 * This code is distributed in the hope that it will be useful, but WITHOUT
 * ANY WARRANTY; without even the implied warranty of MERCHANTABILITY or
 * FITNESS FOR A PARTICULAR PURPOSE.  See the GNU General Public License
 * version 2 for more details (a copy is included in the LICENSE file that
 * accompanied this code).
 *
 * You should have received a copy of the GNU General Public License version
 * 2 along with this work; if not, write to the Free Software Foundation,
 * Inc., 51 Franklin St, Fifth Floor, Boston, MA 02110-1301 USA.
 *
 * Please contact Oracle, 500 Oracle Parkway, Redwood Shores, CA 94065 USA
 * or visit www.oracle.com if you need additional information or have any
 * questions.
 *
 */

#include "precompiled.hpp"
#include "jvm.h"
#include "asm/assembler.hpp"
#include "asm/assembler.inline.hpp"
#include "compiler/disassembler.hpp"
#include "gc/shared/barrierSet.hpp"
#include "gc/shared/barrierSetAssembler.hpp"
#include "gc/shared/collectedHeap.inline.hpp"
#include "interpreter/interpreter.hpp"
#include "memory/resourceArea.hpp"
#include "memory/universe.hpp"
#include "oops/accessDecorators.hpp"
#include "oops/compressedOops.inline.hpp"
#include "oops/klass.inline.hpp"
#include "prims/methodHandles.hpp"
#include "runtime/biasedLocking.hpp"
#include "runtime/flags/flagSetting.hpp"
#include "runtime/interfaceSupport.inline.hpp"
#include "runtime/objectMonitor.hpp"
#include "runtime/os.hpp"
#include "runtime/safepoint.hpp"
#include "runtime/safepointMechanism.hpp"
#include "runtime/sharedRuntime.hpp"
#include "runtime/stubRoutines.hpp"
#include "runtime/thread.hpp"
#include "utilities/macros.hpp"
#include "crc32c.h"

#include "runtime/continuation.hpp" // TODO LOOM remove after testing CONT_DOUBLE_NOP

#ifdef PRODUCT
#define BLOCK_COMMENT(str) /* nothing */
#define STOP(error) stop(error)
#else
#define BLOCK_COMMENT(str) block_comment(str)
#define STOP(error) block_comment(error); stop(error)
#endif

#define BIND(label) bind(label); BLOCK_COMMENT(#label ":")

#ifdef ASSERT
bool AbstractAssembler::pd_check_instruction_mark() { return true; }
#endif

static Assembler::Condition reverse[] = {
    Assembler::noOverflow     /* overflow      = 0x0 */ ,
    Assembler::overflow       /* noOverflow    = 0x1 */ ,
    Assembler::aboveEqual     /* carrySet      = 0x2, below         = 0x2 */ ,
    Assembler::below          /* aboveEqual    = 0x3, carryClear    = 0x3 */ ,
    Assembler::notZero        /* zero          = 0x4, equal         = 0x4 */ ,
    Assembler::zero           /* notZero       = 0x5, notEqual      = 0x5 */ ,
    Assembler::above          /* belowEqual    = 0x6 */ ,
    Assembler::belowEqual     /* above         = 0x7 */ ,
    Assembler::positive       /* negative      = 0x8 */ ,
    Assembler::negative       /* positive      = 0x9 */ ,
    Assembler::noParity       /* parity        = 0xa */ ,
    Assembler::parity         /* noParity      = 0xb */ ,
    Assembler::greaterEqual   /* less          = 0xc */ ,
    Assembler::less           /* greaterEqual  = 0xd */ ,
    Assembler::greater        /* lessEqual     = 0xe */ ,
    Assembler::lessEqual      /* greater       = 0xf, */

};


// Implementation of MacroAssembler

// First all the versions that have distinct versions depending on 32/64 bit
// Unless the difference is trivial (1 line or so).

#ifndef _LP64

// 32bit versions

Address MacroAssembler::as_Address(AddressLiteral adr) {
  return Address(adr.target(), adr.rspec());
}

Address MacroAssembler::as_Address(ArrayAddress adr) {
  return Address::make_array(adr);
}

void MacroAssembler::call_VM_leaf_base(address entry_point,
                                       int number_of_arguments) {
  call(RuntimeAddress(entry_point));
  increment(rsp, number_of_arguments * wordSize);
}

void MacroAssembler::cmpklass(Address src1, Metadata* obj) {
  cmp_literal32(src1, (int32_t)obj, metadata_Relocation::spec_for_immediate());
}

void MacroAssembler::cmpklass(Register src1, Metadata* obj) {
  cmp_literal32(src1, (int32_t)obj, metadata_Relocation::spec_for_immediate());
}

void MacroAssembler::cmpoop_raw(Address src1, jobject obj) {
  cmp_literal32(src1, (int32_t)obj, oop_Relocation::spec_for_immediate());
}

void MacroAssembler::cmpoop_raw(Register src1, jobject obj) {
  cmp_literal32(src1, (int32_t)obj, oop_Relocation::spec_for_immediate());
}

void MacroAssembler::cmpoop(Address src1, jobject obj) {
  BarrierSetAssembler* bs = BarrierSet::barrier_set()->barrier_set_assembler();
  bs->obj_equals(this, src1, obj);
}

void MacroAssembler::cmpoop(Register src1, jobject obj) {
  BarrierSetAssembler* bs = BarrierSet::barrier_set()->barrier_set_assembler();
  bs->obj_equals(this, src1, obj);
}

void MacroAssembler::extend_sign(Register hi, Register lo) {
  // According to Intel Doc. AP-526, "Integer Divide", p.18.
  if (VM_Version::is_P6() && hi == rdx && lo == rax) {
    cdql();
  } else {
    movl(hi, lo);
    sarl(hi, 31);
  }
}

void MacroAssembler::jC2(Register tmp, Label& L) {
  // set parity bit if FPU flag C2 is set (via rax)
  save_rax(tmp);
  fwait(); fnstsw_ax();
  sahf();
  restore_rax(tmp);
  // branch
  jcc(Assembler::parity, L);
}

void MacroAssembler::jnC2(Register tmp, Label& L) {
  // set parity bit if FPU flag C2 is set (via rax)
  save_rax(tmp);
  fwait(); fnstsw_ax();
  sahf();
  restore_rax(tmp);
  // branch
  jcc(Assembler::noParity, L);
}

// 32bit can do a case table jump in one instruction but we no longer allow the base
// to be installed in the Address class
void MacroAssembler::jump(ArrayAddress entry) {
  jmp(as_Address(entry));
}

// Note: y_lo will be destroyed
void MacroAssembler::lcmp2int(Register x_hi, Register x_lo, Register y_hi, Register y_lo) {
  // Long compare for Java (semantics as described in JVM spec.)
  Label high, low, done;

  cmpl(x_hi, y_hi);
  jcc(Assembler::less, low);
  jcc(Assembler::greater, high);
  // x_hi is the return register
  xorl(x_hi, x_hi);
  cmpl(x_lo, y_lo);
  jcc(Assembler::below, low);
  jcc(Assembler::equal, done);

  bind(high);
  xorl(x_hi, x_hi);
  increment(x_hi);
  jmp(done);

  bind(low);
  xorl(x_hi, x_hi);
  decrementl(x_hi);

  bind(done);
}

void MacroAssembler::lea(Register dst, AddressLiteral src) {
    mov_literal32(dst, (int32_t)src.target(), src.rspec());
}

void MacroAssembler::lea(Address dst, AddressLiteral adr) {
  // leal(dst, as_Address(adr));
  // see note in movl as to why we must use a move
  mov_literal32(dst, (int32_t) adr.target(), adr.rspec());
}

void MacroAssembler::leave() {
  mov(rsp, rbp);
  pop(rbp);
}

void MacroAssembler::lmul(int x_rsp_offset, int y_rsp_offset) {
  // Multiplication of two Java long values stored on the stack
  // as illustrated below. Result is in rdx:rax.
  //
  // rsp ---> [  ??  ] \               \
  //            ....    | y_rsp_offset  |
  //          [ y_lo ] /  (in bytes)    | x_rsp_offset
  //          [ y_hi ]                  | (in bytes)
  //            ....                    |
  //          [ x_lo ]                 /
  //          [ x_hi ]
  //            ....
  //
  // Basic idea: lo(result) = lo(x_lo * y_lo)
  //             hi(result) = hi(x_lo * y_lo) + lo(x_hi * y_lo) + lo(x_lo * y_hi)
  Address x_hi(rsp, x_rsp_offset + wordSize); Address x_lo(rsp, x_rsp_offset);
  Address y_hi(rsp, y_rsp_offset + wordSize); Address y_lo(rsp, y_rsp_offset);
  Label quick;
  // load x_hi, y_hi and check if quick
  // multiplication is possible
  movl(rbx, x_hi);
  movl(rcx, y_hi);
  movl(rax, rbx);
  orl(rbx, rcx);                                 // rbx, = 0 <=> x_hi = 0 and y_hi = 0
  jcc(Assembler::zero, quick);                   // if rbx, = 0 do quick multiply
  // do full multiplication
  // 1st step
  mull(y_lo);                                    // x_hi * y_lo
  movl(rbx, rax);                                // save lo(x_hi * y_lo) in rbx,
  // 2nd step
  movl(rax, x_lo);
  mull(rcx);                                     // x_lo * y_hi
  addl(rbx, rax);                                // add lo(x_lo * y_hi) to rbx,
  // 3rd step
  bind(quick);                                   // note: rbx, = 0 if quick multiply!
  movl(rax, x_lo);
  mull(y_lo);                                    // x_lo * y_lo
  addl(rdx, rbx);                                // correct hi(x_lo * y_lo)
}

void MacroAssembler::lneg(Register hi, Register lo) {
  negl(lo);
  adcl(hi, 0);
  negl(hi);
}

void MacroAssembler::lshl(Register hi, Register lo) {
  // Java shift left long support (semantics as described in JVM spec., p.305)
  // (basic idea for shift counts s >= n: x << s == (x << n) << (s - n))
  // shift value is in rcx !
  assert(hi != rcx, "must not use rcx");
  assert(lo != rcx, "must not use rcx");
  const Register s = rcx;                        // shift count
  const int      n = BitsPerWord;
  Label L;
  andl(s, 0x3f);                                 // s := s & 0x3f (s < 0x40)
  cmpl(s, n);                                    // if (s < n)
  jcc(Assembler::less, L);                       // else (s >= n)
  movl(hi, lo);                                  // x := x << n
  xorl(lo, lo);
  // Note: subl(s, n) is not needed since the Intel shift instructions work rcx mod n!
  bind(L);                                       // s (mod n) < n
  shldl(hi, lo);                                 // x := x << s
  shll(lo);
}


void MacroAssembler::lshr(Register hi, Register lo, bool sign_extension) {
  // Java shift right long support (semantics as described in JVM spec., p.306 & p.310)
  // (basic idea for shift counts s >= n: x >> s == (x >> n) >> (s - n))
  assert(hi != rcx, "must not use rcx");
  assert(lo != rcx, "must not use rcx");
  const Register s = rcx;                        // shift count
  const int      n = BitsPerWord;
  Label L;
  andl(s, 0x3f);                                 // s := s & 0x3f (s < 0x40)
  cmpl(s, n);                                    // if (s < n)
  jcc(Assembler::less, L);                       // else (s >= n)
  movl(lo, hi);                                  // x := x >> n
  if (sign_extension) sarl(hi, 31);
  else                xorl(hi, hi);
  // Note: subl(s, n) is not needed since the Intel shift instructions work rcx mod n!
  bind(L);                                       // s (mod n) < n
  shrdl(lo, hi);                                 // x := x >> s
  if (sign_extension) sarl(hi);
  else                shrl(hi);
}

void MacroAssembler::movoop(Register dst, jobject obj) {
  mov_literal32(dst, (int32_t)obj, oop_Relocation::spec_for_immediate());
}

void MacroAssembler::movoop(Address dst, jobject obj) {
  mov_literal32(dst, (int32_t)obj, oop_Relocation::spec_for_immediate());
}

void MacroAssembler::mov_metadata(Register dst, Metadata* obj) {
  mov_literal32(dst, (int32_t)obj, metadata_Relocation::spec_for_immediate());
}

void MacroAssembler::mov_metadata(Address dst, Metadata* obj) {
  mov_literal32(dst, (int32_t)obj, metadata_Relocation::spec_for_immediate());
}

void MacroAssembler::movptr(Register dst, AddressLiteral src, Register scratch) {
  // scratch register is not used,
  // it is defined to match parameters of 64-bit version of this method.
  if (src.is_lval()) {
    mov_literal32(dst, (intptr_t)src.target(), src.rspec());
  } else {
    movl(dst, as_Address(src));
  }
}

void MacroAssembler::movptr(ArrayAddress dst, Register src) {
  movl(as_Address(dst), src);
}

void MacroAssembler::movptr(Register dst, ArrayAddress src) {
  movl(dst, as_Address(src));
}

// src should NEVER be a real pointer. Use AddressLiteral for true pointers
void MacroAssembler::movptr(Address dst, intptr_t src) {
  movl(dst, src);
}


void MacroAssembler::pop_callee_saved_registers() {
  pop(rcx);
  pop(rdx);
  pop(rdi);
  pop(rsi);
}

void MacroAssembler::push_callee_saved_registers() {
  push(rsi);
  push(rdi);
  push(rdx);
  push(rcx);
}

void MacroAssembler::pushoop(jobject obj) {
  push_literal32((int32_t)obj, oop_Relocation::spec_for_immediate());
}

void MacroAssembler::pushklass(Metadata* obj) {
  push_literal32((int32_t)obj, metadata_Relocation::spec_for_immediate());
}

void MacroAssembler::pushptr(AddressLiteral src) {
  if (src.is_lval()) {
    push_literal32((int32_t)src.target(), src.rspec());
  } else {
    pushl(as_Address(src));
  }
}

void MacroAssembler::set_word_if_not_zero(Register dst) {
  xorl(dst, dst);
  set_byte_if_not_zero(dst);
}

static void pass_arg0(MacroAssembler* masm, Register arg) {
  masm->push(arg);
}

static void pass_arg1(MacroAssembler* masm, Register arg) {
  masm->push(arg);
}

static void pass_arg2(MacroAssembler* masm, Register arg) {
  masm->push(arg);
}

static void pass_arg3(MacroAssembler* masm, Register arg) {
  masm->push(arg);
}

#ifndef PRODUCT
extern "C" void findpc(intptr_t x);
#endif

void MacroAssembler::debug32(int rdi, int rsi, int rbp, int rsp, int rbx, int rdx, int rcx, int rax, int eip, char* msg) {
  // In order to get locks to work, we need to fake a in_VM state
  JavaThread* thread = JavaThread::current();
  JavaThreadState saved_state = thread->thread_state();
  thread->set_thread_state(_thread_in_vm);
  if (ShowMessageBoxOnError) {
    JavaThread* thread = JavaThread::current();
    JavaThreadState saved_state = thread->thread_state();
    thread->set_thread_state(_thread_in_vm);
    if (CountBytecodes || TraceBytecodes || StopInterpreterAt) {
      ttyLocker ttyl;
      BytecodeCounter::print();
    }
    // To see where a verify_oop failed, get $ebx+40/X for this frame.
    // This is the value of eip which points to where verify_oop will return.
    if (os::message_box(msg, "Execution stopped, print registers?")) {
      print_state32(rdi, rsi, rbp, rsp, rbx, rdx, rcx, rax, eip);
      BREAKPOINT;
    }
  }
  fatal("DEBUG MESSAGE: %s", msg);
}

void MacroAssembler::print_state32(int rdi, int rsi, int rbp, int rsp, int rbx, int rdx, int rcx, int rax, int eip) {
  ttyLocker ttyl;
  FlagSetting fs(Debugging, true);
  tty->print_cr("eip = 0x%08x", eip);
#ifndef PRODUCT
  if ((WizardMode || Verbose) && PrintMiscellaneous) {
    tty->cr();
    findpc(eip);
    tty->cr();
  }
#endif
#define PRINT_REG(rax) \
  { tty->print("%s = ", #rax); os::print_location(tty, rax); }
  PRINT_REG(rax);
  PRINT_REG(rbx);
  PRINT_REG(rcx);
  PRINT_REG(rdx);
  PRINT_REG(rdi);
  PRINT_REG(rsi);
  PRINT_REG(rbp);
  PRINT_REG(rsp);
#undef PRINT_REG
  // Print some words near top of staack.
  int* dump_sp = (int*) rsp;
  for (int col1 = 0; col1 < 8; col1++) {
    tty->print("(rsp+0x%03x) 0x%08x: ", (int)((intptr_t)dump_sp - (intptr_t)rsp), (intptr_t)dump_sp);
    os::print_location(tty, *dump_sp++);
  }
  for (int row = 0; row < 16; row++) {
    tty->print("(rsp+0x%03x) 0x%08x: ", (int)((intptr_t)dump_sp - (intptr_t)rsp), (intptr_t)dump_sp);
    for (int col = 0; col < 8; col++) {
      tty->print(" 0x%08x", *dump_sp++);
    }
    tty->cr();
  }
  // Print some instructions around pc:
  Disassembler::decode((address)eip-64, (address)eip);
  tty->print_cr("--------");
  Disassembler::decode((address)eip, (address)eip+32);
}

void MacroAssembler::stop(const char* msg) {
  ExternalAddress message((address)msg);
  // push address of message
  pushptr(message.addr());
  { Label L; call(L, relocInfo::none); bind(L); }     // push eip
  pusha();                                            // push registers
  call(RuntimeAddress(CAST_FROM_FN_PTR(address, MacroAssembler::debug32)));
  hlt();
}

void MacroAssembler::warn(const char* msg) {
  push_CPU_state();

  ExternalAddress message((address) msg);
  // push address of message
  pushptr(message.addr());

  call(RuntimeAddress(CAST_FROM_FN_PTR(address, warning)));
  addl(rsp, wordSize);       // discard argument
  pop_CPU_state();
}

void MacroAssembler::print_state() {
  { Label L; call(L, relocInfo::none); bind(L); }     // push eip
  pusha();                                            // push registers

  push_CPU_state();
  call(RuntimeAddress(CAST_FROM_FN_PTR(address, MacroAssembler::print_state32)));
  pop_CPU_state();

  popa();
  addl(rsp, wordSize);
}

#else // _LP64

// 64 bit versions

Address MacroAssembler::as_Address(AddressLiteral adr) {
  // amd64 always does this as a pc-rel
  // we can be absolute or disp based on the instruction type
  // jmp/call are displacements others are absolute
  assert(!adr.is_lval(), "must be rval");
  assert(reachable(adr), "must be");
  return Address((int32_t)(intptr_t)(adr.target() - pc()), adr.target(), adr.reloc());

}

Address MacroAssembler::as_Address(ArrayAddress adr) {
  AddressLiteral base = adr.base();
  lea(rscratch1, base);
  Address index = adr.index();
  assert(index._disp == 0, "must not have disp"); // maybe it can?
  Address array(rscratch1, index._index, index._scale, index._disp);
  return array;
}

void MacroAssembler::call_VM_leaf_base(address entry_point, int num_args) {
  Label L, E;

#ifdef _WIN64
  // Windows always allocates space for it's register args
  assert(num_args <= 4, "only register arguments supported");
  subq(rsp,  frame::arg_reg_save_area_bytes);
#endif

  // Align stack if necessary
  testl(rsp, 15);
  jcc(Assembler::zero, L);

  subq(rsp, 8);
  {
    call(RuntimeAddress(entry_point));
    oopmap_metadata(-1);
  }
  addq(rsp, 8);
  jmp(E);

  bind(L);
  {
    call(RuntimeAddress(entry_point));
    oopmap_metadata(-1);
  }

  bind(E);

#ifdef _WIN64
  // restore stack pointer
  addq(rsp, frame::arg_reg_save_area_bytes);
#endif

}

void MacroAssembler::cmp64(Register src1, AddressLiteral src2) {
  assert(!src2.is_lval(), "should use cmpptr");

  if (reachable(src2)) {
    cmpq(src1, as_Address(src2));
  } else {
    lea(rscratch1, src2);
    Assembler::cmpq(src1, Address(rscratch1, 0));
  }
}

int MacroAssembler::corrected_idivq(Register reg) {
  // Full implementation of Java ldiv and lrem; checks for special
  // case as described in JVM spec., p.243 & p.271.  The function
  // returns the (pc) offset of the idivl instruction - may be needed
  // for implicit exceptions.
  //
  //         normal case                           special case
  //
  // input : rax: dividend                         min_long
  //         reg: divisor   (may not be eax/edx)   -1
  //
  // output: rax: quotient  (= rax idiv reg)       min_long
  //         rdx: remainder (= rax irem reg)       0
  assert(reg != rax && reg != rdx, "reg cannot be rax or rdx register");
  static const int64_t min_long = 0x8000000000000000;
  Label normal_case, special_case;

  // check for special case
  cmp64(rax, ExternalAddress((address) &min_long));
  jcc(Assembler::notEqual, normal_case);
  xorl(rdx, rdx); // prepare rdx for possible special case (where
                  // remainder = 0)
  cmpq(reg, -1);
  jcc(Assembler::equal, special_case);

  // handle normal case
  bind(normal_case);
  cdqq();
  int idivq_offset = offset();
  idivq(reg);

  // normal and special case exit
  bind(special_case);

  return idivq_offset;
}

void MacroAssembler::decrementq(Register reg, int value) {
  if (value == min_jint) { subq(reg, value); return; }
  if (value <  0) { incrementq(reg, -value); return; }
  if (value == 0) {                        ; return; }
  if (value == 1 && UseIncDec) { decq(reg) ; return; }
  /* else */      { subq(reg, value)       ; return; }
}

void MacroAssembler::decrementq(Address dst, int value) {
  if (value == min_jint) { subq(dst, value); return; }
  if (value <  0) { incrementq(dst, -value); return; }
  if (value == 0) {                        ; return; }
  if (value == 1 && UseIncDec) { decq(dst) ; return; }
  /* else */      { subq(dst, value)       ; return; }
}

void MacroAssembler::incrementq(AddressLiteral dst) {
  if (reachable(dst)) {
    incrementq(as_Address(dst));
  } else {
    lea(rscratch1, dst);
    incrementq(Address(rscratch1, 0));
  }
}

void MacroAssembler::incrementq(Register reg, int value) {
  if (value == min_jint) { addq(reg, value); return; }
  if (value <  0) { decrementq(reg, -value); return; }
  if (value == 0) {                        ; return; }
  if (value == 1 && UseIncDec) { incq(reg) ; return; }
  /* else */      { addq(reg, value)       ; return; }
}

void MacroAssembler::incrementq(Address dst, int value) {
  if (value == min_jint) { addq(dst, value); return; }
  if (value <  0) { decrementq(dst, -value); return; }
  if (value == 0) {                        ; return; }
  if (value == 1 && UseIncDec) { incq(dst) ; return; }
  /* else */      { addq(dst, value)       ; return; }
}

// 32bit can do a case table jump in one instruction but we no longer allow the base
// to be installed in the Address class
void MacroAssembler::jump(ArrayAddress entry) {
  lea(rscratch1, entry.base());
  Address dispatch = entry.index();
  assert(dispatch._base == noreg, "must be");
  dispatch._base = rscratch1;
  jmp(dispatch);
}

void MacroAssembler::lcmp2int(Register x_hi, Register x_lo, Register y_hi, Register y_lo) {
  ShouldNotReachHere(); // 64bit doesn't use two regs
  cmpq(x_lo, y_lo);
}

void MacroAssembler::lea(Register dst, AddressLiteral src) {
    mov_literal64(dst, (intptr_t)src.target(), src.rspec());
}

void MacroAssembler::lea(Address dst, AddressLiteral adr) {
  mov_literal64(rscratch1, (intptr_t)adr.target(), adr.rspec());
  movptr(dst, rscratch1);
}

void MacroAssembler::leave() {
  // %%% is this really better? Why not on 32bit too?
  emit_int8((unsigned char)0xC9); // LEAVE
}

void MacroAssembler::lneg(Register hi, Register lo) {
  ShouldNotReachHere(); // 64bit doesn't use two regs
  negq(lo);
}

void MacroAssembler::movoop(Register dst, jobject obj) {
  mov_literal64(dst, (intptr_t)obj, oop_Relocation::spec_for_immediate());
}

void MacroAssembler::movoop(Address dst, jobject obj) {
  mov_literal64(rscratch1, (intptr_t)obj, oop_Relocation::spec_for_immediate());
  movq(dst, rscratch1);
}

void MacroAssembler::mov_metadata(Register dst, Metadata* obj) {
  mov_literal64(dst, (intptr_t)obj, metadata_Relocation::spec_for_immediate());
}

void MacroAssembler::mov_metadata(Address dst, Metadata* obj) {
  mov_literal64(rscratch1, (intptr_t)obj, metadata_Relocation::spec_for_immediate());
  movq(dst, rscratch1);
}

void MacroAssembler::movptr(Register dst, AddressLiteral src, Register scratch) {
  if (src.is_lval()) {
    mov_literal64(dst, (intptr_t)src.target(), src.rspec());
  } else {
    if (reachable(src)) {
      movq(dst, as_Address(src));
    } else {
      lea(scratch, src);
      movq(dst, Address(scratch, 0));
    }
  }
}

void MacroAssembler::movptr(ArrayAddress dst, Register src) {
  movq(as_Address(dst), src);
}

void MacroAssembler::movptr(Register dst, ArrayAddress src) {
  movq(dst, as_Address(src));
}

// src should NEVER be a real pointer. Use AddressLiteral for true pointers
void MacroAssembler::movptr(Address dst, intptr_t src) {
  mov64(rscratch1, src);
  movq(dst, rscratch1);
}

// These are mostly for initializing NULL
void MacroAssembler::movptr(Address dst, int32_t src) {
  movslq(dst, src);
}

void MacroAssembler::movptr(Register dst, int32_t src) {
  mov64(dst, (intptr_t)src);
}

void MacroAssembler::pushoop(jobject obj) {
  movoop(rscratch1, obj);
  push(rscratch1);
}

void MacroAssembler::pushklass(Metadata* obj) {
  mov_metadata(rscratch1, obj);
  push(rscratch1);
}

void MacroAssembler::pushptr(AddressLiteral src) {
  lea(rscratch1, src);
  if (src.is_lval()) {
    push(rscratch1);
  } else {
    pushq(Address(rscratch1, 0));
  }
}

void MacroAssembler::reset_last_Java_frame(bool clear_fp) {
  mov64(rscratch1, NULL_WORD);
  // we must set sp to zero to clear frame
  movptr(Address(r15_thread, JavaThread::last_Java_sp_offset()), rscratch1);
  // must clear fp, so that compiled frames are not confused; it is
  // possible that we need it only for debugging
  if (clear_fp) {
    movptr(Address(r15_thread, JavaThread::last_Java_fp_offset()), rscratch1);
  }

  // Always clear the pc because it could have been set by make_walkable()
  movptr(Address(r15_thread, JavaThread::last_Java_pc_offset()), rscratch1);
  vzeroupper();
}

void MacroAssembler::set_last_Java_frame(Register last_java_sp,
                                         Register last_java_fp,
                                         address  last_java_pc) {
  vzeroupper();
  // determine last_java_sp register
  if (!last_java_sp->is_valid()) {
    last_java_sp = rsp;
  }

  // last_java_fp is optional
  if (last_java_fp->is_valid()) {
    movptr(Address(r15_thread, JavaThread::last_Java_fp_offset()),
           last_java_fp);
  }

  // last_java_pc is optional
  if (last_java_pc != NULL) {
    Address java_pc(r15_thread,
                    JavaThread::frame_anchor_offset() + JavaFrameAnchor::last_Java_pc_offset());
    lea(rscratch1, InternalAddress(last_java_pc));
    movptr(java_pc, rscratch1);
  }

  movptr(Address(r15_thread, JavaThread::last_Java_sp_offset()), last_java_sp);
}

static void pass_arg0(MacroAssembler* masm, Register arg) {
  if (c_rarg0 != arg ) {
    masm->mov(c_rarg0, arg);
  }
}

static void pass_arg1(MacroAssembler* masm, Register arg) {
  if (c_rarg1 != arg ) {
    masm->mov(c_rarg1, arg);
  }
}

static void pass_arg2(MacroAssembler* masm, Register arg) {
  if (c_rarg2 != arg ) {
    masm->mov(c_rarg2, arg);
  }
}

static void pass_arg3(MacroAssembler* masm, Register arg) {
  if (c_rarg3 != arg ) {
    masm->mov(c_rarg3, arg);
  }
}

void MacroAssembler::stop(const char* msg) {
  if (ShowMessageBoxOnError) {
    address rip = pc();
    pusha(); // get regs on stack
    lea(c_rarg1, InternalAddress(rip));
    movq(c_rarg2, rsp); // pass pointer to regs array
  }
  lea(c_rarg0, ExternalAddress((address) msg));
  andq(rsp, -16); // align stack as required by ABI
  call(RuntimeAddress(CAST_FROM_FN_PTR(address, MacroAssembler::debug64)));
  hlt();
}

void MacroAssembler::warn(const char* msg) {
  push(rbp);
  movq(rbp, rsp);
  andq(rsp, -16);     // align stack as required by push_CPU_state and call
  push_CPU_state();   // keeps alignment at 16 bytes
  lea(c_rarg0, ExternalAddress((address) msg));
  lea(rax, ExternalAddress(CAST_FROM_FN_PTR(address, warning)));
  call(rax);
  pop_CPU_state();
  mov(rsp, rbp);
  pop(rbp);
}

void MacroAssembler::print_state() {
  address rip = pc();
  pusha();            // get regs on stack
  push(rbp);
  movq(rbp, rsp);
  andq(rsp, -16);     // align stack as required by push_CPU_state and call
  push_CPU_state();   // keeps alignment at 16 bytes

  lea(c_rarg0, InternalAddress(rip));
  lea(c_rarg1, Address(rbp, wordSize)); // pass pointer to regs array
  call_VM_leaf(CAST_FROM_FN_PTR(address, MacroAssembler::print_state64), c_rarg0, c_rarg1);

  pop_CPU_state();
  mov(rsp, rbp);
  pop(rbp);
  popa();
}

#ifndef PRODUCT
extern "C" void findpc(intptr_t x);
#endif

void MacroAssembler::debug64(char* msg, int64_t pc, int64_t regs[]) {
  // In order to get locks to work, we need to fake a in_VM state
  if (ShowMessageBoxOnError) {
    JavaThread* thread = JavaThread::current();
    JavaThreadState saved_state = thread->thread_state();
    thread->set_thread_state(_thread_in_vm);
#ifndef PRODUCT
    if (CountBytecodes || TraceBytecodes || StopInterpreterAt) {
      ttyLocker ttyl;
      BytecodeCounter::print();
    }
#endif
    // To see where a verify_oop failed, get $ebx+40/X for this frame.
    // XXX correct this offset for amd64
    // This is the value of eip which points to where verify_oop will return.
    if (os::message_box(msg, "Execution stopped, print registers?")) {
      print_state64(pc, regs);
      BREAKPOINT;
    }
  }
  fatal("DEBUG MESSAGE: %s", msg);
}

void MacroAssembler::print_state64(int64_t pc, int64_t regs[]) {
  ttyLocker ttyl;
  FlagSetting fs(Debugging, true);
  tty->print_cr("rip = 0x%016lx", (intptr_t)pc);
#ifndef PRODUCT
  tty->cr();
  findpc(pc);
  tty->cr();
#endif
#define PRINT_REG(rax, value) \
  { tty->print("%s = ", #rax); os::print_location(tty, value); }
  PRINT_REG(rax, regs[15]);
  PRINT_REG(rbx, regs[12]);
  PRINT_REG(rcx, regs[14]);
  PRINT_REG(rdx, regs[13]);
  PRINT_REG(rdi, regs[8]);
  PRINT_REG(rsi, regs[9]);
  PRINT_REG(rbp, regs[10]);
  PRINT_REG(rsp, regs[11]);
  PRINT_REG(r8 , regs[7]);
  PRINT_REG(r9 , regs[6]);
  PRINT_REG(r10, regs[5]);
  PRINT_REG(r11, regs[4]);
  PRINT_REG(r12, regs[3]);
  PRINT_REG(r13, regs[2]);
  PRINT_REG(r14, regs[1]);
  PRINT_REG(r15, regs[0]);
#undef PRINT_REG
  // Print some words near top of staack.
  int64_t* rsp = (int64_t*) regs[11];
  int64_t* dump_sp = rsp;
  for (int col1 = 0; col1 < 8; col1++) {
    tty->print("(rsp+0x%03x) 0x%016lx: ", (int)((intptr_t)dump_sp - (intptr_t)rsp), (intptr_t)dump_sp);
    os::print_location(tty, *dump_sp++);
  }
  for (int row = 0; row < 25; row++) {
    tty->print("(rsp+0x%03x) 0x%016lx: ", (int)((intptr_t)dump_sp - (intptr_t)rsp), (intptr_t)dump_sp);
    for (int col = 0; col < 4; col++) {
      tty->print(" 0x%016lx", (intptr_t)*dump_sp++);
    }
    tty->cr();
  }
  // Print some instructions around pc:
  Disassembler::decode((address)pc-64, (address)pc);
  tty->print_cr("--------");
  Disassembler::decode((address)pc, (address)pc+32);
}

#endif // _LP64

// Now versions that are common to 32/64 bit

void MacroAssembler::oopmap_metadata(int index) {
  // if (index != -1) tty->print_cr("oopmap_metadata %d", index);
  // mov64(r10, 1234); // TODO: Add a new relocInfo with external semantics. see relocInfo::metadata_type
}

void MacroAssembler::addptr(Register dst, int32_t imm32) {
  LP64_ONLY(addq(dst, imm32)) NOT_LP64(addl(dst, imm32));
}

void MacroAssembler::addptr(Register dst, Register src) {
  LP64_ONLY(addq(dst, src)) NOT_LP64(addl(dst, src));
}

void MacroAssembler::addptr(Address dst, Register src) {
  LP64_ONLY(addq(dst, src)) NOT_LP64(addl(dst, src));
}

void MacroAssembler::addsd(XMMRegister dst, AddressLiteral src) {
  if (reachable(src)) {
    Assembler::addsd(dst, as_Address(src));
  } else {
    lea(rscratch1, src);
    Assembler::addsd(dst, Address(rscratch1, 0));
  }
}

void MacroAssembler::addss(XMMRegister dst, AddressLiteral src) {
  if (reachable(src)) {
    addss(dst, as_Address(src));
  } else {
    lea(rscratch1, src);
    addss(dst, Address(rscratch1, 0));
  }
}

void MacroAssembler::addpd(XMMRegister dst, AddressLiteral src) {
  if (reachable(src)) {
    Assembler::addpd(dst, as_Address(src));
  } else {
    lea(rscratch1, src);
    Assembler::addpd(dst, Address(rscratch1, 0));
  }
}

void MacroAssembler::align(int modulus) {
  align(modulus, offset());
}

void MacroAssembler::align(int modulus, int target) {
  if (target % modulus != 0) {
    nop(modulus - (target % modulus));
  }
}

void MacroAssembler::push_f(XMMRegister r) {
  subptr(rsp, wordSize);
  movflt(Address(rsp, 0), r);
}

void MacroAssembler::pop_f(XMMRegister r) {
  movflt(r, Address(rsp, 0));
  addptr(rsp, wordSize);
}

void MacroAssembler::push_d(XMMRegister r) {
  subptr(rsp, 2 * wordSize);
  movdbl(Address(rsp, 0), r);
}

void MacroAssembler::pop_d(XMMRegister r) {
  movdbl(r, Address(rsp, 0));
  addptr(rsp, 2 * Interpreter::stackElementSize);
}

void MacroAssembler::andpd(XMMRegister dst, AddressLiteral src, Register scratch_reg) {
  // Used in sign-masking with aligned address.
  assert((UseAVX > 0) || (((intptr_t)src.target() & 15) == 0), "SSE mode requires address alignment 16 bytes");
  if (reachable(src)) {
    Assembler::andpd(dst, as_Address(src));
  } else {
    lea(scratch_reg, src);
    Assembler::andpd(dst, Address(scratch_reg, 0));
  }
}

void MacroAssembler::andps(XMMRegister dst, AddressLiteral src, Register scratch_reg) {
  // Used in sign-masking with aligned address.
  assert((UseAVX > 0) || (((intptr_t)src.target() & 15) == 0), "SSE mode requires address alignment 16 bytes");
  if (reachable(src)) {
    Assembler::andps(dst, as_Address(src));
  } else {
    lea(scratch_reg, src);
    Assembler::andps(dst, Address(scratch_reg, 0));
  }
}

void MacroAssembler::andptr(Register dst, int32_t imm32) {
  LP64_ONLY(andq(dst, imm32)) NOT_LP64(andl(dst, imm32));
}

void MacroAssembler::atomic_incl(Address counter_addr) {
  lock();
  incrementl(counter_addr);
}

void MacroAssembler::atomic_incl(AddressLiteral counter_addr, Register scr) {
  if (reachable(counter_addr)) {
    atomic_incl(as_Address(counter_addr));
  } else {
    lea(scr, counter_addr);
    atomic_incl(Address(scr, 0));
  }
}

#ifdef _LP64
void MacroAssembler::atomic_incq(Address counter_addr) {
  lock();
  incrementq(counter_addr);
}

void MacroAssembler::atomic_incq(AddressLiteral counter_addr, Register scr) {
  if (reachable(counter_addr)) {
    atomic_incq(as_Address(counter_addr));
  } else {
    lea(scr, counter_addr);
    atomic_incq(Address(scr, 0));
  }
}
#endif

// Writes to stack successive pages until offset reached to check for
// stack overflow + shadow pages.  This clobbers tmp.
void MacroAssembler::bang_stack_size(Register size, Register tmp) {
  movptr(tmp, rsp);
  // Bang stack for total size given plus shadow page size.
  // Bang one page at a time because large size can bang beyond yellow and
  // red zones.
  Label loop;
  bind(loop);
  movl(Address(tmp, (-os::vm_page_size())), size );
  subptr(tmp, os::vm_page_size());
  subl(size, os::vm_page_size());
  jcc(Assembler::greater, loop);

  // Bang down shadow pages too.
  // At this point, (tmp-0) is the last address touched, so don't
  // touch it again.  (It was touched as (tmp-pagesize) but then tmp
  // was post-decremented.)  Skip this address by starting at i=1, and
  // touch a few more pages below.  N.B.  It is important to touch all
  // the way down including all pages in the shadow zone.
  for (int i = 1; i < ((int)JavaThread::stack_shadow_zone_size() / os::vm_page_size()); i++) {
    // this could be any sized move but this is can be a debugging crumb
    // so the bigger the better.
    movptr(Address(tmp, (-i*os::vm_page_size())), size );
  }
}

void MacroAssembler::reserved_stack_check() {
    // testing if reserved zone needs to be enabled
    Label no_reserved_zone_enabling;
    Register thread = NOT_LP64(rsi) LP64_ONLY(r15_thread);
    NOT_LP64(get_thread(rsi);)

    cmpptr(rsp, Address(thread, JavaThread::reserved_stack_activation_offset()));
    jcc(Assembler::below, no_reserved_zone_enabling);

    call_VM_leaf(CAST_FROM_FN_PTR(address, SharedRuntime::enable_stack_reserved_zone), thread);
    jump(RuntimeAddress(StubRoutines::throw_delayed_StackOverflowError_entry()));
    should_not_reach_here();

    bind(no_reserved_zone_enabling);
}

int MacroAssembler::biased_locking_enter(Register lock_reg,
                                         Register obj_reg,
                                         Register swap_reg,
                                         Register tmp_reg,
                                         bool swap_reg_contains_mark,
                                         Label& done,
                                         Label* slow_case,
                                         BiasedLockingCounters* counters) {
  assert(UseBiasedLocking, "why call this otherwise?");
  assert(swap_reg == rax, "swap_reg must be rax for cmpxchgq");
  assert(tmp_reg != noreg, "tmp_reg must be supplied");
  assert_different_registers(lock_reg, obj_reg, swap_reg, tmp_reg);
  assert(markWord::age_shift == markWord::lock_bits + markWord::biased_lock_bits, "biased locking makes assumptions about bit layout");
  Address mark_addr      (obj_reg, oopDesc::mark_offset_in_bytes());
  NOT_LP64( Address saved_mark_addr(lock_reg, 0); )

  if (PrintBiasedLockingStatistics && counters == NULL) {
    counters = BiasedLocking::counters();
  }
  // Biased locking
  // See whether the lock is currently biased toward our thread and
  // whether the epoch is still valid
  // Note that the runtime guarantees sufficient alignment of JavaThread
  // pointers to allow age to be placed into low bits
  // First check to see whether biasing is even enabled for this object
  Label cas_label;
  int null_check_offset = -1;
  if (!swap_reg_contains_mark) {
    null_check_offset = offset();
    movptr(swap_reg, mark_addr);
  }
  movptr(tmp_reg, swap_reg);
  andptr(tmp_reg, markWord::biased_lock_mask_in_place);
  cmpptr(tmp_reg, markWord::biased_lock_pattern);
  jcc(Assembler::notEqual, cas_label);
  // The bias pattern is present in the object's header. Need to check
  // whether the bias owner and the epoch are both still current.
#ifndef _LP64
  // Note that because there is no current thread register on x86_32 we
  // need to store off the mark word we read out of the object to
  // avoid reloading it and needing to recheck invariants below. This
  // store is unfortunate but it makes the overall code shorter and
  // simpler.
  movptr(saved_mark_addr, swap_reg);
#endif
  if (swap_reg_contains_mark) {
    null_check_offset = offset();
  }
  load_prototype_header(tmp_reg, obj_reg);
#ifdef _LP64
  orptr(tmp_reg, r15_thread);
  xorptr(tmp_reg, swap_reg);
  Register header_reg = tmp_reg;
#else
  xorptr(tmp_reg, swap_reg);
  get_thread(swap_reg);
  xorptr(swap_reg, tmp_reg);
  Register header_reg = swap_reg;
#endif
  andptr(header_reg, ~((int) markWord::age_mask_in_place));
  if (counters != NULL) {
    cond_inc32(Assembler::zero,
               ExternalAddress((address) counters->biased_lock_entry_count_addr()));
  }
  jcc(Assembler::equal, done);

  Label try_revoke_bias;
  Label try_rebias;

  // At this point we know that the header has the bias pattern and
  // that we are not the bias owner in the current epoch. We need to
  // figure out more details about the state of the header in order to
  // know what operations can be legally performed on the object's
  // header.

  // If the low three bits in the xor result aren't clear, that means
  // the prototype header is no longer biased and we have to revoke
  // the bias on this object.
  testptr(header_reg, markWord::biased_lock_mask_in_place);
  jccb(Assembler::notZero, try_revoke_bias);

  // Biasing is still enabled for this data type. See whether the
  // epoch of the current bias is still valid, meaning that the epoch
  // bits of the mark word are equal to the epoch bits of the
  // prototype header. (Note that the prototype header's epoch bits
  // only change at a safepoint.) If not, attempt to rebias the object
  // toward the current thread. Note that we must be absolutely sure
  // that the current epoch is invalid in order to do this because
  // otherwise the manipulations it performs on the mark word are
  // illegal.
  testptr(header_reg, markWord::epoch_mask_in_place);
  jccb(Assembler::notZero, try_rebias);

  // The epoch of the current bias is still valid but we know nothing
  // about the owner; it might be set or it might be clear. Try to
  // acquire the bias of the object using an atomic operation. If this
  // fails we will go in to the runtime to revoke the object's bias.
  // Note that we first construct the presumed unbiased header so we
  // don't accidentally blow away another thread's valid bias.
  NOT_LP64( movptr(swap_reg, saved_mark_addr); )
  andptr(swap_reg,
         markWord::biased_lock_mask_in_place | markWord::age_mask_in_place | markWord::epoch_mask_in_place);
#ifdef _LP64
  movptr(tmp_reg, swap_reg);
  orptr(tmp_reg, r15_thread);
#else
  get_thread(tmp_reg);
  orptr(tmp_reg, swap_reg);
#endif
  lock();
  cmpxchgptr(tmp_reg, mark_addr); // compare tmp_reg and swap_reg
  // If the biasing toward our thread failed, this means that
  // another thread succeeded in biasing it toward itself and we
  // need to revoke that bias. The revocation will occur in the
  // interpreter runtime in the slow case.
  if (counters != NULL) {
    cond_inc32(Assembler::zero,
               ExternalAddress((address) counters->anonymously_biased_lock_entry_count_addr()));
  }
  if (slow_case != NULL) {
    jcc(Assembler::notZero, *slow_case);
  }
  jmp(done);

  bind(try_rebias);
  // At this point we know the epoch has expired, meaning that the
  // current "bias owner", if any, is actually invalid. Under these
  // circumstances _only_, we are allowed to use the current header's
  // value as the comparison value when doing the cas to acquire the
  // bias in the current epoch. In other words, we allow transfer of
  // the bias from one thread to another directly in this situation.
  //
  // FIXME: due to a lack of registers we currently blow away the age
  // bits in this situation. Should attempt to preserve them.
  load_prototype_header(tmp_reg, obj_reg);
#ifdef _LP64
  orptr(tmp_reg, r15_thread);
#else
  get_thread(swap_reg);
  orptr(tmp_reg, swap_reg);
  movptr(swap_reg, saved_mark_addr);
#endif
  lock();
  cmpxchgptr(tmp_reg, mark_addr); // compare tmp_reg and swap_reg
  // If the biasing toward our thread failed, then another thread
  // succeeded in biasing it toward itself and we need to revoke that
  // bias. The revocation will occur in the runtime in the slow case.
  if (counters != NULL) {
    cond_inc32(Assembler::zero,
               ExternalAddress((address) counters->rebiased_lock_entry_count_addr()));
  }
  if (slow_case != NULL) {
    jcc(Assembler::notZero, *slow_case);
  }
  jmp(done);

  bind(try_revoke_bias);
  // The prototype mark in the klass doesn't have the bias bit set any
  // more, indicating that objects of this data type are not supposed
  // to be biased any more. We are going to try to reset the mark of
  // this object to the prototype value and fall through to the
  // CAS-based locking scheme. Note that if our CAS fails, it means
  // that another thread raced us for the privilege of revoking the
  // bias of this particular object, so it's okay to continue in the
  // normal locking code.
  //
  // FIXME: due to a lack of registers we currently blow away the age
  // bits in this situation. Should attempt to preserve them.
  NOT_LP64( movptr(swap_reg, saved_mark_addr); )
  load_prototype_header(tmp_reg, obj_reg);
  lock();
  cmpxchgptr(tmp_reg, mark_addr); // compare tmp_reg and swap_reg
  // Fall through to the normal CAS-based lock, because no matter what
  // the result of the above CAS, some thread must have succeeded in
  // removing the bias bit from the object's header.
  if (counters != NULL) {
    cond_inc32(Assembler::zero,
               ExternalAddress((address) counters->revoked_lock_entry_count_addr()));
  }

  bind(cas_label);

  return null_check_offset;
}

void MacroAssembler::biased_locking_exit(Register obj_reg, Register temp_reg, Label& done) {
  assert(UseBiasedLocking, "why call this otherwise?");

  // Check for biased locking unlock case, which is a no-op
  // Note: we do not have to check the thread ID for two reasons.
  // First, the interpreter checks for IllegalMonitorStateException at
  // a higher level. Second, if the bias was revoked while we held the
  // lock, the object could not be rebiased toward another thread, so
  // the bias bit would be clear.
  movptr(temp_reg, Address(obj_reg, oopDesc::mark_offset_in_bytes()));
  andptr(temp_reg, markWord::biased_lock_mask_in_place);
  cmpptr(temp_reg, markWord::biased_lock_pattern);
  jcc(Assembler::equal, done);
}

<<<<<<< HEAD
#ifdef COMPILER2

#if INCLUDE_RTM_OPT

// Update rtm_counters based on abort status
// input: abort_status
//        rtm_counters (RTMLockingCounters*)
// flags are killed
void MacroAssembler::rtm_counters_update(Register abort_status, Register rtm_counters) {

  atomic_incptr(Address(rtm_counters, RTMLockingCounters::abort_count_offset()));
  if (PrintPreciseRTMLockingStatistics) {
    for (int i = 0; i < RTMLockingCounters::ABORT_STATUS_LIMIT; i++) {
      Label check_abort;
      testl(abort_status, (1<<i));
      jccb(Assembler::equal, check_abort);
      atomic_incptr(Address(rtm_counters, RTMLockingCounters::abortX_count_offset() + (i * sizeof(uintx))));
      bind(check_abort);
    }
  }
}

// Branch if (random & (count-1) != 0), count is 2^n
// tmp, scr and flags are killed
void MacroAssembler::branch_on_random_using_rdtsc(Register tmp, Register scr, int count, Label& brLabel) {
  assert(tmp == rax, "");
  assert(scr == rdx, "");
  rdtsc(); // modifies EDX:EAX
  andptr(tmp, count-1);
  jccb(Assembler::notZero, brLabel);
}

// Perform abort ratio calculation, set no_rtm bit if high ratio
// input:  rtm_counters_Reg (RTMLockingCounters* address)
// tmpReg, rtm_counters_Reg and flags are killed
void MacroAssembler::rtm_abort_ratio_calculation(Register tmpReg,
                                                 Register rtm_counters_Reg,
                                                 RTMLockingCounters* rtm_counters,
                                                 Metadata* method_data) {
  Label L_done, L_check_always_rtm1, L_check_always_rtm2;

  if (RTMLockingCalculationDelay > 0) {
    // Delay calculation
    movptr(tmpReg, ExternalAddress((address) RTMLockingCounters::rtm_calculation_flag_addr()), tmpReg);
    testptr(tmpReg, tmpReg);
    jccb(Assembler::equal, L_done);
  }
  // Abort ratio calculation only if abort_count > RTMAbortThreshold
  //   Aborted transactions = abort_count * 100
  //   All transactions = total_count *  RTMTotalCountIncrRate
  //   Set no_rtm bit if (Aborted transactions >= All transactions * RTMAbortRatio)

  movptr(tmpReg, Address(rtm_counters_Reg, RTMLockingCounters::abort_count_offset()));
  cmpptr(tmpReg, RTMAbortThreshold);
  jccb(Assembler::below, L_check_always_rtm2);
  imulptr(tmpReg, tmpReg, 100);

  Register scrReg = rtm_counters_Reg;
  movptr(scrReg, Address(rtm_counters_Reg, RTMLockingCounters::total_count_offset()));
  imulptr(scrReg, scrReg, RTMTotalCountIncrRate);
  imulptr(scrReg, scrReg, RTMAbortRatio);
  cmpptr(tmpReg, scrReg);
  jccb(Assembler::below, L_check_always_rtm1);
  if (method_data != NULL) {
    // set rtm_state to "no rtm" in MDO
    mov_metadata(tmpReg, method_data);
    lock();
    orl(Address(tmpReg, MethodData::rtm_state_offset_in_bytes()), NoRTM);
  }
  jmpb(L_done);
  bind(L_check_always_rtm1);
  // Reload RTMLockingCounters* address
  lea(rtm_counters_Reg, ExternalAddress((address)rtm_counters));
  bind(L_check_always_rtm2);
  movptr(tmpReg, Address(rtm_counters_Reg, RTMLockingCounters::total_count_offset()));
  cmpptr(tmpReg, RTMLockingThreshold / RTMTotalCountIncrRate);
  jccb(Assembler::below, L_done);
  if (method_data != NULL) {
    // set rtm_state to "always rtm" in MDO
    mov_metadata(tmpReg, method_data);
    lock();
    orl(Address(tmpReg, MethodData::rtm_state_offset_in_bytes()), UseRTM);
  }
  bind(L_done);
}

// Update counters and perform abort ratio calculation
// input:  abort_status_Reg
// rtm_counters_Reg, flags are killed
void MacroAssembler::rtm_profiling(Register abort_status_Reg,
                                   Register rtm_counters_Reg,
                                   RTMLockingCounters* rtm_counters,
                                   Metadata* method_data,
                                   bool profile_rtm) {

  assert(rtm_counters != NULL, "should not be NULL when profiling RTM");
  // update rtm counters based on rax value at abort
  // reads abort_status_Reg, updates flags
  lea(rtm_counters_Reg, ExternalAddress((address)rtm_counters));
  rtm_counters_update(abort_status_Reg, rtm_counters_Reg);
  if (profile_rtm) {
    // Save abort status because abort_status_Reg is used by following code.
    if (RTMRetryCount > 0) {
      push(abort_status_Reg);
    }
    assert(rtm_counters != NULL, "should not be NULL when profiling RTM");
    rtm_abort_ratio_calculation(abort_status_Reg, rtm_counters_Reg, rtm_counters, method_data);
    // restore abort status
    if (RTMRetryCount > 0) {
      pop(abort_status_Reg);
    }
  }
}

// Retry on abort if abort's status is 0x6: can retry (0x2) | memory conflict (0x4)
// inputs: retry_count_Reg
//       : abort_status_Reg
// output: retry_count_Reg decremented by 1
// flags are killed
void MacroAssembler::rtm_retry_lock_on_abort(Register retry_count_Reg, Register abort_status_Reg, Label& retryLabel) {
  Label doneRetry;
  assert(abort_status_Reg == rax, "");
  // The abort reason bits are in eax (see all states in rtmLocking.hpp)
  // 0x6 = conflict on which we can retry (0x2) | memory conflict (0x4)
  // if reason is in 0x6 and retry count != 0 then retry
  andptr(abort_status_Reg, 0x6);
  jccb(Assembler::zero, doneRetry);
  testl(retry_count_Reg, retry_count_Reg);
  jccb(Assembler::zero, doneRetry);
  pause();
  decrementl(retry_count_Reg);
  jmp(retryLabel);
  bind(doneRetry);
}

// Spin and retry if lock is busy,
// inputs: box_Reg (monitor address)
//       : retry_count_Reg
// output: retry_count_Reg decremented by 1
//       : clear z flag if retry count exceeded
// tmp_Reg, scr_Reg, flags are killed
void MacroAssembler::rtm_retry_lock_on_busy(Register retry_count_Reg, Register box_Reg,
                                            Register tmp_Reg, Register scr_Reg, Label& retryLabel) {
  Label SpinLoop, SpinExit, doneRetry;
  int owner_offset = OM_OFFSET_NO_MONITOR_VALUE_TAG(owner);

  testl(retry_count_Reg, retry_count_Reg);
  jccb(Assembler::zero, doneRetry);
  decrementl(retry_count_Reg);
  movptr(scr_Reg, RTMSpinLoopCount);

  bind(SpinLoop);
  pause();
  decrementl(scr_Reg);
  jccb(Assembler::lessEqual, SpinExit);
  movptr(tmp_Reg, Address(box_Reg, owner_offset));
  testptr(tmp_Reg, tmp_Reg);
  jccb(Assembler::notZero, SpinLoop);

  bind(SpinExit);
  jmp(retryLabel);
  bind(doneRetry);
  incrementl(retry_count_Reg); // clear z flag
}

// Use RTM for normal stack locks
// Input: objReg (object to lock)
void MacroAssembler::rtm_stack_locking(Register objReg, Register tmpReg, Register scrReg,
                                       Register retry_on_abort_count_Reg,
                                       RTMLockingCounters* stack_rtm_counters,
                                       Metadata* method_data, bool profile_rtm,
                                       Label& DONE_LABEL, Label& IsInflated) {
  assert(UseRTMForStackLocks, "why call this otherwise?");
  assert(!UseBiasedLocking, "Biased locking is not supported with RTM locking");
  assert(tmpReg == rax, "");
  assert(scrReg == rdx, "");
  Label L_rtm_retry, L_decrement_retry, L_on_abort;

  if (RTMRetryCount > 0) {
    movl(retry_on_abort_count_Reg, RTMRetryCount); // Retry on abort
    bind(L_rtm_retry);
  }
  movptr(tmpReg, Address(objReg, oopDesc::mark_offset_in_bytes()));
  testptr(tmpReg, markWord::monitor_value);  // inflated vs stack-locked|neutral|biased
  jcc(Assembler::notZero, IsInflated);

  if (PrintPreciseRTMLockingStatistics || profile_rtm) {
    Label L_noincrement;
    if (RTMTotalCountIncrRate > 1) {
      // tmpReg, scrReg and flags are killed
      branch_on_random_using_rdtsc(tmpReg, scrReg, RTMTotalCountIncrRate, L_noincrement);
    }
    assert(stack_rtm_counters != NULL, "should not be NULL when profiling RTM");
    atomic_incptr(ExternalAddress((address)stack_rtm_counters->total_count_addr()), scrReg);
    bind(L_noincrement);
  }
  xbegin(L_on_abort);
  movptr(tmpReg, Address(objReg, oopDesc::mark_offset_in_bytes()));       // fetch markword
  andptr(tmpReg, markWord::biased_lock_mask_in_place); // look at 3 lock bits
  cmpptr(tmpReg, markWord::unlocked_value);            // bits = 001 unlocked
  jcc(Assembler::equal, DONE_LABEL);        // all done if unlocked

  Register abort_status_Reg = tmpReg; // status of abort is stored in RAX
  if (UseRTMXendForLockBusy) {
    xend();
    movptr(abort_status_Reg, 0x2);   // Set the abort status to 2 (so we can retry)
    jmp(L_decrement_retry);
  }
  else {
    xabort(0);
  }
  bind(L_on_abort);
  if (PrintPreciseRTMLockingStatistics || profile_rtm) {
    rtm_profiling(abort_status_Reg, scrReg, stack_rtm_counters, method_data, profile_rtm);
  }
  bind(L_decrement_retry);
  if (RTMRetryCount > 0) {
    // retry on lock abort if abort status is 'can retry' (0x2) or 'memory conflict' (0x4)
    rtm_retry_lock_on_abort(retry_on_abort_count_Reg, abort_status_Reg, L_rtm_retry);
  }
}

// Use RTM for inflating locks
// inputs: objReg (object to lock)
//         boxReg (on-stack box address (displaced header location) - KILLED)
//         tmpReg (ObjectMonitor address + markWord::monitor_value)
void MacroAssembler::rtm_inflated_locking(Register objReg, Register boxReg, Register tmpReg,
                                          Register scrReg, Register retry_on_busy_count_Reg,
                                          Register retry_on_abort_count_Reg,
                                          RTMLockingCounters* rtm_counters,
                                          Metadata* method_data, bool profile_rtm,
                                          Label& DONE_LABEL) {
  assert(UseRTMLocking, "why call this otherwise?");
  assert(tmpReg == rax, "");
  assert(scrReg == rdx, "");
  Label L_rtm_retry, L_decrement_retry, L_on_abort;
  int owner_offset = OM_OFFSET_NO_MONITOR_VALUE_TAG(owner);

  // Without cast to int32_t this style of movptr will destroy r10 which is typically obj.
  movptr(Address(boxReg, 0), (int32_t)intptr_t(markWord::unused_mark().value()));
  movptr(boxReg, tmpReg); // Save ObjectMonitor address

  if (RTMRetryCount > 0) {
    movl(retry_on_busy_count_Reg, RTMRetryCount);  // Retry on lock busy
    movl(retry_on_abort_count_Reg, RTMRetryCount); // Retry on abort
    bind(L_rtm_retry);
  }
  if (PrintPreciseRTMLockingStatistics || profile_rtm) {
    Label L_noincrement;
    if (RTMTotalCountIncrRate > 1) {
      // tmpReg, scrReg and flags are killed
      branch_on_random_using_rdtsc(tmpReg, scrReg, RTMTotalCountIncrRate, L_noincrement);
    }
    assert(rtm_counters != NULL, "should not be NULL when profiling RTM");
    atomic_incptr(ExternalAddress((address)rtm_counters->total_count_addr()), scrReg);
    bind(L_noincrement);
  }
  xbegin(L_on_abort);
  movptr(tmpReg, Address(objReg, oopDesc::mark_offset_in_bytes()));
  movptr(tmpReg, Address(tmpReg, owner_offset));
  testptr(tmpReg, tmpReg);
  jcc(Assembler::zero, DONE_LABEL);
  if (UseRTMXendForLockBusy) {
    xend();
    jmp(L_decrement_retry);
  }
  else {
    xabort(0);
  }
  bind(L_on_abort);
  Register abort_status_Reg = tmpReg; // status of abort is stored in RAX
  if (PrintPreciseRTMLockingStatistics || profile_rtm) {
    rtm_profiling(abort_status_Reg, scrReg, rtm_counters, method_data, profile_rtm);
  }
  if (RTMRetryCount > 0) {
    // retry on lock abort if abort status is 'can retry' (0x2) or 'memory conflict' (0x4)
    rtm_retry_lock_on_abort(retry_on_abort_count_Reg, abort_status_Reg, L_rtm_retry);
  }

  movptr(tmpReg, Address(boxReg, owner_offset)) ;
  testptr(tmpReg, tmpReg) ;
  jccb(Assembler::notZero, L_decrement_retry) ;

  // Appears unlocked - try to swing _owner from null to non-null.
  // Invariant: tmpReg == 0.  tmpReg is EAX which is the implicit cmpxchg comparand.
#ifdef _LP64
  Register threadReg = r15_thread;
#else
  get_thread(scrReg);
  Register threadReg = scrReg;
#endif
  lock();
  cmpxchgptr(threadReg, Address(boxReg, owner_offset)); // Updates tmpReg

  if (RTMRetryCount > 0) {
    // success done else retry
    jccb(Assembler::equal, DONE_LABEL) ;
    bind(L_decrement_retry);
    // Spin and retry if lock is busy.
    rtm_retry_lock_on_busy(retry_on_busy_count_Reg, boxReg, tmpReg, scrReg, L_rtm_retry);
  }
  else {
    bind(L_decrement_retry);
  }
}

#endif //  INCLUDE_RTM_OPT

// fast_lock and fast_unlock used by C2

// Because the transitions from emitted code to the runtime
// monitorenter/exit helper stubs are so slow it's critical that
// we inline both the stack-locking fast path and the inflated fast path.
//
// See also: cmpFastLock and cmpFastUnlock.
//
// What follows is a specialized inline transliteration of the code
// in enter() and exit(). If we're concerned about I$ bloat another
// option would be to emit TrySlowEnter and TrySlowExit methods
// at startup-time.  These methods would accept arguments as
// (rax,=Obj, rbx=Self, rcx=box, rdx=Scratch) and return success-failure
// indications in the icc.ZFlag.  fast_lock and fast_unlock would simply
// marshal the arguments and emit calls to TrySlowEnter and TrySlowExit.
// In practice, however, the # of lock sites is bounded and is usually small.
// Besides the call overhead, TrySlowEnter and TrySlowExit might suffer
// if the processor uses simple bimodal branch predictors keyed by EIP
// Since the helper routines would be called from multiple synchronization
// sites.
//
// An even better approach would be write "MonitorEnter()" and "MonitorExit()"
// in java - using j.u.c and unsafe - and just bind the lock and unlock sites
// to those specialized methods.  That'd give us a mostly platform-independent
// implementation that the JITs could optimize and inline at their pleasure.
// Done correctly, the only time we'd need to cross to native could would be
// to park() or unpark() threads.  We'd also need a few more unsafe operators
// to (a) prevent compiler-JIT reordering of non-volatile accesses, and
// (b) explicit barriers or fence operations.
//
// TODO:
//
// *  Arrange for C2 to pass "Self" into fast_lock and fast_unlock in one of the registers (scr).
//    This avoids manifesting the Self pointer in the fast_lock and fast_unlock terminals.
//    Given TLAB allocation, Self is usually manifested in a register, so passing it into
//    the lock operators would typically be faster than reifying Self.
//
// *  Ideally I'd define the primitives as:
//       fast_lock   (nax Obj, nax box, EAX tmp, nax scr) where box, tmp and scr are KILLED.
//       fast_unlock (nax Obj, EAX box, nax tmp) where box and tmp are KILLED
//    Unfortunately ADLC bugs prevent us from expressing the ideal form.
//    Instead, we're stuck with a rather awkward and brittle register assignments below.
//    Furthermore the register assignments are overconstrained, possibly resulting in
//    sub-optimal code near the synchronization site.
//
// *  Eliminate the sp-proximity tests and just use "== Self" tests instead.
//    Alternately, use a better sp-proximity test.
//
// *  Currently ObjectMonitor._Owner can hold either an sp value or a (THREAD *) value.
//    Either one is sufficient to uniquely identify a thread.
//    TODO: eliminate use of sp in _owner and use get_thread(tr) instead.
//
// *  Intrinsify notify() and notifyAll() for the common cases where the
//    object is locked by the calling thread but the waitlist is empty.
//    avoid the expensive JNI call to JVM_Notify() and JVM_NotifyAll().
//
// *  use jccb and jmpb instead of jcc and jmp to improve code density.
//    But beware of excessive branch density on AMD Opterons.
//
// *  Both fast_lock and fast_unlock set the ICC.ZF to indicate success
//    or failure of the fast path.  If the fast path fails then we pass
//    control to the slow path, typically in C.  In fast_lock and
//    fast_unlock we often branch to DONE_LABEL, just to find that C2
//    will emit a conditional branch immediately after the node.
//    So we have branches to branches and lots of ICC.ZF games.
//    Instead, it might be better to have C2 pass a "FailureLabel"
//    into fast_lock and fast_unlock.  In the case of success, control
//    will drop through the node.  ICC.ZF is undefined at exit.
//    In the case of failure, the node will branch directly to the
//    FailureLabel


// obj: object to lock
// box: on-stack box address (displaced header location) - KILLED
// rax,: tmp -- KILLED
// scr: tmp -- KILLED
void MacroAssembler::fast_lock(Register objReg, Register boxReg, Register tmpReg,
                               Register scrReg, Register cx1Reg, Register cx2Reg,
                               BiasedLockingCounters* counters,
                               RTMLockingCounters* rtm_counters,
                               RTMLockingCounters* stack_rtm_counters,
                               Metadata* method_data,
                               bool use_rtm, bool profile_rtm) {
  // Ensure the register assignments are disjoint
  assert(tmpReg == rax, "");

  if (use_rtm) {
    assert_different_registers(objReg, boxReg, tmpReg, scrReg, cx1Reg, cx2Reg);
  } else {
    assert(cx1Reg == noreg, "");
    assert(cx2Reg == noreg, "");
    assert_different_registers(objReg, boxReg, tmpReg, scrReg);
  }

  if (counters != NULL) {
    atomic_incl(ExternalAddress((address)counters->total_entry_count_addr()), scrReg);
  }

  // Possible cases that we'll encounter in fast_lock
  // ------------------------------------------------
  // * Inflated
  //    -- unlocked
  //    -- Locked
  //       = by self
  //       = by other
  // * biased
  //    -- by Self
  //    -- by other
  // * neutral
  // * stack-locked
  //    -- by self
  //       = sp-proximity test hits
  //       = sp-proximity test generates false-negative
  //    -- by other
  //

  Label IsInflated, DONE_LABEL;

  // it's stack-locked, biased or neutral
  // TODO: optimize away redundant LDs of obj->mark and improve the markword triage
  // order to reduce the number of conditional branches in the most common cases.
  // Beware -- there's a subtle invariant that fetch of the markword
  // at [FETCH], below, will never observe a biased encoding (*101b).
  // If this invariant is not held we risk exclusion (safety) failure.
  if (UseBiasedLocking && !UseOptoBiasInlining) {
    biased_locking_enter(boxReg, objReg, tmpReg, scrReg, false, DONE_LABEL, NULL, counters);
  }

#if INCLUDE_RTM_OPT
  if (UseRTMForStackLocks && use_rtm) {
    rtm_stack_locking(objReg, tmpReg, scrReg, cx2Reg,
                      stack_rtm_counters, method_data, profile_rtm,
                      DONE_LABEL, IsInflated);
  }
#endif // INCLUDE_RTM_OPT

  movptr(tmpReg, Address(objReg, oopDesc::mark_offset_in_bytes()));          // [FETCH]
  testptr(tmpReg, markWord::monitor_value); // inflated vs stack-locked|neutral|biased
  jccb(Assembler::notZero, IsInflated);

  // Attempt stack-locking ...
  orptr (tmpReg, markWord::unlocked_value);
  movptr(Address(boxReg, 0), tmpReg);          // Anticipate successful CAS
  lock();
  cmpxchgptr(boxReg, Address(objReg, oopDesc::mark_offset_in_bytes()));      // Updates tmpReg
  if (counters != NULL) {
    cond_inc32(Assembler::equal,
               ExternalAddress((address)counters->fast_path_entry_count_addr()));
  }
  jcc(Assembler::equal, DONE_LABEL);           // Success

  // Recursive locking.
  // The object is stack-locked: markword contains stack pointer to BasicLock.
  // Locked by current thread if difference with current SP is less than one page.
  subptr(tmpReg, rsp);
  // Next instruction set ZFlag == 1 (Success) if difference is less then one page.
  andptr(tmpReg, (int32_t) (NOT_LP64(0xFFFFF003) LP64_ONLY(7 - os::vm_page_size())) );
  movptr(Address(boxReg, 0), tmpReg);
  if (counters != NULL) {
    cond_inc32(Assembler::equal,
               ExternalAddress((address)counters->fast_path_entry_count_addr()));
  }
  jmp(DONE_LABEL);

  bind(IsInflated);
  // The object is inflated. tmpReg contains pointer to ObjectMonitor* + markWord::monitor_value

#if INCLUDE_RTM_OPT
  // Use the same RTM locking code in 32- and 64-bit VM.
  if (use_rtm) {
    rtm_inflated_locking(objReg, boxReg, tmpReg, scrReg, cx1Reg, cx2Reg,
                         rtm_counters, method_data, profile_rtm, DONE_LABEL);
  } else {
#endif // INCLUDE_RTM_OPT

#ifndef _LP64
  // The object is inflated.

  // boxReg refers to the on-stack BasicLock in the current frame.
  // We'd like to write:
  //   set box->_displaced_header = markWord::unused_mark().  Any non-0 value suffices.
  // This is convenient but results a ST-before-CAS penalty.  The following CAS suffers
  // additional latency as we have another ST in the store buffer that must drain.

  // avoid ST-before-CAS
  // register juggle because we need tmpReg for cmpxchgptr below
  movptr(scrReg, boxReg);
  movptr(boxReg, tmpReg);                   // consider: LEA box, [tmp-2]

  // Optimistic form: consider XORL tmpReg,tmpReg
  movptr(tmpReg, NULL_WORD);

  // Appears unlocked - try to swing _owner from null to non-null.
  // Ideally, I'd manifest "Self" with get_thread and then attempt
  // to CAS the register containing Self into m->Owner.
  // But we don't have enough registers, so instead we can either try to CAS
  // rsp or the address of the box (in scr) into &m->owner.  If the CAS succeeds
  // we later store "Self" into m->Owner.  Transiently storing a stack address
  // (rsp or the address of the box) into  m->owner is harmless.
  // Invariant: tmpReg == 0.  tmpReg is EAX which is the implicit cmpxchg comparand.
  lock();
  cmpxchgptr(scrReg, Address(boxReg, OM_OFFSET_NO_MONITOR_VALUE_TAG(owner)));
  movptr(Address(scrReg, 0), 3);          // box->_displaced_header = 3
  // If we weren't able to swing _owner from NULL to the BasicLock
  // then take the slow path.
  jccb  (Assembler::notZero, DONE_LABEL);
  // update _owner from BasicLock to thread
  get_thread (scrReg);                    // beware: clobbers ICCs
  movptr(Address(boxReg, OM_OFFSET_NO_MONITOR_VALUE_TAG(owner)), scrReg);
  xorptr(boxReg, boxReg);                 // set icc.ZFlag = 1 to indicate success

  // If the CAS fails we can either retry or pass control to the slow path.
  // We use the latter tactic.
  // Pass the CAS result in the icc.ZFlag into DONE_LABEL
  // If the CAS was successful ...
  //   Self has acquired the lock
  //   Invariant: m->_recursions should already be 0, so we don't need to explicitly set it.
  // Intentional fall-through into DONE_LABEL ...
#else // _LP64
  // It's inflated and we use scrReg for ObjectMonitor* in this section.
  movq(scrReg, tmpReg);
  xorq(tmpReg, tmpReg);
  lock();
  cmpxchgptr(r15_thread, Address(scrReg, OM_OFFSET_NO_MONITOR_VALUE_TAG(owner)));
  // Unconditionally set box->_displaced_header = markWord::unused_mark().
  // Without cast to int32_t this style of movptr will destroy r10 which is typically obj.
  movptr(Address(boxReg, 0), (int32_t)intptr_t(markWord::unused_mark().value()));
  // Intentional fall-through into DONE_LABEL ...
  // Propagate ICC.ZF from CAS above into DONE_LABEL.
#endif // _LP64
#if INCLUDE_RTM_OPT
  } // use_rtm()
#endif
  // DONE_LABEL is a hot target - we'd really like to place it at the
  // start of cache line by padding with NOPs.
  // See the AMD and Intel software optimization manuals for the
  // most efficient "long" NOP encodings.
  // Unfortunately none of our alignment mechanisms suffice.
  bind(DONE_LABEL);
  // At DONE_LABEL the icc ZFlag is set as follows ...
  // fast_unlock uses the same protocol.
  // ZFlag == 1 -> Success
  // ZFlag == 0 -> Failure - force control through the slow path
}

// obj: object to unlock
// box: box address (displaced header location), killed.  Must be EAX.
// tmp: killed, cannot be obj nor box.
//
// Some commentary on balanced locking:
//
// fast_lock and fast_unlock are emitted only for provably balanced lock sites.
// Methods that don't have provably balanced locking are forced to run in the
// interpreter - such methods won't be compiled to use fast_lock and fast_unlock.
// The interpreter provides two properties:
// I1:  At return-time the interpreter automatically and quietly unlocks any
//      objects acquired the current activation (frame).  Recall that the
//      interpreter maintains an on-stack list of locks currently held by
//      a frame.
// I2:  If a method attempts to unlock an object that is not held by the
//      the frame the interpreter throws IMSX.
//
// Lets say A(), which has provably balanced locking, acquires O and then calls B().
// B() doesn't have provably balanced locking so it runs in the interpreter.
// Control returns to A() and A() unlocks O.  By I1 and I2, above, we know that O
// is still locked by A().
//
// The only other source of unbalanced locking would be JNI.  The "Java Native Interface:
// Programmer's Guide and Specification" claims that an object locked by jni_monitorenter
// should not be unlocked by "normal" java-level locking and vice-versa.  The specification
// doesn't specify what will occur if a program engages in such mixed-mode locking, however.
// Arguably given that the spec legislates the JNI case as undefined our implementation
// could reasonably *avoid* checking owner in fast_unlock().
// In the interest of performance we elide m->Owner==Self check in unlock.
// A perfectly viable alternative is to elide the owner check except when
// Xcheck:jni is enabled.

void MacroAssembler::fast_unlock(Register objReg, Register boxReg, Register tmpReg, bool use_rtm) {
  assert(boxReg == rax, "");
  assert_different_registers(objReg, boxReg, tmpReg);

  Label DONE_LABEL, Stacked, CheckSucc;

  // Critically, the biased locking test must have precedence over
  // and appear before the (box->dhw == 0) recursive stack-lock test.
  if (UseBiasedLocking && !UseOptoBiasInlining) {
    biased_locking_exit(objReg, tmpReg, DONE_LABEL);
  }

#if INCLUDE_RTM_OPT
  if (UseRTMForStackLocks && use_rtm) {
    assert(!UseBiasedLocking, "Biased locking is not supported with RTM locking");
    Label L_regular_unlock;
    movptr(tmpReg, Address(objReg, oopDesc::mark_offset_in_bytes())); // fetch markword
    andptr(tmpReg, markWord::biased_lock_mask_in_place);              // look at 3 lock bits
    cmpptr(tmpReg, markWord::unlocked_value);                         // bits = 001 unlocked
    jccb(Assembler::notEqual, L_regular_unlock);                      // if !HLE RegularLock
    xend();                                                           // otherwise end...
    jmp(DONE_LABEL);                                                  // ... and we're done
    bind(L_regular_unlock);
  }
#endif

  cmpptr(Address(boxReg, 0), (int32_t)NULL_WORD);                   // Examine the displaced header
  jcc   (Assembler::zero, DONE_LABEL);                              // 0 indicates recursive stack-lock
  movptr(tmpReg, Address(objReg, oopDesc::mark_offset_in_bytes())); // Examine the object's markword
  testptr(tmpReg, markWord::monitor_value);                         // Inflated?
  jccb  (Assembler::zero, Stacked);

  // It's inflated.
#if INCLUDE_RTM_OPT
  if (use_rtm) {
    Label L_regular_inflated_unlock;
    int owner_offset = OM_OFFSET_NO_MONITOR_VALUE_TAG(owner);
    movptr(boxReg, Address(tmpReg, owner_offset));
    testptr(boxReg, boxReg);
    jccb(Assembler::notZero, L_regular_inflated_unlock);
    xend();
    jmpb(DONE_LABEL);
    bind(L_regular_inflated_unlock);
  }
#endif

  // Despite our balanced locking property we still check that m->_owner == Self
  // as java routines or native JNI code called by this thread might
  // have released the lock.
  // Refer to the comments in synchronizer.cpp for how we might encode extra
  // state in _succ so we can avoid fetching EntryList|cxq.
  //
  // I'd like to add more cases in fast_lock() and fast_unlock() --
  // such as recursive enter and exit -- but we have to be wary of
  // I$ bloat, T$ effects and BP$ effects.
  //
  // If there's no contention try a 1-0 exit.  That is, exit without
  // a costly MEMBAR or CAS.  See synchronizer.cpp for details on how
  // we detect and recover from the race that the 1-0 exit admits.
  //
  // Conceptually fast_unlock() must execute a STST|LDST "release" barrier
  // before it STs null into _owner, releasing the lock.  Updates
  // to data protected by the critical section must be visible before
  // we drop the lock (and thus before any other thread could acquire
  // the lock and observe the fields protected by the lock).
  // IA32's memory-model is SPO, so STs are ordered with respect to
  // each other and there's no need for an explicit barrier (fence).
  // See also http://gee.cs.oswego.edu/dl/jmm/cookbook.html.
#ifndef _LP64
  get_thread (boxReg);

  // Note that we could employ various encoding schemes to reduce
  // the number of loads below (currently 4) to just 2 or 3.
  // Refer to the comments in synchronizer.cpp.
  // In practice the chain of fetches doesn't seem to impact performance, however.
  xorptr(boxReg, boxReg);
  orptr(boxReg, Address(tmpReg, OM_OFFSET_NO_MONITOR_VALUE_TAG(recursions)));
  jccb  (Assembler::notZero, DONE_LABEL);
  movptr(boxReg, Address(tmpReg, OM_OFFSET_NO_MONITOR_VALUE_TAG(EntryList)));
  orptr(boxReg, Address(tmpReg, OM_OFFSET_NO_MONITOR_VALUE_TAG(cxq)));
  jccb  (Assembler::notZero, CheckSucc);
  movptr(Address(tmpReg, OM_OFFSET_NO_MONITOR_VALUE_TAG(owner)), NULL_WORD);
  jmpb  (DONE_LABEL);

  bind (Stacked);
  // It's not inflated and it's not recursively stack-locked and it's not biased.
  // It must be stack-locked.
  // Try to reset the header to displaced header.
  // The "box" value on the stack is stable, so we can reload
  // and be assured we observe the same value as above.
  movptr(tmpReg, Address(boxReg, 0));
  lock();
  cmpxchgptr(tmpReg, Address(objReg, oopDesc::mark_offset_in_bytes())); // Uses RAX which is box
  // Intention fall-thru into DONE_LABEL

  // DONE_LABEL is a hot target - we'd really like to place it at the
  // start of cache line by padding with NOPs.
  // See the AMD and Intel software optimization manuals for the
  // most efficient "long" NOP encodings.
  // Unfortunately none of our alignment mechanisms suffice.
  bind (CheckSucc);
#else // _LP64
  // It's inflated
  xorptr(boxReg, boxReg);
  orptr(boxReg, Address(tmpReg, OM_OFFSET_NO_MONITOR_VALUE_TAG(recursions)));
  jccb  (Assembler::notZero, DONE_LABEL);
  movptr(boxReg, Address(tmpReg, OM_OFFSET_NO_MONITOR_VALUE_TAG(cxq)));
  orptr(boxReg, Address(tmpReg, OM_OFFSET_NO_MONITOR_VALUE_TAG(EntryList)));
  jccb  (Assembler::notZero, CheckSucc);
  // Without cast to int32_t this style of movptr will destroy r10 which is typically obj.
  movptr(Address(tmpReg, OM_OFFSET_NO_MONITOR_VALUE_TAG(owner)), (int32_t)NULL_WORD);
  jmpb  (DONE_LABEL);

  // Try to avoid passing control into the slow_path ...
  Label LSuccess, LGoSlowPath ;
  bind  (CheckSucc);

  // The following optional optimization can be elided if necessary
  // Effectively: if (succ == null) goto slow path
  // The code reduces the window for a race, however,
  // and thus benefits performance.
  cmpptr(Address(tmpReg, OM_OFFSET_NO_MONITOR_VALUE_TAG(succ)), (int32_t)NULL_WORD);
  jccb  (Assembler::zero, LGoSlowPath);

  xorptr(boxReg, boxReg);
  // Without cast to int32_t this style of movptr will destroy r10 which is typically obj.
  movptr(Address(tmpReg, OM_OFFSET_NO_MONITOR_VALUE_TAG(owner)), (int32_t)NULL_WORD);

  // Memory barrier/fence
  // Dekker pivot point -- fulcrum : ST Owner; MEMBAR; LD Succ
  // Instead of MFENCE we use a dummy locked add of 0 to the top-of-stack.
  // This is faster on Nehalem and AMD Shanghai/Barcelona.
  // See https://blogs.oracle.com/dave/entry/instruction_selection_for_volatile_fences
  // We might also restructure (ST Owner=0;barrier;LD _Succ) to
  // (mov box,0; xchgq box, &m->Owner; LD _succ) .
  lock(); addl(Address(rsp, 0), 0);

  cmpptr(Address(tmpReg, OM_OFFSET_NO_MONITOR_VALUE_TAG(succ)), (int32_t)NULL_WORD);
  jccb  (Assembler::notZero, LSuccess);

  // Rare inopportune interleaving - race.
  // The successor vanished in the small window above.
  // The lock is contended -- (cxq|EntryList) != null -- and there's no apparent successor.
  // We need to ensure progress and succession.
  // Try to reacquire the lock.
  // If that fails then the new owner is responsible for succession and this
  // thread needs to take no further action and can exit via the fast path (success).
  // If the re-acquire succeeds then pass control into the slow path.
  // As implemented, this latter mode is horrible because we generated more
  // coherence traffic on the lock *and* artifically extended the critical section
  // length while by virtue of passing control into the slow path.

  // box is really RAX -- the following CMPXCHG depends on that binding
  // cmpxchg R,[M] is equivalent to rax = CAS(M,rax,R)
  lock();
  cmpxchgptr(r15_thread, Address(tmpReg, OM_OFFSET_NO_MONITOR_VALUE_TAG(owner)));
  // There's no successor so we tried to regrab the lock.
  // If that didn't work, then another thread grabbed the
  // lock so we're done (and exit was a success).
  jccb  (Assembler::notEqual, LSuccess);
  // Intentional fall-through into slow path

  bind  (LGoSlowPath);
  orl   (boxReg, 1);                      // set ICC.ZF=0 to indicate failure
  jmpb  (DONE_LABEL);

  bind  (LSuccess);
  testl (boxReg, 0);                      // set ICC.ZF=1 to indicate success
  jmpb  (DONE_LABEL);

  bind  (Stacked);
  movptr(tmpReg, Address (boxReg, 0));      // re-fetch
  lock();
  cmpxchgptr(tmpReg, Address(objReg, oopDesc::mark_offset_in_bytes())); // Uses RAX which is box

#endif
  bind(DONE_LABEL);
}
#endif // COMPILER2

=======
>>>>>>> b0e1ee4b
void MacroAssembler::c2bool(Register x) {
  // implements x == 0 ? 0 : 1
  // note: must only look at least-significant byte of x
  //       since C-style booleans are stored in one byte
  //       only! (was bug)
  andl(x, 0xFF);
  setb(Assembler::notZero, x);
}

// Wouldn't need if AddressLiteral version had new name
void MacroAssembler::call(Label& L, relocInfo::relocType rtype) {
  Assembler::call(L, rtype);
}

void MacroAssembler::call(Register entry) {
  Assembler::call(entry);
}

void MacroAssembler::call(AddressLiteral entry) {
  if (reachable(entry)) {
    Assembler::call_literal(entry.target(), entry.rspec());
  } else {
    lea(rscratch1, entry);
    Assembler::call(rscratch1);
  }
}

void MacroAssembler::ic_call(address entry, jint method_index) {
  RelocationHolder rh = virtual_call_Relocation::spec(pc(), method_index);
  movptr(rax, (intptr_t)Universe::non_oop_word());
  call(AddressLiteral(entry, rh));
}

// Implementation of call_VM versions

void MacroAssembler::call_VM(Register oop_result,
                             address entry_point,
                             bool check_exceptions) {
  Label C, E;
  call(C, relocInfo::none);
  jmp(E);

  bind(C);
  call_VM_helper(oop_result, entry_point, 0, check_exceptions);
  ret(0);

  bind(E);
}

void MacroAssembler::call_VM(Register oop_result,
                             address entry_point,
                             Register arg_1,
                             bool check_exceptions) {
  Label C, E;
  call(C, relocInfo::none);
  jmp(E);

  bind(C);
  pass_arg1(this, arg_1);
  call_VM_helper(oop_result, entry_point, 1, check_exceptions);
  ret(0);

  bind(E);
}

void MacroAssembler::call_VM(Register oop_result,
                             address entry_point,
                             Register arg_1,
                             Register arg_2,
                             bool check_exceptions) {
  Label C, E;
  call(C, relocInfo::none);
  jmp(E);

  bind(C);

  LP64_ONLY(assert(arg_1 != c_rarg2, "smashed arg"));

  pass_arg2(this, arg_2);
  pass_arg1(this, arg_1);
  call_VM_helper(oop_result, entry_point, 2, check_exceptions);
  ret(0);

  bind(E);
}

void MacroAssembler::call_VM(Register oop_result,
                             address entry_point,
                             Register arg_1,
                             Register arg_2,
                             Register arg_3,
                             bool check_exceptions) {
  Label C, E;
  call(C, relocInfo::none);
  jmp(E);

  bind(C);

  LP64_ONLY(assert(arg_1 != c_rarg3, "smashed arg"));
  LP64_ONLY(assert(arg_2 != c_rarg3, "smashed arg"));
  pass_arg3(this, arg_3);

  LP64_ONLY(assert(arg_1 != c_rarg2, "smashed arg"));
  pass_arg2(this, arg_2);

  pass_arg1(this, arg_1);
  call_VM_helper(oop_result, entry_point, 3, check_exceptions);
  ret(0);

  bind(E);
}

void MacroAssembler::call_VM(Register oop_result,
                             Register last_java_sp,
                             address entry_point,
                             int number_of_arguments,
                             bool check_exceptions) {
  Register thread = LP64_ONLY(r15_thread) NOT_LP64(noreg);
  call_VM_base(oop_result, thread, last_java_sp, entry_point, number_of_arguments, check_exceptions);
}

void MacroAssembler::call_VM(Register oop_result,
                             Register last_java_sp,
                             address entry_point,
                             Register arg_1,
                             bool check_exceptions) {
  pass_arg1(this, arg_1);
  call_VM(oop_result, last_java_sp, entry_point, 1, check_exceptions);
}

void MacroAssembler::call_VM(Register oop_result,
                             Register last_java_sp,
                             address entry_point,
                             Register arg_1,
                             Register arg_2,
                             bool check_exceptions) {

  LP64_ONLY(assert(arg_1 != c_rarg2, "smashed arg"));
  pass_arg2(this, arg_2);
  pass_arg1(this, arg_1);
  call_VM(oop_result, last_java_sp, entry_point, 2, check_exceptions);
}

void MacroAssembler::call_VM(Register oop_result,
                             Register last_java_sp,
                             address entry_point,
                             Register arg_1,
                             Register arg_2,
                             Register arg_3,
                             bool check_exceptions) {
  LP64_ONLY(assert(arg_1 != c_rarg3, "smashed arg"));
  LP64_ONLY(assert(arg_2 != c_rarg3, "smashed arg"));
  pass_arg3(this, arg_3);
  LP64_ONLY(assert(arg_1 != c_rarg2, "smashed arg"));
  pass_arg2(this, arg_2);
  pass_arg1(this, arg_1);
  call_VM(oop_result, last_java_sp, entry_point, 3, check_exceptions);
}

void MacroAssembler::super_call_VM(Register oop_result,
                                   Register last_java_sp,
                                   address entry_point,
                                   int number_of_arguments,
                                   bool check_exceptions) {
  Register thread = LP64_ONLY(r15_thread) NOT_LP64(noreg);
  MacroAssembler::call_VM_base(oop_result, thread, last_java_sp, entry_point, number_of_arguments, check_exceptions);
}

void MacroAssembler::super_call_VM(Register oop_result,
                                   Register last_java_sp,
                                   address entry_point,
                                   Register arg_1,
                                   bool check_exceptions) {
  pass_arg1(this, arg_1);
  super_call_VM(oop_result, last_java_sp, entry_point, 1, check_exceptions);
}

void MacroAssembler::super_call_VM(Register oop_result,
                                   Register last_java_sp,
                                   address entry_point,
                                   Register arg_1,
                                   Register arg_2,
                                   bool check_exceptions) {

  LP64_ONLY(assert(arg_1 != c_rarg2, "smashed arg"));
  pass_arg2(this, arg_2);
  pass_arg1(this, arg_1);
  super_call_VM(oop_result, last_java_sp, entry_point, 2, check_exceptions);
}

void MacroAssembler::super_call_VM(Register oop_result,
                                   Register last_java_sp,
                                   address entry_point,
                                   Register arg_1,
                                   Register arg_2,
                                   Register arg_3,
                                   bool check_exceptions) {
  LP64_ONLY(assert(arg_1 != c_rarg3, "smashed arg"));
  LP64_ONLY(assert(arg_2 != c_rarg3, "smashed arg"));
  pass_arg3(this, arg_3);
  LP64_ONLY(assert(arg_1 != c_rarg2, "smashed arg"));
  pass_arg2(this, arg_2);
  pass_arg1(this, arg_1);
  super_call_VM(oop_result, last_java_sp, entry_point, 3, check_exceptions);
}

void MacroAssembler::call_VM_base(Register oop_result,
                                  Register java_thread,
                                  Register last_java_sp,
                                  address  entry_point,
                                  int      number_of_arguments,
                                  bool     check_exceptions) {
  // determine java_thread register
  if (!java_thread->is_valid()) {
#ifdef _LP64
    java_thread = r15_thread;
#else
    java_thread = rdi;
    get_thread(java_thread);
#endif // LP64
  }
  // determine last_java_sp register
  if (!last_java_sp->is_valid()) {
    last_java_sp = rsp;
  }
  // debugging support
  assert(number_of_arguments >= 0   , "cannot have negative number of arguments");
  LP64_ONLY(assert(java_thread == r15_thread, "unexpected register"));
#ifdef ASSERT
  // TraceBytecodes does not use r12 but saves it over the call, so don't verify
  // r12 is the heapbase.
  LP64_ONLY(if ((UseCompressedOops || UseCompressedClassPointers) && !TraceBytecodes) verify_heapbase("call_VM_base: heap base corrupted?");)
#endif // ASSERT

  assert(java_thread != oop_result  , "cannot use the same register for java_thread & oop_result");
  assert(java_thread != last_java_sp, "cannot use the same register for java_thread & last_java_sp");

  // push java thread (becomes first argument of C function)

  NOT_LP64(push(java_thread); number_of_arguments++);
  LP64_ONLY(mov(c_rarg0, r15_thread));

  // set last Java frame before call
  assert(last_java_sp != rbp, "can't use ebp/rbp");

  // Only interpreter should have to set fp
  set_last_Java_frame(java_thread, last_java_sp, rbp, NULL);

  // do the call, remove parameters
  MacroAssembler::call_VM_leaf_base(entry_point, number_of_arguments);

  // restore the thread (cannot use the pushed argument since arguments
  // may be overwritten by C code generated by an optimizing compiler);
  // however can use the register value directly if it is callee saved.
  if (LP64_ONLY(true ||) java_thread == rdi || java_thread == rsi) {
    // rdi & rsi (also r15) are callee saved -> nothing to do
#ifdef ASSERT
    guarantee(java_thread != rax, "change this code");
    push(rax);
    { Label L;
      get_thread(rax);
      cmpptr(java_thread, rax);
      jcc(Assembler::equal, L);
      STOP("MacroAssembler::call_VM_base: rdi not callee saved?");
      bind(L);
    }
    pop(rax);
#endif
  } else {
    get_thread(java_thread);
  }
  // reset last Java frame
  // Only interpreter should have to clear fp
  reset_last_Java_frame(java_thread, true);

   // C++ interp handles this in the interpreter
  check_and_handle_popframe(java_thread);
  check_and_handle_earlyret(java_thread);

  if (check_exceptions) {
    // check for pending exceptions (java_thread is set upon return)
    cmpptr(Address(java_thread, Thread::pending_exception_offset()), (int32_t) NULL_WORD);
#ifndef _LP64
    jump_cc(Assembler::notEqual,
            RuntimeAddress(StubRoutines::forward_exception_entry()));
#else
    // This used to conditionally jump to forward_exception however it is
    // possible if we relocate that the branch will not reach. So we must jump
    // around so we can always reach

    Label ok;
    jcc(Assembler::equal, ok);
    jump(RuntimeAddress(StubRoutines::forward_exception_entry()));
    bind(ok);
#endif // LP64
  }

  // get oop result if there is one and reset the value in the thread
  if (oop_result->is_valid()) {
    get_vm_result(oop_result, java_thread);
  }
}

void MacroAssembler::call_VM_helper(Register oop_result, address entry_point, int number_of_arguments, bool check_exceptions) {

  // Calculate the value for last_Java_sp
  // somewhat subtle. call_VM does an intermediate call
  // which places a return address on the stack just under the
  // stack pointer as the user finsihed with it. This allows
  // use to retrieve last_Java_pc from last_Java_sp[-1].
  // On 32bit we then have to push additional args on the stack to accomplish
  // the actual requested call. On 64bit call_VM only can use register args
  // so the only extra space is the return address that call_VM created.
  // This hopefully explains the calculations here.

#ifdef _LP64
  // We've pushed one address, correct last_Java_sp
  lea(rax, Address(rsp, wordSize));
#else
  lea(rax, Address(rsp, (1 + number_of_arguments) * wordSize));
#endif // LP64

  call_VM_base(oop_result, noreg, rax, entry_point, number_of_arguments, check_exceptions);

}

// Use this method when MacroAssembler version of call_VM_leaf_base() should be called from Interpreter.
void MacroAssembler::call_VM_leaf0(address entry_point) {
  MacroAssembler::call_VM_leaf_base(entry_point, 0);
}

void MacroAssembler::call_VM_leaf(address entry_point, int number_of_arguments) {
  call_VM_leaf_base(entry_point, number_of_arguments);
}

void MacroAssembler::call_VM_leaf(address entry_point, Register arg_0) {
  pass_arg0(this, arg_0);
  call_VM_leaf(entry_point, 1);
}

void MacroAssembler::call_VM_leaf(address entry_point, Register arg_0, Register arg_1) {

  LP64_ONLY(assert(arg_0 != c_rarg1, "smashed arg"));
  pass_arg1(this, arg_1);
  pass_arg0(this, arg_0);
  call_VM_leaf(entry_point, 2);
}

void MacroAssembler::call_VM_leaf(address entry_point, Register arg_0, Register arg_1, Register arg_2) {
  LP64_ONLY(assert(arg_0 != c_rarg2, "smashed arg"));
  LP64_ONLY(assert(arg_1 != c_rarg2, "smashed arg"));
  pass_arg2(this, arg_2);
  LP64_ONLY(assert(arg_0 != c_rarg1, "smashed arg"));
  pass_arg1(this, arg_1);
  pass_arg0(this, arg_0);
  call_VM_leaf(entry_point, 3);
}

void MacroAssembler::call_VM_leaf(address entry_point, Register arg_0, Register arg_1, Register arg_2, Register arg_3) {
  LP64_ONLY(assert(arg_0 != c_rarg3, "smashed arg"));
  LP64_ONLY(assert(arg_1 != c_rarg3, "smashed arg"));
  LP64_ONLY(assert(arg_2 != c_rarg3, "smashed arg"));
  pass_arg3(this, arg_3);
  LP64_ONLY(assert(arg_0 != c_rarg2, "smashed arg"));
  LP64_ONLY(assert(arg_1 != c_rarg2, "smashed arg"));
  pass_arg2(this, arg_2);
  LP64_ONLY(assert(arg_0 != c_rarg1, "smashed arg"));
  pass_arg1(this, arg_1);
  pass_arg0(this, arg_0);
  call_VM_leaf(entry_point, 3);
}

void MacroAssembler::super_call_VM_leaf(address entry_point, Register arg_0) {
  pass_arg0(this, arg_0);
  MacroAssembler::call_VM_leaf_base(entry_point, 1);
}

void MacroAssembler::super_call_VM_leaf(address entry_point, Register arg_0, Register arg_1) {

  LP64_ONLY(assert(arg_0 != c_rarg1, "smashed arg"));
  pass_arg1(this, arg_1);
  pass_arg0(this, arg_0);
  MacroAssembler::call_VM_leaf_base(entry_point, 2);
}

void MacroAssembler::super_call_VM_leaf(address entry_point, Register arg_0, Register arg_1, Register arg_2) {
  LP64_ONLY(assert(arg_0 != c_rarg2, "smashed arg"));
  LP64_ONLY(assert(arg_1 != c_rarg2, "smashed arg"));
  pass_arg2(this, arg_2);
  LP64_ONLY(assert(arg_0 != c_rarg1, "smashed arg"));
  pass_arg1(this, arg_1);
  pass_arg0(this, arg_0);
  MacroAssembler::call_VM_leaf_base(entry_point, 3);
}

void MacroAssembler::super_call_VM_leaf(address entry_point, Register arg_0, Register arg_1, Register arg_2, Register arg_3) {
  LP64_ONLY(assert(arg_0 != c_rarg3, "smashed arg"));
  LP64_ONLY(assert(arg_1 != c_rarg3, "smashed arg"));
  LP64_ONLY(assert(arg_2 != c_rarg3, "smashed arg"));
  pass_arg3(this, arg_3);
  LP64_ONLY(assert(arg_0 != c_rarg2, "smashed arg"));
  LP64_ONLY(assert(arg_1 != c_rarg2, "smashed arg"));
  pass_arg2(this, arg_2);
  LP64_ONLY(assert(arg_0 != c_rarg1, "smashed arg"));
  pass_arg1(this, arg_1);
  pass_arg0(this, arg_0);
  MacroAssembler::call_VM_leaf_base(entry_point, 4);
}

void MacroAssembler::get_vm_result(Register oop_result, Register java_thread) {
  movptr(oop_result, Address(java_thread, JavaThread::vm_result_offset()));
  movptr(Address(java_thread, JavaThread::vm_result_offset()), NULL_WORD);
  verify_oop_msg(oop_result, "broken oop in call_VM_base");
}

void MacroAssembler::get_vm_result_2(Register metadata_result, Register java_thread) {
  movptr(metadata_result, Address(java_thread, JavaThread::vm_result_2_offset()));
  movptr(Address(java_thread, JavaThread::vm_result_2_offset()), NULL_WORD);
}

void MacroAssembler::check_and_handle_earlyret(Register java_thread) {
}

void MacroAssembler::check_and_handle_popframe(Register java_thread) {
}

void MacroAssembler::cmp32(AddressLiteral src1, int32_t imm) {
  if (reachable(src1)) {
    cmpl(as_Address(src1), imm);
  } else {
    lea(rscratch1, src1);
    cmpl(Address(rscratch1, 0), imm);
  }
}

void MacroAssembler::cmp32(Register src1, AddressLiteral src2) {
  assert(!src2.is_lval(), "use cmpptr");
  if (reachable(src2)) {
    cmpl(src1, as_Address(src2));
  } else {
    lea(rscratch1, src2);
    cmpl(src1, Address(rscratch1, 0));
  }
}

void MacroAssembler::cmp32(Register src1, int32_t imm) {
  Assembler::cmpl(src1, imm);
}

void MacroAssembler::cmp32(Register src1, Address src2) {
  Assembler::cmpl(src1, src2);
}

void MacroAssembler::cmpsd2int(XMMRegister opr1, XMMRegister opr2, Register dst, bool unordered_is_less) {
  ucomisd(opr1, opr2);

  Label L;
  if (unordered_is_less) {
    movl(dst, -1);
    jcc(Assembler::parity, L);
    jcc(Assembler::below , L);
    movl(dst, 0);
    jcc(Assembler::equal , L);
    increment(dst);
  } else { // unordered is greater
    movl(dst, 1);
    jcc(Assembler::parity, L);
    jcc(Assembler::above , L);
    movl(dst, 0);
    jcc(Assembler::equal , L);
    decrementl(dst);
  }
  bind(L);
}

void MacroAssembler::cmpss2int(XMMRegister opr1, XMMRegister opr2, Register dst, bool unordered_is_less) {
  ucomiss(opr1, opr2);

  Label L;
  if (unordered_is_less) {
    movl(dst, -1);
    jcc(Assembler::parity, L);
    jcc(Assembler::below , L);
    movl(dst, 0);
    jcc(Assembler::equal , L);
    increment(dst);
  } else { // unordered is greater
    movl(dst, 1);
    jcc(Assembler::parity, L);
    jcc(Assembler::above , L);
    movl(dst, 0);
    jcc(Assembler::equal , L);
    decrementl(dst);
  }
  bind(L);
}


void MacroAssembler::cmp8(AddressLiteral src1, int imm) {
  if (reachable(src1)) {
    cmpb(as_Address(src1), imm);
  } else {
    lea(rscratch1, src1);
    cmpb(Address(rscratch1, 0), imm);
  }
}

void MacroAssembler::cmpptr(Register src1, AddressLiteral src2) {
#ifdef _LP64
  if (src2.is_lval()) {
    movptr(rscratch1, src2);
    Assembler::cmpq(src1, rscratch1);
  } else if (reachable(src2)) {
    cmpq(src1, as_Address(src2));
  } else {
    lea(rscratch1, src2);
    Assembler::cmpq(src1, Address(rscratch1, 0));
  }
#else
  if (src2.is_lval()) {
    cmp_literal32(src1, (int32_t) src2.target(), src2.rspec());
  } else {
    cmpl(src1, as_Address(src2));
  }
#endif // _LP64
}

void MacroAssembler::cmpptr(Address src1, AddressLiteral src2) {
  assert(src2.is_lval(), "not a mem-mem compare");
#ifdef _LP64
  // moves src2's literal address
  movptr(rscratch1, src2);
  Assembler::cmpq(src1, rscratch1);
#else
  cmp_literal32(src1, (int32_t) src2.target(), src2.rspec());
#endif // _LP64
}

void MacroAssembler::cmpoop(Register src1, Register src2) {
  BarrierSetAssembler* bs = BarrierSet::barrier_set()->barrier_set_assembler();
  bs->obj_equals(this, src1, src2);
}

void MacroAssembler::cmpoop(Register src1, Address src2) {
  BarrierSetAssembler* bs = BarrierSet::barrier_set()->barrier_set_assembler();
  bs->obj_equals(this, src1, src2);
}

#ifdef _LP64
void MacroAssembler::cmpoop(Register src1, jobject src2) {
  movoop(rscratch1, src2);
  BarrierSetAssembler* bs = BarrierSet::barrier_set()->barrier_set_assembler();
  bs->obj_equals(this, src1, rscratch1);
}
#endif

void MacroAssembler::locked_cmpxchgptr(Register reg, AddressLiteral adr) {
  if (reachable(adr)) {
    lock();
    cmpxchgptr(reg, as_Address(adr));
  } else {
    lea(rscratch1, adr);
    lock();
    cmpxchgptr(reg, Address(rscratch1, 0));
  }
}

void MacroAssembler::cmpxchgptr(Register reg, Address adr) {
  LP64_ONLY(cmpxchgq(reg, adr)) NOT_LP64(cmpxchgl(reg, adr));
}

void MacroAssembler::comisd(XMMRegister dst, AddressLiteral src) {
  if (reachable(src)) {
    Assembler::comisd(dst, as_Address(src));
  } else {
    lea(rscratch1, src);
    Assembler::comisd(dst, Address(rscratch1, 0));
  }
}

void MacroAssembler::comiss(XMMRegister dst, AddressLiteral src) {
  if (reachable(src)) {
    Assembler::comiss(dst, as_Address(src));
  } else {
    lea(rscratch1, src);
    Assembler::comiss(dst, Address(rscratch1, 0));
  }
}


void MacroAssembler::cond_inc32(Condition cond, AddressLiteral counter_addr) {
  Condition negated_cond = negate_condition(cond);
  Label L;
  jcc(negated_cond, L);
  pushf(); // Preserve flags
  atomic_incl(counter_addr);
  popf();
  bind(L);
}

int MacroAssembler::corrected_idivl(Register reg) {
  // Full implementation of Java idiv and irem; checks for
  // special case as described in JVM spec., p.243 & p.271.
  // The function returns the (pc) offset of the idivl
  // instruction - may be needed for implicit exceptions.
  //
  //         normal case                           special case
  //
  // input : rax,: dividend                         min_int
  //         reg: divisor   (may not be rax,/rdx)   -1
  //
  // output: rax,: quotient  (= rax, idiv reg)       min_int
  //         rdx: remainder (= rax, irem reg)       0
  assert(reg != rax && reg != rdx, "reg cannot be rax, or rdx register");
  const int min_int = 0x80000000;
  Label normal_case, special_case;

  // check for special case
  cmpl(rax, min_int);
  jcc(Assembler::notEqual, normal_case);
  xorl(rdx, rdx); // prepare rdx for possible special case (where remainder = 0)
  cmpl(reg, -1);
  jcc(Assembler::equal, special_case);

  // handle normal case
  bind(normal_case);
  cdql();
  int idivl_offset = offset();
  idivl(reg);

  // normal and special case exit
  bind(special_case);

  return idivl_offset;
}



void MacroAssembler::decrementl(Register reg, int value) {
  if (value == min_jint) {subl(reg, value) ; return; }
  if (value <  0) { incrementl(reg, -value); return; }
  if (value == 0) {                        ; return; }
  if (value == 1 && UseIncDec) { decl(reg) ; return; }
  /* else */      { subl(reg, value)       ; return; }
}

void MacroAssembler::decrementl(Address dst, int value) {
  if (value == min_jint) {subl(dst, value) ; return; }
  if (value <  0) { incrementl(dst, -value); return; }
  if (value == 0) {                        ; return; }
  if (value == 1 && UseIncDec) { decl(dst) ; return; }
  /* else */      { subl(dst, value)       ; return; }
}

void MacroAssembler::division_with_shift (Register reg, int shift_value) {
  assert (shift_value > 0, "illegal shift value");
  Label _is_positive;
  testl (reg, reg);
  jcc (Assembler::positive, _is_positive);
  int offset = (1 << shift_value) - 1 ;

  if (offset == 1) {
    incrementl(reg);
  } else {
    addl(reg, offset);
  }

  bind (_is_positive);
  sarl(reg, shift_value);
}

void MacroAssembler::divsd(XMMRegister dst, AddressLiteral src) {
  if (reachable(src)) {
    Assembler::divsd(dst, as_Address(src));
  } else {
    lea(rscratch1, src);
    Assembler::divsd(dst, Address(rscratch1, 0));
  }
}

void MacroAssembler::divss(XMMRegister dst, AddressLiteral src) {
  if (reachable(src)) {
    Assembler::divss(dst, as_Address(src));
  } else {
    lea(rscratch1, src);
    Assembler::divss(dst, Address(rscratch1, 0));
  }
}

void MacroAssembler::enter() {
  push(rbp);
  mov(rbp, rsp);
}

void MacroAssembler::post_call_nop() {
  emit_int8((int8_t)0x0f);
  emit_int8((int8_t)0x1f);
  emit_int8((int8_t)0x84);
  emit_int8((int8_t)0x00);
  emit_int32(0x00);
#ifdef CONT_DOUBLE_NOP
  emit_int8((int8_t)0x0f);
  emit_int8((int8_t)0x1f);
  emit_int8((int8_t)0x84);
  emit_int8((int8_t)0x00);
  emit_int32(0x00);
#endif
}

// A 5 byte nop that is safe for patching (see patch_verified_entry)
void MacroAssembler::fat_nop() {
  if (UseAddressNop) {
    addr_nop_5();
  } else {
    emit_int8((int8_t)0x26); // es:
    emit_int8((int8_t)0x2e); // cs:
    emit_int8((int8_t)0x64); // fs:
    emit_int8((int8_t)0x65); // gs:
    emit_int8((int8_t)0x90);
  }
}

#ifndef _LP64
void MacroAssembler::fcmp(Register tmp) {
  fcmp(tmp, 1, true, true);
}

void MacroAssembler::fcmp(Register tmp, int index, bool pop_left, bool pop_right) {
  assert(!pop_right || pop_left, "usage error");
  if (VM_Version::supports_cmov()) {
    assert(tmp == noreg, "unneeded temp");
    if (pop_left) {
      fucomip(index);
    } else {
      fucomi(index);
    }
    if (pop_right) {
      fpop();
    }
  } else {
    assert(tmp != noreg, "need temp");
    if (pop_left) {
      if (pop_right) {
        fcompp();
      } else {
        fcomp(index);
      }
    } else {
      fcom(index);
    }
    // convert FPU condition into eflags condition via rax,
    save_rax(tmp);
    fwait(); fnstsw_ax();
    sahf();
    restore_rax(tmp);
  }
  // condition codes set as follows:
  //
  // CF (corresponds to C0) if x < y
  // PF (corresponds to C2) if unordered
  // ZF (corresponds to C3) if x = y
}

void MacroAssembler::fcmp2int(Register dst, bool unordered_is_less) {
  fcmp2int(dst, unordered_is_less, 1, true, true);
}

void MacroAssembler::fcmp2int(Register dst, bool unordered_is_less, int index, bool pop_left, bool pop_right) {
  fcmp(VM_Version::supports_cmov() ? noreg : dst, index, pop_left, pop_right);
  Label L;
  if (unordered_is_less) {
    movl(dst, -1);
    jcc(Assembler::parity, L);
    jcc(Assembler::below , L);
    movl(dst, 0);
    jcc(Assembler::equal , L);
    increment(dst);
  } else { // unordered is greater
    movl(dst, 1);
    jcc(Assembler::parity, L);
    jcc(Assembler::above , L);
    movl(dst, 0);
    jcc(Assembler::equal , L);
    decrementl(dst);
  }
  bind(L);
}

void MacroAssembler::fld_d(AddressLiteral src) {
  fld_d(as_Address(src));
}

void MacroAssembler::fld_s(AddressLiteral src) {
  fld_s(as_Address(src));
}

void MacroAssembler::fld_x(AddressLiteral src) {
  Assembler::fld_x(as_Address(src));
}

void MacroAssembler::fldcw(AddressLiteral src) {
  Assembler::fldcw(as_Address(src));
}

void MacroAssembler::fpop() {
  ffree();
  fincstp();
}

void MacroAssembler::fremr(Register tmp) {
  save_rax(tmp);
  { Label L;
    bind(L);
    fprem();
    fwait(); fnstsw_ax();
    sahf();
    jcc(Assembler::parity, L);
  }
  restore_rax(tmp);
  // Result is in ST0.
  // Note: fxch & fpop to get rid of ST1
  // (otherwise FPU stack could overflow eventually)
  fxch(1);
  fpop();
}

void MacroAssembler::empty_FPU_stack() {
  if (VM_Version::supports_mmx()) {
    emms();
  } else {
    for (int i = 8; i-- > 0; ) ffree(i);
  }
}
#endif // !LP64

void MacroAssembler::mulpd(XMMRegister dst, AddressLiteral src) {
  if (reachable(src)) {
    Assembler::mulpd(dst, as_Address(src));
  } else {
    lea(rscratch1, src);
    Assembler::mulpd(dst, Address(rscratch1, 0));
  }
}

void MacroAssembler::load_float(Address src) {
#ifdef _LP64
  movflt(xmm0, src);
#else
  if (UseSSE >= 1) {
    movflt(xmm0, src);
  } else {
    fld_s(src);
  }
#endif // LP64
}

void MacroAssembler::store_float(Address dst) {
#ifdef _LP64
  movflt(dst, xmm0);
#else
  if (UseSSE >= 1) {
    movflt(dst, xmm0);
  } else {
    fstp_s(dst);
  }
#endif // LP64
}

void MacroAssembler::load_double(Address src) {
#ifdef _LP64
  movdbl(xmm0, src);
#else
  if (UseSSE >= 2) {
    movdbl(xmm0, src);
  } else {
    fld_d(src);
  }
#endif // LP64
}

void MacroAssembler::store_double(Address dst) {
#ifdef _LP64
  movdbl(dst, xmm0);
#else
  if (UseSSE >= 2) {
    movdbl(dst, xmm0);
  } else {
    fstp_d(dst);
  }
#endif // LP64
}

// dst = c = a * b + c
void MacroAssembler::fmad(XMMRegister dst, XMMRegister a, XMMRegister b, XMMRegister c) {
  Assembler::vfmadd231sd(c, a, b);
  if (dst != c) {
    movdbl(dst, c);
  }
}

// dst = c = a * b + c
void MacroAssembler::fmaf(XMMRegister dst, XMMRegister a, XMMRegister b, XMMRegister c) {
  Assembler::vfmadd231ss(c, a, b);
  if (dst != c) {
    movflt(dst, c);
  }
}

// dst = c = a * b + c
void MacroAssembler::vfmad(XMMRegister dst, XMMRegister a, XMMRegister b, XMMRegister c, int vector_len) {
  Assembler::vfmadd231pd(c, a, b, vector_len);
  if (dst != c) {
    vmovdqu(dst, c);
  }
}

// dst = c = a * b + c
void MacroAssembler::vfmaf(XMMRegister dst, XMMRegister a, XMMRegister b, XMMRegister c, int vector_len) {
  Assembler::vfmadd231ps(c, a, b, vector_len);
  if (dst != c) {
    vmovdqu(dst, c);
  }
}

// dst = c = a * b + c
void MacroAssembler::vfmad(XMMRegister dst, XMMRegister a, Address b, XMMRegister c, int vector_len) {
  Assembler::vfmadd231pd(c, a, b, vector_len);
  if (dst != c) {
    vmovdqu(dst, c);
  }
}

// dst = c = a * b + c
void MacroAssembler::vfmaf(XMMRegister dst, XMMRegister a, Address b, XMMRegister c, int vector_len) {
  Assembler::vfmadd231ps(c, a, b, vector_len);
  if (dst != c) {
    vmovdqu(dst, c);
  }
}

void MacroAssembler::incrementl(AddressLiteral dst) {
  if (reachable(dst)) {
    incrementl(as_Address(dst));
  } else {
    lea(rscratch1, dst);
    incrementl(Address(rscratch1, 0));
  }
}

void MacroAssembler::incrementl(ArrayAddress dst) {
  incrementl(as_Address(dst));
}

void MacroAssembler::incrementl(Register reg, int value) {
  if (value == min_jint) {addl(reg, value) ; return; }
  if (value <  0) { decrementl(reg, -value); return; }
  if (value == 0) {                        ; return; }
  if (value == 1 && UseIncDec) { incl(reg) ; return; }
  /* else */      { addl(reg, value)       ; return; }
}

void MacroAssembler::incrementl(Address dst, int value) {
  if (value == min_jint) {addl(dst, value) ; return; }
  if (value <  0) { decrementl(dst, -value); return; }
  if (value == 0) {                        ; return; }
  if (value == 1 && UseIncDec) { incl(dst) ; return; }
  /* else */      { addl(dst, value)       ; return; }
}

void MacroAssembler::jump(AddressLiteral dst) {
  if (reachable(dst)) {
    jmp_literal(dst.target(), dst.rspec());
  } else {
    lea(rscratch1, dst);
    jmp(rscratch1);
  }
}

void MacroAssembler::jump_cc(Condition cc, AddressLiteral dst) {
  if (reachable(dst)) {
    InstructionMark im(this);
    relocate(dst.reloc());
    const int short_size = 2;
    const int long_size = 6;
    int offs = (intptr_t)dst.target() - ((intptr_t)pc());
    if (dst.reloc() == relocInfo::none && is8bit(offs - short_size)) {
      // 0111 tttn #8-bit disp
      emit_int8(0x70 | cc);
      emit_int8((offs - short_size) & 0xFF);
    } else {
      // 0000 1111 1000 tttn #32-bit disp
      emit_int8(0x0F);
      emit_int8((unsigned char)(0x80 | cc));
      emit_int32(offs - long_size);
    }
  } else {
#ifdef ASSERT
    warning("reversing conditional branch");
#endif /* ASSERT */
    Label skip;
    jccb(reverse[cc], skip);
    lea(rscratch1, dst);
    Assembler::jmp(rscratch1);
    bind(skip);
  }
}

void MacroAssembler::ldmxcsr(AddressLiteral src) {
  if (reachable(src)) {
    Assembler::ldmxcsr(as_Address(src));
  } else {
    lea(rscratch1, src);
    Assembler::ldmxcsr(Address(rscratch1, 0));
  }
}

int MacroAssembler::load_signed_byte(Register dst, Address src) {
  int off;
  if (LP64_ONLY(true ||) VM_Version::is_P6()) {
    off = offset();
    movsbl(dst, src); // movsxb
  } else {
    off = load_unsigned_byte(dst, src);
    shll(dst, 24);
    sarl(dst, 24);
  }
  return off;
}

// Note: load_signed_short used to be called load_signed_word.
// Although the 'w' in x86 opcodes refers to the term "word" in the assembler
// manual, which means 16 bits, that usage is found nowhere in HotSpot code.
// The term "word" in HotSpot means a 32- or 64-bit machine word.
int MacroAssembler::load_signed_short(Register dst, Address src) {
  int off;
  if (LP64_ONLY(true ||) VM_Version::is_P6()) {
    // This is dubious to me since it seems safe to do a signed 16 => 64 bit
    // version but this is what 64bit has always done. This seems to imply
    // that users are only using 32bits worth.
    off = offset();
    movswl(dst, src); // movsxw
  } else {
    off = load_unsigned_short(dst, src);
    shll(dst, 16);
    sarl(dst, 16);
  }
  return off;
}

int MacroAssembler::load_unsigned_byte(Register dst, Address src) {
  // According to Intel Doc. AP-526, "Zero-Extension of Short", p.16,
  // and "3.9 Partial Register Penalties", p. 22).
  int off;
  if (LP64_ONLY(true || ) VM_Version::is_P6() || src.uses(dst)) {
    off = offset();
    movzbl(dst, src); // movzxb
  } else {
    xorl(dst, dst);
    off = offset();
    movb(dst, src);
  }
  return off;
}

// Note: load_unsigned_short used to be called load_unsigned_word.
int MacroAssembler::load_unsigned_short(Register dst, Address src) {
  // According to Intel Doc. AP-526, "Zero-Extension of Short", p.16,
  // and "3.9 Partial Register Penalties", p. 22).
  int off;
  if (LP64_ONLY(true ||) VM_Version::is_P6() || src.uses(dst)) {
    off = offset();
    movzwl(dst, src); // movzxw
  } else {
    xorl(dst, dst);
    off = offset();
    movw(dst, src);
  }
  return off;
}

void MacroAssembler::load_sized_value(Register dst, Address src, size_t size_in_bytes, bool is_signed, Register dst2) {
  switch (size_in_bytes) {
#ifndef _LP64
  case  8:
    assert(dst2 != noreg, "second dest register required");
    movl(dst,  src);
    movl(dst2, src.plus_disp(BytesPerInt));
    break;
#else
  case  8:  movq(dst, src); break;
#endif
  case  4:  movl(dst, src); break;
  case  2:  is_signed ? load_signed_short(dst, src) : load_unsigned_short(dst, src); break;
  case  1:  is_signed ? load_signed_byte( dst, src) : load_unsigned_byte( dst, src); break;
  default:  ShouldNotReachHere();
  }
}

void MacroAssembler::store_sized_value(Address dst, Register src, size_t size_in_bytes, Register src2) {
  switch (size_in_bytes) {
#ifndef _LP64
  case  8:
    assert(src2 != noreg, "second source register required");
    movl(dst,                        src);
    movl(dst.plus_disp(BytesPerInt), src2);
    break;
#else
  case  8:  movq(dst, src); break;
#endif
  case  4:  movl(dst, src); break;
  case  2:  movw(dst, src); break;
  case  1:  movb(dst, src); break;
  default:  ShouldNotReachHere();
  }
}

void MacroAssembler::mov32(AddressLiteral dst, Register src) {
  if (reachable(dst)) {
    movl(as_Address(dst), src);
  } else {
    lea(rscratch1, dst);
    movl(Address(rscratch1, 0), src);
  }
}

void MacroAssembler::mov32(Register dst, AddressLiteral src) {
  if (reachable(src)) {
    movl(dst, as_Address(src));
  } else {
    lea(rscratch1, src);
    movl(dst, Address(rscratch1, 0));
  }
}

// C++ bool manipulation

void MacroAssembler::movbool(Register dst, Address src) {
  if(sizeof(bool) == 1)
    movb(dst, src);
  else if(sizeof(bool) == 2)
    movw(dst, src);
  else if(sizeof(bool) == 4)
    movl(dst, src);
  else
    // unsupported
    ShouldNotReachHere();
}

void MacroAssembler::movbool(Address dst, bool boolconst) {
  if(sizeof(bool) == 1)
    movb(dst, (int) boolconst);
  else if(sizeof(bool) == 2)
    movw(dst, (int) boolconst);
  else if(sizeof(bool) == 4)
    movl(dst, (int) boolconst);
  else
    // unsupported
    ShouldNotReachHere();
}

void MacroAssembler::movbool(Address dst, Register src) {
  if(sizeof(bool) == 1)
    movb(dst, src);
  else if(sizeof(bool) == 2)
    movw(dst, src);
  else if(sizeof(bool) == 4)
    movl(dst, src);
  else
    // unsupported
    ShouldNotReachHere();
}

void MacroAssembler::movbyte(ArrayAddress dst, int src) {
  movb(as_Address(dst), src);
}

void MacroAssembler::movdl(XMMRegister dst, AddressLiteral src) {
  if (reachable(src)) {
    movdl(dst, as_Address(src));
  } else {
    lea(rscratch1, src);
    movdl(dst, Address(rscratch1, 0));
  }
}

void MacroAssembler::movq(XMMRegister dst, AddressLiteral src) {
  if (reachable(src)) {
    movq(dst, as_Address(src));
  } else {
    lea(rscratch1, src);
    movq(dst, Address(rscratch1, 0));
  }
}

void MacroAssembler::movdbl(XMMRegister dst, AddressLiteral src) {
  if (reachable(src)) {
    if (UseXmmLoadAndClearUpper) {
      movsd (dst, as_Address(src));
    } else {
      movlpd(dst, as_Address(src));
    }
  } else {
    lea(rscratch1, src);
    if (UseXmmLoadAndClearUpper) {
      movsd (dst, Address(rscratch1, 0));
    } else {
      movlpd(dst, Address(rscratch1, 0));
    }
  }
}

void MacroAssembler::movflt(XMMRegister dst, AddressLiteral src) {
  if (reachable(src)) {
    movss(dst, as_Address(src));
  } else {
    lea(rscratch1, src);
    movss(dst, Address(rscratch1, 0));
  }
}

void MacroAssembler::movptr(Register dst, Register src) {
  LP64_ONLY(movq(dst, src)) NOT_LP64(movl(dst, src));
}

void MacroAssembler::movptr(Register dst, Address src) {
  LP64_ONLY(movq(dst, src)) NOT_LP64(movl(dst, src));
}

// src should NEVER be a real pointer. Use AddressLiteral for true pointers
void MacroAssembler::movptr(Register dst, intptr_t src) {
  LP64_ONLY(mov64(dst, src)) NOT_LP64(movl(dst, src));
}

void MacroAssembler::movptr(Address dst, Register src) {
  LP64_ONLY(movq(dst, src)) NOT_LP64(movl(dst, src));
}

void MacroAssembler::movdqu(Address dst, XMMRegister src) {
    assert(((src->encoding() < 16) || VM_Version::supports_avx512vl()),"XMM register should be 0-15");
    Assembler::movdqu(dst, src);
}

void MacroAssembler::movdqu(XMMRegister dst, Address src) {
    assert(((dst->encoding() < 16) || VM_Version::supports_avx512vl()),"XMM register should be 0-15");
    Assembler::movdqu(dst, src);
}

void MacroAssembler::movdqu(XMMRegister dst, XMMRegister src) {
    assert(((dst->encoding() < 16  && src->encoding() < 16) || VM_Version::supports_avx512vl()),"XMM register should be 0-15");
    Assembler::movdqu(dst, src);
}

void MacroAssembler::movdqu(XMMRegister dst, AddressLiteral src, Register scratchReg) {
  if (reachable(src)) {
    movdqu(dst, as_Address(src));
  } else {
    lea(scratchReg, src);
    movdqu(dst, Address(scratchReg, 0));
  }
}

void MacroAssembler::vmovdqu(Address dst, XMMRegister src) {
    assert(((src->encoding() < 16) || VM_Version::supports_avx512vl()),"XMM register should be 0-15");
    Assembler::vmovdqu(dst, src);
}

void MacroAssembler::vmovdqu(XMMRegister dst, Address src) {
    assert(((dst->encoding() < 16) || VM_Version::supports_avx512vl()),"XMM register should be 0-15");
    Assembler::vmovdqu(dst, src);
}

void MacroAssembler::vmovdqu(XMMRegister dst, XMMRegister src) {
    assert(((dst->encoding() < 16  && src->encoding() < 16) || VM_Version::supports_avx512vl()),"XMM register should be 0-15");
    Assembler::vmovdqu(dst, src);
}

void MacroAssembler::vmovdqu(XMMRegister dst, AddressLiteral src, Register scratch_reg) {
  if (reachable(src)) {
    vmovdqu(dst, as_Address(src));
  }
  else {
    lea(scratch_reg, src);
    vmovdqu(dst, Address(scratch_reg, 0));
  }
}

void MacroAssembler::evmovdquq(XMMRegister dst, AddressLiteral src, int vector_len, Register rscratch) {
  if (reachable(src)) {
    Assembler::evmovdquq(dst, as_Address(src), vector_len);
  } else {
    lea(rscratch, src);
    Assembler::evmovdquq(dst, Address(rscratch, 0), vector_len);
  }
}

void MacroAssembler::movdqa(XMMRegister dst, AddressLiteral src) {
  if (reachable(src)) {
    Assembler::movdqa(dst, as_Address(src));
  } else {
    lea(rscratch1, src);
    Assembler::movdqa(dst, Address(rscratch1, 0));
  }
}

  // Move Aligned, possibly non-temporal
  void MacroAssembler::movqa(Address dst, Register src, bool nt) {
    if (nt) {
      Assembler::movntq(dst, src);
    } else {
      Assembler::movq(dst, src);
    }
  }

  void MacroAssembler::movqa(Address dst, MMXRegister src, bool nt) {
    if (nt) {
      Assembler::movntq(dst, src);
    } else {
      Assembler::movq(dst, src);
    }
  }

  void MacroAssembler::movdqa(Address dst, XMMRegister src, bool nt) {
    if (nt) {
      Assembler::movntdq(dst, src);
    } else {
      Assembler::movdqu(dst, src);
    }
  }
  void MacroAssembler::vmovdqa(Address dst, XMMRegister src, bool nt) {
    if (nt) {
      Assembler::vmovntdq(dst, src);
    } else {
      Assembler::vmovdqu(dst, src);
    }
  }
  void MacroAssembler::evmovdqa(Address dst, XMMRegister src, int vector_len, bool nt) {
    if (nt) {
      Assembler::evmovntdq(dst, src, vector_len);
    } else {
      Assembler::evmovdqal(dst, src, vector_len);
    }
  }

  void MacroAssembler::movdqa(XMMRegister dst, Address src, bool nt) {
    if (nt) {
      Assembler::movntdqa(dst, src);
    } else {
      Assembler::movdqu(dst, src); // use unaligned load
    }
  }
  void MacroAssembler::vmovdqa(XMMRegister dst, Address src, bool nt) {
    if (nt) {
      Assembler::vmovntdqa(dst, src);
    } else {
      Assembler::vmovdqu(dst, src); // use unaligned load
    }
  }
  void MacroAssembler::evmovdqa(XMMRegister dst, Address src, int vector_len, bool nt) {
    if (nt) {
      Assembler::evmovntdqa(dst, src, vector_len);
    } else {
      Assembler::evmovdqul(dst, src, vector_len); // use unaligned load
    }
  }

void MacroAssembler::movsd(XMMRegister dst, AddressLiteral src) {
  if (reachable(src)) {
    Assembler::movsd(dst, as_Address(src));
  } else {
    lea(rscratch1, src);
    Assembler::movsd(dst, Address(rscratch1, 0));
  }
}

void MacroAssembler::movss(XMMRegister dst, AddressLiteral src) {
  if (reachable(src)) {
    Assembler::movss(dst, as_Address(src));
  } else {
    lea(rscratch1, src);
    Assembler::movss(dst, Address(rscratch1, 0));
  }
}

void MacroAssembler::mulsd(XMMRegister dst, AddressLiteral src) {
  if (reachable(src)) {
    Assembler::mulsd(dst, as_Address(src));
  } else {
    lea(rscratch1, src);
    Assembler::mulsd(dst, Address(rscratch1, 0));
  }
}

void MacroAssembler::mulss(XMMRegister dst, AddressLiteral src) {
  if (reachable(src)) {
    Assembler::mulss(dst, as_Address(src));
  } else {
    lea(rscratch1, src);
    Assembler::mulss(dst, Address(rscratch1, 0));
  }
}

void MacroAssembler::null_check(Register reg, int offset) {
  if (needs_explicit_null_check(offset)) {
    // provoke OS NULL exception if reg = NULL by
    // accessing M[reg] w/o changing any (non-CC) registers
    // NOTE: cmpl is plenty here to provoke a segv
    cmpptr(rax, Address(reg, 0));
    // Note: should probably use testl(rax, Address(reg, 0));
    //       may be shorter code (however, this version of
    //       testl needs to be implemented first)
  } else {
    // nothing to do, (later) access of M[reg + offset]
    // will provoke OS NULL exception if reg = NULL
  }
}

void MacroAssembler::os_breakpoint() {
  // instead of directly emitting a breakpoint, call os:breakpoint for better debugability
  // (e.g., MSVC can't call ps() otherwise)
  call(RuntimeAddress(CAST_FROM_FN_PTR(address, os::breakpoint)));
}

void MacroAssembler::unimplemented(const char* what) {
  const char* buf = NULL;
  {
    ResourceMark rm;
    stringStream ss;
    ss.print("unimplemented: %s", what);
    buf = code_string(ss.as_string());
  }
  stop(buf);
}

#ifdef _LP64
#define XSTATE_BV 0x200
#endif

void MacroAssembler::pop_CPU_state() {
  pop_FPU_state();
  pop_IU_state();
}

void MacroAssembler::pop_FPU_state() {
#ifndef _LP64
  frstor(Address(rsp, 0));
#else
  fxrstor(Address(rsp, 0));
#endif
  addptr(rsp, FPUStateSizeInWords * wordSize);
}

void MacroAssembler::get_cont_fastpath(Register java_thread, Register dst) {
  movl(dst, Address(java_thread, JavaThread::cont_fastpath_offset()));
}

void MacroAssembler::set_cont_fastpath(Register java_thread, int32_t imm) {
  movl(Address(java_thread, JavaThread::cont_fastpath_offset()), imm);
}

void MacroAssembler::inc_held_monitor_count(Register java_thread) {
  incrementl(Address(java_thread, JavaThread::held_monitor_count_offset()));
}

void MacroAssembler::dec_held_monitor_count(Register java_thread) {
  decrementl(Address(java_thread, JavaThread::held_monitor_count_offset()));
}

void MacroAssembler::reset_held_monitor_count(Register java_thread) {
  movl(Address(java_thread, JavaThread::held_monitor_count_offset()), (int32_t)0);
}

#ifdef ASSERT
void MacroAssembler::stop_if_in_cont(Register cont, const char* name) {
#ifdef _LP64
  Label no_cont;
  movptr(cont, Address(r15_thread, in_bytes(JavaThread::continuation_offset())));
  testl(cont, cont);
  jcc(Assembler::zero, no_cont);
  stop(name);
  bind(no_cont);
#else
  Unimplemented();
#endif
}
#endif

void MacroAssembler::pop_IU_state() {
  popa();
  LP64_ONLY(addq(rsp, 8));
  popf();
}

// Save Integer and Float state
// Warning: Stack must be 16 byte aligned (64bit)
void MacroAssembler::push_CPU_state() {
  push_IU_state();
  push_FPU_state();
}

void MacroAssembler::push_FPU_state() {
  subptr(rsp, FPUStateSizeInWords * wordSize);
#ifndef _LP64
  fnsave(Address(rsp, 0));
  fwait();
#else
  fxsave(Address(rsp, 0));
#endif // LP64
}

void MacroAssembler::push_IU_state() {
  // Push flags first because pusha kills them
  pushf();
  // Make sure rsp stays 16-byte aligned
  LP64_ONLY(subq(rsp, 8));
  pusha();
}

void MacroAssembler::reset_last_Java_frame(Register java_thread, bool clear_fp) { // determine java_thread register
  if (!java_thread->is_valid()) {
    java_thread = rdi;
    get_thread(java_thread);
  }
  // we must set sp to zero to clear frame
  movptr(Address(java_thread, JavaThread::last_Java_sp_offset()), NULL_WORD);
  if (clear_fp) {
    movptr(Address(java_thread, JavaThread::last_Java_fp_offset()), NULL_WORD);
  }

  // Always clear the pc because it could have been set by make_walkable()
  movptr(Address(java_thread, JavaThread::last_Java_pc_offset()), NULL_WORD);

  vzeroupper();
}

void MacroAssembler::restore_rax(Register tmp) {
  if (tmp == noreg) pop(rax);
  else if (tmp != rax) mov(rax, tmp);
}

void MacroAssembler::round_to(Register reg, int modulus) {
  addptr(reg, modulus - 1);
  andptr(reg, -modulus);
}

void MacroAssembler::save_rax(Register tmp) {
  if (tmp == noreg) push(rax);
  else if (tmp != rax) mov(tmp, rax);
}

void MacroAssembler::safepoint_poll(Label& slow_path, Register thread_reg, Register temp_reg) {
  if (SafepointMechanism::uses_thread_local_poll()) {
#ifdef _LP64
    assert(thread_reg == r15_thread, "should be");
#else
    if (thread_reg == noreg) {
      thread_reg = temp_reg;
      get_thread(thread_reg);
    }
#endif
    testb(Address(thread_reg, Thread::polling_page_offset()), SafepointMechanism::poll_bit());
    jcc(Assembler::notZero, slow_path); // handshake bit set implies poll
  } else {
    cmp32(ExternalAddress(SafepointSynchronize::address_of_state()),
        SafepointSynchronize::_not_synchronized);
    jcc(Assembler::notEqual, slow_path);
  }
}

// Calls to C land
//
// When entering C land, the rbp, & rsp of the last Java frame have to be recorded
// in the (thread-local) JavaThread object. When leaving C land, the last Java fp
// has to be reset to 0. This is required to allow proper stack traversal.
void MacroAssembler::set_last_Java_frame(Register java_thread,
                                         Register last_java_sp,
                                         Register last_java_fp,
                                         address  last_java_pc) {
  vzeroupper();
  // determine java_thread register
  if (!java_thread->is_valid()) {
    java_thread = rdi;
    get_thread(java_thread);
  }
  // determine last_java_sp register
  if (!last_java_sp->is_valid()) {
    last_java_sp = rsp;
  }

  // last_java_fp is optional

  if (last_java_fp->is_valid()) {
    movptr(Address(java_thread, JavaThread::last_Java_fp_offset()), last_java_fp);
  }

  // last_java_pc is optional

  if (last_java_pc != NULL) {
    lea(Address(java_thread,
                 JavaThread::frame_anchor_offset() + JavaFrameAnchor::last_Java_pc_offset()),
        InternalAddress(last_java_pc));

  }
  movptr(Address(java_thread, JavaThread::last_Java_sp_offset()), last_java_sp);
}

void MacroAssembler::shlptr(Register dst, int imm8) {
  LP64_ONLY(shlq(dst, imm8)) NOT_LP64(shll(dst, imm8));
}

void MacroAssembler::shrptr(Register dst, int imm8) {
  LP64_ONLY(shrq(dst, imm8)) NOT_LP64(shrl(dst, imm8));
}

void MacroAssembler::sign_extend_byte(Register reg) {
  if (LP64_ONLY(true ||) (VM_Version::is_P6() && reg->has_byte_register())) {
    movsbl(reg, reg); // movsxb
  } else {
    shll(reg, 24);
    sarl(reg, 24);
  }
}

void MacroAssembler::sign_extend_short(Register reg) {
  if (LP64_ONLY(true ||) VM_Version::is_P6()) {
    movswl(reg, reg); // movsxw
  } else {
    shll(reg, 16);
    sarl(reg, 16);
  }
}

void MacroAssembler::testl(Register dst, AddressLiteral src) {
  assert(reachable(src), "Address should be reachable");
  testl(dst, as_Address(src));
}

void MacroAssembler::pcmpeqb(XMMRegister dst, XMMRegister src) {
  assert(((dst->encoding() < 16 && src->encoding() < 16) || VM_Version::supports_avx512vlbw()),"XMM register should be 0-15");
  Assembler::pcmpeqb(dst, src);
}

void MacroAssembler::pcmpeqw(XMMRegister dst, XMMRegister src) {
  assert(((dst->encoding() < 16 && src->encoding() < 16) || VM_Version::supports_avx512vlbw()),"XMM register should be 0-15");
  Assembler::pcmpeqw(dst, src);
}

void MacroAssembler::pcmpestri(XMMRegister dst, Address src, int imm8) {
  assert((dst->encoding() < 16),"XMM register should be 0-15");
  Assembler::pcmpestri(dst, src, imm8);
}

void MacroAssembler::pcmpestri(XMMRegister dst, XMMRegister src, int imm8) {
  assert((dst->encoding() < 16 && src->encoding() < 16),"XMM register should be 0-15");
  Assembler::pcmpestri(dst, src, imm8);
}

void MacroAssembler::pmovzxbw(XMMRegister dst, XMMRegister src) {
  assert(((dst->encoding() < 16 && src->encoding() < 16) || VM_Version::supports_avx512vlbw()),"XMM register should be 0-15");
  Assembler::pmovzxbw(dst, src);
}

void MacroAssembler::pmovzxbw(XMMRegister dst, Address src) {
  assert(((dst->encoding() < 16) || VM_Version::supports_avx512vlbw()),"XMM register should be 0-15");
  Assembler::pmovzxbw(dst, src);
}

void MacroAssembler::pmovmskb(Register dst, XMMRegister src) {
  assert((src->encoding() < 16),"XMM register should be 0-15");
  Assembler::pmovmskb(dst, src);
}

void MacroAssembler::ptest(XMMRegister dst, XMMRegister src) {
  assert((dst->encoding() < 16 && src->encoding() < 16),"XMM register should be 0-15");
  Assembler::ptest(dst, src);
}

void MacroAssembler::sqrtsd(XMMRegister dst, AddressLiteral src) {
  if (reachable(src)) {
    Assembler::sqrtsd(dst, as_Address(src));
  } else {
    lea(rscratch1, src);
    Assembler::sqrtsd(dst, Address(rscratch1, 0));
  }
}

void MacroAssembler::sqrtss(XMMRegister dst, AddressLiteral src) {
  if (reachable(src)) {
    Assembler::sqrtss(dst, as_Address(src));
  } else {
    lea(rscratch1, src);
    Assembler::sqrtss(dst, Address(rscratch1, 0));
  }
}

void MacroAssembler::subsd(XMMRegister dst, AddressLiteral src) {
  if (reachable(src)) {
    Assembler::subsd(dst, as_Address(src));
  } else {
    lea(rscratch1, src);
    Assembler::subsd(dst, Address(rscratch1, 0));
  }
}

void MacroAssembler::roundsd(XMMRegister dst, AddressLiteral src, int32_t rmode, Register scratch_reg) {
  if (reachable(src)) {
    Assembler::roundsd(dst, as_Address(src), rmode);
  } else {
    lea(scratch_reg, src);
    Assembler::roundsd(dst, Address(scratch_reg, 0), rmode);
  }
}

void MacroAssembler::subss(XMMRegister dst, AddressLiteral src) {
  if (reachable(src)) {
    Assembler::subss(dst, as_Address(src));
  } else {
    lea(rscratch1, src);
    Assembler::subss(dst, Address(rscratch1, 0));
  }
}

void MacroAssembler::ucomisd(XMMRegister dst, AddressLiteral src) {
  if (reachable(src)) {
    Assembler::ucomisd(dst, as_Address(src));
  } else {
    lea(rscratch1, src);
    Assembler::ucomisd(dst, Address(rscratch1, 0));
  }
}

void MacroAssembler::ucomiss(XMMRegister dst, AddressLiteral src) {
  if (reachable(src)) {
    Assembler::ucomiss(dst, as_Address(src));
  } else {
    lea(rscratch1, src);
    Assembler::ucomiss(dst, Address(rscratch1, 0));
  }
}

void MacroAssembler::xorpd(XMMRegister dst, AddressLiteral src, Register scratch_reg) {
  // Used in sign-bit flipping with aligned address.
  assert((UseAVX > 0) || (((intptr_t)src.target() & 15) == 0), "SSE mode requires address alignment 16 bytes");
  if (reachable(src)) {
    Assembler::xorpd(dst, as_Address(src));
  } else {
    lea(scratch_reg, src);
    Assembler::xorpd(dst, Address(scratch_reg, 0));
  }
}

void MacroAssembler::xorpd(XMMRegister dst, XMMRegister src) {
  if (UseAVX > 2 && !VM_Version::supports_avx512dq() && (dst->encoding() == src->encoding())) {
    Assembler::vpxor(dst, dst, src, Assembler::AVX_512bit);
  }
  else {
    Assembler::xorpd(dst, src);
  }
}

void MacroAssembler::xorps(XMMRegister dst, XMMRegister src) {
  if (UseAVX > 2 && !VM_Version::supports_avx512dq() && (dst->encoding() == src->encoding())) {
    Assembler::vpxor(dst, dst, src, Assembler::AVX_512bit);
  } else {
    Assembler::xorps(dst, src);
  }
}

void MacroAssembler::xorps(XMMRegister dst, AddressLiteral src, Register scratch_reg) {
  // Used in sign-bit flipping with aligned address.
  assert((UseAVX > 0) || (((intptr_t)src.target() & 15) == 0), "SSE mode requires address alignment 16 bytes");
  if (reachable(src)) {
    Assembler::xorps(dst, as_Address(src));
  } else {
    lea(scratch_reg, src);
    Assembler::xorps(dst, Address(scratch_reg, 0));
  }
}

void MacroAssembler::pshufb(XMMRegister dst, AddressLiteral src) {
  // Used in sign-bit flipping with aligned address.
  bool aligned_adr = (((intptr_t)src.target() & 15) == 0);
  assert((UseAVX > 0) || aligned_adr, "SSE mode requires address alignment 16 bytes");
  if (reachable(src)) {
    Assembler::pshufb(dst, as_Address(src));
  } else {
    lea(rscratch1, src);
    Assembler::pshufb(dst, Address(rscratch1, 0));
  }
}

// AVX 3-operands instructions

void MacroAssembler::vaddsd(XMMRegister dst, XMMRegister nds, AddressLiteral src) {
  if (reachable(src)) {
    vaddsd(dst, nds, as_Address(src));
  } else {
    lea(rscratch1, src);
    vaddsd(dst, nds, Address(rscratch1, 0));
  }
}

void MacroAssembler::vaddss(XMMRegister dst, XMMRegister nds, AddressLiteral src) {
  if (reachable(src)) {
    vaddss(dst, nds, as_Address(src));
  } else {
    lea(rscratch1, src);
    vaddss(dst, nds, Address(rscratch1, 0));
  }
}

void MacroAssembler::vpaddd(XMMRegister dst, XMMRegister nds, AddressLiteral src, int vector_len, Register rscratch) {
  assert(UseAVX > 0, "requires some form of AVX");
  if (reachable(src)) {
    Assembler::vpaddd(dst, nds, as_Address(src), vector_len);
  } else {
    lea(rscratch, src);
    Assembler::vpaddd(dst, nds, Address(rscratch, 0), vector_len);
  }
}

void MacroAssembler::vabsss(XMMRegister dst, XMMRegister nds, XMMRegister src, AddressLiteral negate_field, int vector_len) {
  assert(((dst->encoding() < 16 && src->encoding() < 16 && nds->encoding() < 16) || VM_Version::supports_avx512vldq()),"XMM register should be 0-15");
  vandps(dst, nds, negate_field, vector_len);
}

void MacroAssembler::vabssd(XMMRegister dst, XMMRegister nds, XMMRegister src, AddressLiteral negate_field, int vector_len) {
  assert(((dst->encoding() < 16 && src->encoding() < 16 && nds->encoding() < 16) || VM_Version::supports_avx512vldq()),"XMM register should be 0-15");
  vandpd(dst, nds, negate_field, vector_len);
}

void MacroAssembler::vpaddb(XMMRegister dst, XMMRegister nds, XMMRegister src, int vector_len) {
  assert(((dst->encoding() < 16 && src->encoding() < 16 && nds->encoding() < 16) || VM_Version::supports_avx512vlbw()),"XMM register should be 0-15");
  Assembler::vpaddb(dst, nds, src, vector_len);
}

void MacroAssembler::vpaddb(XMMRegister dst, XMMRegister nds, Address src, int vector_len) {
  assert(((dst->encoding() < 16 && nds->encoding() < 16) || VM_Version::supports_avx512vlbw()),"XMM register should be 0-15");
  Assembler::vpaddb(dst, nds, src, vector_len);
}

void MacroAssembler::vpaddw(XMMRegister dst, XMMRegister nds, XMMRegister src, int vector_len) {
  assert(((dst->encoding() < 16 && src->encoding() < 16 && nds->encoding() < 16) || VM_Version::supports_avx512vlbw()),"XMM register should be 0-15");
  Assembler::vpaddw(dst, nds, src, vector_len);
}

void MacroAssembler::vpaddw(XMMRegister dst, XMMRegister nds, Address src, int vector_len) {
  assert(((dst->encoding() < 16 && nds->encoding() < 16) || VM_Version::supports_avx512vlbw()),"XMM register should be 0-15");
  Assembler::vpaddw(dst, nds, src, vector_len);
}

void MacroAssembler::vpand(XMMRegister dst, XMMRegister nds, AddressLiteral src, int vector_len, Register scratch_reg) {
  if (reachable(src)) {
    Assembler::vpand(dst, nds, as_Address(src), vector_len);
  } else {
    lea(scratch_reg, src);
    Assembler::vpand(dst, nds, Address(scratch_reg, 0), vector_len);
  }
}

void MacroAssembler::vpbroadcastw(XMMRegister dst, XMMRegister src, int vector_len) {
  assert(((dst->encoding() < 16 && src->encoding() < 16) || VM_Version::supports_avx512vlbw()),"XMM register should be 0-15");
  Assembler::vpbroadcastw(dst, src, vector_len);
}

void MacroAssembler::vpcmpeqb(XMMRegister dst, XMMRegister nds, XMMRegister src, int vector_len) {
  assert(((dst->encoding() < 16 && src->encoding() < 16 && nds->encoding() < 16) || VM_Version::supports_avx512vlbw()),"XMM register should be 0-15");
  Assembler::vpcmpeqb(dst, nds, src, vector_len);
}

void MacroAssembler::vpcmpeqw(XMMRegister dst, XMMRegister nds, XMMRegister src, int vector_len) {
  assert(((dst->encoding() < 16 && src->encoding() < 16 && nds->encoding() < 16) || VM_Version::supports_avx512vlbw()),"XMM register should be 0-15");
  Assembler::vpcmpeqw(dst, nds, src, vector_len);
}

void MacroAssembler::vpmovzxbw(XMMRegister dst, Address src, int vector_len) {
  assert(((dst->encoding() < 16) || VM_Version::supports_avx512vlbw()),"XMM register should be 0-15");
  Assembler::vpmovzxbw(dst, src, vector_len);
}

void MacroAssembler::vpmovmskb(Register dst, XMMRegister src) {
  assert((src->encoding() < 16),"XMM register should be 0-15");
  Assembler::vpmovmskb(dst, src);
}

void MacroAssembler::vpmullw(XMMRegister dst, XMMRegister nds, XMMRegister src, int vector_len) {
  assert(((dst->encoding() < 16 && src->encoding() < 16 && nds->encoding() < 16) || VM_Version::supports_avx512vlbw()),"XMM register should be 0-15");
  Assembler::vpmullw(dst, nds, src, vector_len);
}

void MacroAssembler::vpmullw(XMMRegister dst, XMMRegister nds, Address src, int vector_len) {
  assert(((dst->encoding() < 16 && nds->encoding() < 16) || VM_Version::supports_avx512vlbw()),"XMM register should be 0-15");
  Assembler::vpmullw(dst, nds, src, vector_len);
}

void MacroAssembler::vpsubb(XMMRegister dst, XMMRegister nds, XMMRegister src, int vector_len) {
  assert(((dst->encoding() < 16 && src->encoding() < 16 && nds->encoding() < 16) || VM_Version::supports_avx512vlbw()),"XMM register should be 0-15");
  Assembler::vpsubb(dst, nds, src, vector_len);
}

void MacroAssembler::vpsubb(XMMRegister dst, XMMRegister nds, Address src, int vector_len) {
  assert(((dst->encoding() < 16 && nds->encoding() < 16) || VM_Version::supports_avx512vlbw()),"XMM register should be 0-15");
  Assembler::vpsubb(dst, nds, src, vector_len);
}

void MacroAssembler::vpsubw(XMMRegister dst, XMMRegister nds, XMMRegister src, int vector_len) {
  assert(((dst->encoding() < 16 && src->encoding() < 16 && nds->encoding() < 16) || VM_Version::supports_avx512vlbw()),"XMM register should be 0-15");
  Assembler::vpsubw(dst, nds, src, vector_len);
}

void MacroAssembler::vpsubw(XMMRegister dst, XMMRegister nds, Address src, int vector_len) {
  assert(((dst->encoding() < 16 && nds->encoding() < 16) || VM_Version::supports_avx512vlbw()),"XMM register should be 0-15");
  Assembler::vpsubw(dst, nds, src, vector_len);
}

void MacroAssembler::vpsraw(XMMRegister dst, XMMRegister nds, XMMRegister shift, int vector_len) {
  assert(((dst->encoding() < 16 && shift->encoding() < 16 && nds->encoding() < 16) || VM_Version::supports_avx512vlbw()),"XMM register should be 0-15");
  Assembler::vpsraw(dst, nds, shift, vector_len);
}

void MacroAssembler::vpsraw(XMMRegister dst, XMMRegister nds, int shift, int vector_len) {
  assert(((dst->encoding() < 16 && nds->encoding() < 16) || VM_Version::supports_avx512vlbw()),"XMM register should be 0-15");
  Assembler::vpsraw(dst, nds, shift, vector_len);
}

void MacroAssembler::evpsraq(XMMRegister dst, XMMRegister nds, XMMRegister shift, int vector_len) {
  assert(UseAVX > 2,"");
  if (!VM_Version::supports_avx512vl() && vector_len < 2) {
     vector_len = 2;
  }
  Assembler::evpsraq(dst, nds, shift, vector_len);
}

void MacroAssembler::evpsraq(XMMRegister dst, XMMRegister nds, int shift, int vector_len) {
  assert(UseAVX > 2,"");
  if (!VM_Version::supports_avx512vl() && vector_len < 2) {
     vector_len = 2;
  }
  Assembler::evpsraq(dst, nds, shift, vector_len);
}

void MacroAssembler::vpsrlw(XMMRegister dst, XMMRegister nds, XMMRegister shift, int vector_len) {
  assert(((dst->encoding() < 16 && shift->encoding() < 16 && nds->encoding() < 16) || VM_Version::supports_avx512vlbw()),"XMM register should be 0-15");
  Assembler::vpsrlw(dst, nds, shift, vector_len);
}

void MacroAssembler::vpsrlw(XMMRegister dst, XMMRegister nds, int shift, int vector_len) {
  assert(((dst->encoding() < 16 && nds->encoding() < 16) || VM_Version::supports_avx512vlbw()),"XMM register should be 0-15");
  Assembler::vpsrlw(dst, nds, shift, vector_len);
}

void MacroAssembler::vpsllw(XMMRegister dst, XMMRegister nds, XMMRegister shift, int vector_len) {
  assert(((dst->encoding() < 16 && shift->encoding() < 16 && nds->encoding() < 16) || VM_Version::supports_avx512vlbw()),"XMM register should be 0-15");
  Assembler::vpsllw(dst, nds, shift, vector_len);
}

void MacroAssembler::vpsllw(XMMRegister dst, XMMRegister nds, int shift, int vector_len) {
  assert(((dst->encoding() < 16 && nds->encoding() < 16) || VM_Version::supports_avx512vlbw()),"XMM register should be 0-15");
  Assembler::vpsllw(dst, nds, shift, vector_len);
}

void MacroAssembler::vptest(XMMRegister dst, XMMRegister src) {
  assert((dst->encoding() < 16 && src->encoding() < 16),"XMM register should be 0-15");
  Assembler::vptest(dst, src);
}

void MacroAssembler::punpcklbw(XMMRegister dst, XMMRegister src) {
  assert(((dst->encoding() < 16 && src->encoding() < 16) || VM_Version::supports_avx512vlbw()),"XMM register should be 0-15");
  Assembler::punpcklbw(dst, src);
}

void MacroAssembler::pshufd(XMMRegister dst, Address src, int mode) {
  assert(((dst->encoding() < 16) || VM_Version::supports_avx512vl()),"XMM register should be 0-15");
  Assembler::pshufd(dst, src, mode);
}

void MacroAssembler::pshuflw(XMMRegister dst, XMMRegister src, int mode) {
  assert(((dst->encoding() < 16 && src->encoding() < 16) || VM_Version::supports_avx512vlbw()),"XMM register should be 0-15");
  Assembler::pshuflw(dst, src, mode);
}

void MacroAssembler::vandpd(XMMRegister dst, XMMRegister nds, AddressLiteral src, int vector_len, Register scratch_reg) {
  if (reachable(src)) {
    vandpd(dst, nds, as_Address(src), vector_len);
  } else {
    lea(scratch_reg, src);
    vandpd(dst, nds, Address(scratch_reg, 0), vector_len);
  }
}

void MacroAssembler::vandps(XMMRegister dst, XMMRegister nds, AddressLiteral src, int vector_len, Register scratch_reg) {
  if (reachable(src)) {
    vandps(dst, nds, as_Address(src), vector_len);
  } else {
    lea(scratch_reg, src);
    vandps(dst, nds, Address(scratch_reg, 0), vector_len);
  }
}

void MacroAssembler::vdivsd(XMMRegister dst, XMMRegister nds, AddressLiteral src) {
  if (reachable(src)) {
    vdivsd(dst, nds, as_Address(src));
  } else {
    lea(rscratch1, src);
    vdivsd(dst, nds, Address(rscratch1, 0));
  }
}

void MacroAssembler::vdivss(XMMRegister dst, XMMRegister nds, AddressLiteral src) {
  if (reachable(src)) {
    vdivss(dst, nds, as_Address(src));
  } else {
    lea(rscratch1, src);
    vdivss(dst, nds, Address(rscratch1, 0));
  }
}

void MacroAssembler::vmulsd(XMMRegister dst, XMMRegister nds, AddressLiteral src) {
  if (reachable(src)) {
    vmulsd(dst, nds, as_Address(src));
  } else {
    lea(rscratch1, src);
    vmulsd(dst, nds, Address(rscratch1, 0));
  }
}

void MacroAssembler::vmulss(XMMRegister dst, XMMRegister nds, AddressLiteral src) {
  if (reachable(src)) {
    vmulss(dst, nds, as_Address(src));
  } else {
    lea(rscratch1, src);
    vmulss(dst, nds, Address(rscratch1, 0));
  }
}

void MacroAssembler::vsubsd(XMMRegister dst, XMMRegister nds, AddressLiteral src) {
  if (reachable(src)) {
    vsubsd(dst, nds, as_Address(src));
  } else {
    lea(rscratch1, src);
    vsubsd(dst, nds, Address(rscratch1, 0));
  }
}

void MacroAssembler::vsubss(XMMRegister dst, XMMRegister nds, AddressLiteral src) {
  if (reachable(src)) {
    vsubss(dst, nds, as_Address(src));
  } else {
    lea(rscratch1, src);
    vsubss(dst, nds, Address(rscratch1, 0));
  }
}

void MacroAssembler::vnegatess(XMMRegister dst, XMMRegister nds, AddressLiteral src) {
  assert(((dst->encoding() < 16 && nds->encoding() < 16) || VM_Version::supports_avx512vldq()),"XMM register should be 0-15");
  vxorps(dst, nds, src, Assembler::AVX_128bit);
}

void MacroAssembler::vnegatesd(XMMRegister dst, XMMRegister nds, AddressLiteral src) {
  assert(((dst->encoding() < 16 && nds->encoding() < 16) || VM_Version::supports_avx512vldq()),"XMM register should be 0-15");
  vxorpd(dst, nds, src, Assembler::AVX_128bit);
}

void MacroAssembler::vxorpd(XMMRegister dst, XMMRegister nds, AddressLiteral src, int vector_len, Register scratch_reg) {
  if (reachable(src)) {
    vxorpd(dst, nds, as_Address(src), vector_len);
  } else {
    lea(scratch_reg, src);
    vxorpd(dst, nds, Address(scratch_reg, 0), vector_len);
  }
}

void MacroAssembler::vxorps(XMMRegister dst, XMMRegister nds, AddressLiteral src, int vector_len, Register scratch_reg) {
  if (reachable(src)) {
    vxorps(dst, nds, as_Address(src), vector_len);
  } else {
    lea(scratch_reg, src);
    vxorps(dst, nds, Address(scratch_reg, 0), vector_len);
  }
}

void MacroAssembler::vpxor(XMMRegister dst, XMMRegister nds, AddressLiteral src, int vector_len, Register scratch_reg) {
  if (UseAVX > 1 || (vector_len < 1)) {
    if (reachable(src)) {
      Assembler::vpxor(dst, nds, as_Address(src), vector_len);
    } else {
      lea(scratch_reg, src);
      Assembler::vpxor(dst, nds, Address(scratch_reg, 0), vector_len);
    }
  }
  else {
    MacroAssembler::vxorpd(dst, nds, src, vector_len, scratch_reg);
  }
}

//-------------------------------------------------------------------------------------------

void MacroAssembler::clear_jweak_tag(Register possibly_jweak) {
  const int32_t inverted_jweak_mask = ~static_cast<int32_t>(JNIHandles::weak_tag_mask);
  STATIC_ASSERT(inverted_jweak_mask == -2); // otherwise check this code
  // The inverted mask is sign-extended
  andptr(possibly_jweak, inverted_jweak_mask);
}

void MacroAssembler::resolve_jobject(Register value,
                                     Register thread,
                                     Register tmp) {
  assert_different_registers(value, thread, tmp);
  Label done, not_weak;
  testptr(value, value);
  jcc(Assembler::zero, done);                // Use NULL as-is.
  testptr(value, JNIHandles::weak_tag_mask); // Test for jweak tag.
  jcc(Assembler::zero, not_weak);
  // Resolve jweak.
  access_load_at(T_OBJECT, IN_NATIVE | ON_PHANTOM_OOP_REF,
                 value, Address(value, -JNIHandles::weak_tag_value), tmp, thread);
  verify_oop(value);
  jmp(done);
  bind(not_weak);
  // Resolve (untagged) jobject.
  access_load_at(T_OBJECT, IN_NATIVE, value, Address(value, 0), tmp, thread);
  verify_oop(value);
  bind(done);
}

void MacroAssembler::subptr(Register dst, int32_t imm32) {
  LP64_ONLY(subq(dst, imm32)) NOT_LP64(subl(dst, imm32));
}

// Force generation of a 4 byte immediate value even if it fits into 8bit
void MacroAssembler::subptr_imm32(Register dst, int32_t imm32) {
  LP64_ONLY(subq_imm32(dst, imm32)) NOT_LP64(subl_imm32(dst, imm32));
}

void MacroAssembler::subptr(Register dst, Register src) {
  LP64_ONLY(subq(dst, src)) NOT_LP64(subl(dst, src));
}

// C++ bool manipulation
void MacroAssembler::testbool(Register dst) {
  if(sizeof(bool) == 1)
    testb(dst, 0xff);
  else if(sizeof(bool) == 2) {
    // testw implementation needed for two byte bools
    ShouldNotReachHere();
  } else if(sizeof(bool) == 4)
    testl(dst, dst);
  else
    // unsupported
    ShouldNotReachHere();
}

void MacroAssembler::testptr(Register dst, Register src) {
  LP64_ONLY(testq(dst, src)) NOT_LP64(testl(dst, src));
}

// Defines obj, preserves var_size_in_bytes, okay for t2 == var_size_in_bytes.
void MacroAssembler::tlab_allocate(Register thread, Register obj,
                                   Register var_size_in_bytes,
                                   int con_size_in_bytes,
                                   Register t1,
                                   Register t2,
                                   Label& slow_case) {
  BarrierSetAssembler* bs = BarrierSet::barrier_set()->barrier_set_assembler();
  bs->tlab_allocate(this, thread, obj, var_size_in_bytes, con_size_in_bytes, t1, t2, slow_case);
}

// Defines obj, preserves var_size_in_bytes
void MacroAssembler::eden_allocate(Register thread, Register obj,
                                   Register var_size_in_bytes,
                                   int con_size_in_bytes,
                                   Register t1,
                                   Label& slow_case) {
  BarrierSetAssembler* bs = BarrierSet::barrier_set()->barrier_set_assembler();
  bs->eden_allocate(this, thread, obj, var_size_in_bytes, con_size_in_bytes, t1, slow_case);
}

// Preserves the contents of address, destroys the contents length_in_bytes and temp.
void MacroAssembler::zero_memory(Register address, Register length_in_bytes, int offset_in_bytes, Register temp) {
  assert(address != length_in_bytes && address != temp && temp != length_in_bytes, "registers must be different");
  assert((offset_in_bytes & (BytesPerWord - 1)) == 0, "offset must be a multiple of BytesPerWord");
  Label done;

  testptr(length_in_bytes, length_in_bytes);
  jcc(Assembler::zero, done);

  // initialize topmost word, divide index by 2, check if odd and test if zero
  // note: for the remaining code to work, index must be a multiple of BytesPerWord
#ifdef ASSERT
  {
    Label L;
    testptr(length_in_bytes, BytesPerWord - 1);
    jcc(Assembler::zero, L);
    stop("length must be a multiple of BytesPerWord");
    bind(L);
  }
#endif
  Register index = length_in_bytes;
  xorptr(temp, temp);    // use _zero reg to clear memory (shorter code)
  if (UseIncDec) {
    shrptr(index, 3);  // divide by 8/16 and set carry flag if bit 2 was set
  } else {
    shrptr(index, 2);  // use 2 instructions to avoid partial flag stall
    shrptr(index, 1);
  }
#ifndef _LP64
  // index could have not been a multiple of 8 (i.e., bit 2 was set)
  {
    Label even;
    // note: if index was a multiple of 8, then it cannot
    //       be 0 now otherwise it must have been 0 before
    //       => if it is even, we don't need to check for 0 again
    jcc(Assembler::carryClear, even);
    // clear topmost word (no jump would be needed if conditional assignment worked here)
    movptr(Address(address, index, Address::times_8, offset_in_bytes - 0*BytesPerWord), temp);
    // index could be 0 now, must check again
    jcc(Assembler::zero, done);
    bind(even);
  }
#endif // !_LP64
  // initialize remaining object fields: index is a multiple of 2 now
  {
    Label loop;
    bind(loop);
    movptr(Address(address, index, Address::times_8, offset_in_bytes - 1*BytesPerWord), temp);
    NOT_LP64(movptr(Address(address, index, Address::times_8, offset_in_bytes - 2*BytesPerWord), temp);)
    decrement(index);
    jcc(Assembler::notZero, loop);
  }

  bind(done);
}

// Look up the method for a megamorphic invokeinterface call.
// The target method is determined by <intf_klass, itable_index>.
// The receiver klass is in recv_klass.
// On success, the result will be in method_result, and execution falls through.
// On failure, execution transfers to the given label.
void MacroAssembler::lookup_interface_method(Register recv_klass,
                                             Register intf_klass,
                                             RegisterOrConstant itable_index,
                                             Register method_result,
                                             Register scan_temp,
                                             Label& L_no_such_interface,
                                             bool return_method) {
  assert_different_registers(recv_klass, intf_klass, scan_temp);
  assert_different_registers(method_result, intf_klass, scan_temp);
  assert(recv_klass != method_result || !return_method,
         "recv_klass can be destroyed when method isn't needed");

  assert(itable_index.is_constant() || itable_index.as_register() == method_result,
         "caller must use same register for non-constant itable index as for method");

  // Compute start of first itableOffsetEntry (which is at the end of the vtable)
  int vtable_base = in_bytes(Klass::vtable_start_offset());
  int itentry_off = itableMethodEntry::method_offset_in_bytes();
  int scan_step   = itableOffsetEntry::size() * wordSize;
  int vte_size    = vtableEntry::size_in_bytes();
  Address::ScaleFactor times_vte_scale = Address::times_ptr;
  assert(vte_size == wordSize, "else adjust times_vte_scale");

  movl(scan_temp, Address(recv_klass, Klass::vtable_length_offset()));

  // %%% Could store the aligned, prescaled offset in the klassoop.
  lea(scan_temp, Address(recv_klass, scan_temp, times_vte_scale, vtable_base));

  if (return_method) {
    // Adjust recv_klass by scaled itable_index, so we can free itable_index.
    assert(itableMethodEntry::size() * wordSize == wordSize, "adjust the scaling in the code below");
    lea(recv_klass, Address(recv_klass, itable_index, Address::times_ptr, itentry_off));
  }

  // for (scan = klass->itable(); scan->interface() != NULL; scan += scan_step) {
  //   if (scan->interface() == intf) {
  //     result = (klass + scan->offset() + itable_index);
  //   }
  // }
  Label search, found_method;

  for (int peel = 1; peel >= 0; peel--) {
    movptr(method_result, Address(scan_temp, itableOffsetEntry::interface_offset_in_bytes()));
    cmpptr(intf_klass, method_result);

    if (peel) {
      jccb(Assembler::equal, found_method);
    } else {
      jccb(Assembler::notEqual, search);
      // (invert the test to fall through to found_method...)
    }

    if (!peel)  break;

    bind(search);

    // Check that the previous entry is non-null.  A null entry means that
    // the receiver class doesn't implement the interface, and wasn't the
    // same as when the caller was compiled.
    testptr(method_result, method_result);
    jcc(Assembler::zero, L_no_such_interface);
    addptr(scan_temp, scan_step);
  }

  bind(found_method);

  if (return_method) {
    // Got a hit.
    movl(scan_temp, Address(scan_temp, itableOffsetEntry::offset_offset_in_bytes()));
    movptr(method_result, Address(recv_klass, scan_temp, Address::times_1));
  }
}


// virtual method calling
void MacroAssembler::lookup_virtual_method(Register recv_klass,
                                           RegisterOrConstant vtable_index,
                                           Register method_result) {
  const int base = in_bytes(Klass::vtable_start_offset());
  assert(vtableEntry::size() * wordSize == wordSize, "else adjust the scaling in the code below");
  Address vtable_entry_addr(recv_klass,
                            vtable_index, Address::times_ptr,
                            base + vtableEntry::method_offset_in_bytes());
  movptr(method_result, vtable_entry_addr);
}


void MacroAssembler::check_klass_subtype(Register sub_klass,
                           Register super_klass,
                           Register temp_reg,
                           Label& L_success) {
  Label L_failure;
  check_klass_subtype_fast_path(sub_klass, super_klass, temp_reg,        &L_success, &L_failure, NULL);
  check_klass_subtype_slow_path(sub_klass, super_klass, temp_reg, noreg, &L_success, NULL);
  bind(L_failure);
}


void MacroAssembler::check_klass_subtype_fast_path(Register sub_klass,
                                                   Register super_klass,
                                                   Register temp_reg,
                                                   Label* L_success,
                                                   Label* L_failure,
                                                   Label* L_slow_path,
                                        RegisterOrConstant super_check_offset) {
  assert_different_registers(sub_klass, super_klass, temp_reg);
  bool must_load_sco = (super_check_offset.constant_or_zero() == -1);
  if (super_check_offset.is_register()) {
    assert_different_registers(sub_klass, super_klass,
                               super_check_offset.as_register());
  } else if (must_load_sco) {
    assert(temp_reg != noreg, "supply either a temp or a register offset");
  }

  Label L_fallthrough;
  int label_nulls = 0;
  if (L_success == NULL)   { L_success   = &L_fallthrough; label_nulls++; }
  if (L_failure == NULL)   { L_failure   = &L_fallthrough; label_nulls++; }
  if (L_slow_path == NULL) { L_slow_path = &L_fallthrough; label_nulls++; }
  assert(label_nulls <= 1, "at most one NULL in the batch");

  int sc_offset = in_bytes(Klass::secondary_super_cache_offset());
  int sco_offset = in_bytes(Klass::super_check_offset_offset());
  Address super_check_offset_addr(super_klass, sco_offset);

  // Hacked jcc, which "knows" that L_fallthrough, at least, is in
  // range of a jccb.  If this routine grows larger, reconsider at
  // least some of these.
#define local_jcc(assembler_cond, label)                                \
  if (&(label) == &L_fallthrough)  jccb(assembler_cond, label);         \
  else                             jcc( assembler_cond, label) /*omit semi*/

  // Hacked jmp, which may only be used just before L_fallthrough.
#define final_jmp(label)                                                \
  if (&(label) == &L_fallthrough) { /*do nothing*/ }                    \
  else                            jmp(label)                /*omit semi*/

  // If the pointers are equal, we are done (e.g., String[] elements).
  // This self-check enables sharing of secondary supertype arrays among
  // non-primary types such as array-of-interface.  Otherwise, each such
  // type would need its own customized SSA.
  // We move this check to the front of the fast path because many
  // type checks are in fact trivially successful in this manner,
  // so we get a nicely predicted branch right at the start of the check.
  cmpptr(sub_klass, super_klass);
  local_jcc(Assembler::equal, *L_success);

  // Check the supertype display:
  if (must_load_sco) {
    // Positive movl does right thing on LP64.
    movl(temp_reg, super_check_offset_addr);
    super_check_offset = RegisterOrConstant(temp_reg);
  }
  Address super_check_addr(sub_klass, super_check_offset, Address::times_1, 0);
  cmpptr(super_klass, super_check_addr); // load displayed supertype

  // This check has worked decisively for primary supers.
  // Secondary supers are sought in the super_cache ('super_cache_addr').
  // (Secondary supers are interfaces and very deeply nested subtypes.)
  // This works in the same check above because of a tricky aliasing
  // between the super_cache and the primary super display elements.
  // (The 'super_check_addr' can address either, as the case requires.)
  // Note that the cache is updated below if it does not help us find
  // what we need immediately.
  // So if it was a primary super, we can just fail immediately.
  // Otherwise, it's the slow path for us (no success at this point).

  if (super_check_offset.is_register()) {
    local_jcc(Assembler::equal, *L_success);
    cmpl(super_check_offset.as_register(), sc_offset);
    if (L_failure == &L_fallthrough) {
      local_jcc(Assembler::equal, *L_slow_path);
    } else {
      local_jcc(Assembler::notEqual, *L_failure);
      final_jmp(*L_slow_path);
    }
  } else if (super_check_offset.as_constant() == sc_offset) {
    // Need a slow path; fast failure is impossible.
    if (L_slow_path == &L_fallthrough) {
      local_jcc(Assembler::equal, *L_success);
    } else {
      local_jcc(Assembler::notEqual, *L_slow_path);
      final_jmp(*L_success);
    }
  } else {
    // No slow path; it's a fast decision.
    if (L_failure == &L_fallthrough) {
      local_jcc(Assembler::equal, *L_success);
    } else {
      local_jcc(Assembler::notEqual, *L_failure);
      final_jmp(*L_success);
    }
  }

  bind(L_fallthrough);

#undef local_jcc
#undef final_jmp
}


void MacroAssembler::check_klass_subtype_slow_path(Register sub_klass,
                                                   Register super_klass,
                                                   Register temp_reg,
                                                   Register temp2_reg,
                                                   Label* L_success,
                                                   Label* L_failure,
                                                   bool set_cond_codes) {
  assert_different_registers(sub_klass, super_klass, temp_reg);
  if (temp2_reg != noreg)
    assert_different_registers(sub_klass, super_klass, temp_reg, temp2_reg);
#define IS_A_TEMP(reg) ((reg) == temp_reg || (reg) == temp2_reg)

  Label L_fallthrough;
  int label_nulls = 0;
  if (L_success == NULL)   { L_success   = &L_fallthrough; label_nulls++; }
  if (L_failure == NULL)   { L_failure   = &L_fallthrough; label_nulls++; }
  assert(label_nulls <= 1, "at most one NULL in the batch");

  // a couple of useful fields in sub_klass:
  int ss_offset = in_bytes(Klass::secondary_supers_offset());
  int sc_offset = in_bytes(Klass::secondary_super_cache_offset());
  Address secondary_supers_addr(sub_klass, ss_offset);
  Address super_cache_addr(     sub_klass, sc_offset);

  // Do a linear scan of the secondary super-klass chain.
  // This code is rarely used, so simplicity is a virtue here.
  // The repne_scan instruction uses fixed registers, which we must spill.
  // Don't worry too much about pre-existing connections with the input regs.

  assert(sub_klass != rax, "killed reg"); // killed by mov(rax, super)
  assert(sub_klass != rcx, "killed reg"); // killed by lea(rcx, &pst_counter)

  // Get super_klass value into rax (even if it was in rdi or rcx).
  bool pushed_rax = false, pushed_rcx = false, pushed_rdi = false;
  if (super_klass != rax || UseCompressedOops) {
    if (!IS_A_TEMP(rax)) { push(rax); pushed_rax = true; }
    mov(rax, super_klass);
  }
  if (!IS_A_TEMP(rcx)) { push(rcx); pushed_rcx = true; }
  if (!IS_A_TEMP(rdi)) { push(rdi); pushed_rdi = true; }

#ifndef PRODUCT
  int* pst_counter = &SharedRuntime::_partial_subtype_ctr;
  ExternalAddress pst_counter_addr((address) pst_counter);
  NOT_LP64(  incrementl(pst_counter_addr) );
  LP64_ONLY( lea(rcx, pst_counter_addr) );
  LP64_ONLY( incrementl(Address(rcx, 0)) );
#endif //PRODUCT

  // We will consult the secondary-super array.
  movptr(rdi, secondary_supers_addr);
  // Load the array length.  (Positive movl does right thing on LP64.)
  movl(rcx, Address(rdi, Array<Klass*>::length_offset_in_bytes()));
  // Skip to start of data.
  addptr(rdi, Array<Klass*>::base_offset_in_bytes());

  // Scan RCX words at [RDI] for an occurrence of RAX.
  // Set NZ/Z based on last compare.
  // Z flag value will not be set by 'repne' if RCX == 0 since 'repne' does
  // not change flags (only scas instruction which is repeated sets flags).
  // Set Z = 0 (not equal) before 'repne' to indicate that class was not found.

    testptr(rax,rax); // Set Z = 0
    repne_scan();

  // Unspill the temp. registers:
  if (pushed_rdi)  pop(rdi);
  if (pushed_rcx)  pop(rcx);
  if (pushed_rax)  pop(rax);

  if (set_cond_codes) {
    // Special hack for the AD files:  rdi is guaranteed non-zero.
    assert(!pushed_rdi, "rdi must be left non-NULL");
    // Also, the condition codes are properly set Z/NZ on succeed/failure.
  }

  if (L_failure == &L_fallthrough)
        jccb(Assembler::notEqual, *L_failure);
  else  jcc(Assembler::notEqual, *L_failure);

  // Success.  Cache the super we found and proceed in triumph.
  movptr(super_cache_addr, super_klass);

  if (L_success != &L_fallthrough) {
    jmp(*L_success);
  }

#undef IS_A_TEMP

  bind(L_fallthrough);
}

void MacroAssembler::clinit_barrier(Register klass, Register thread, Label* L_fast_path, Label* L_slow_path) {
  assert(L_fast_path != NULL || L_slow_path != NULL, "at least one is required");

  Label L_fallthrough;
  if (L_fast_path == NULL) {
    L_fast_path = &L_fallthrough;
  } else if (L_slow_path == NULL) {
    L_slow_path = &L_fallthrough;
  }

  // Fast path check: class is fully initialized
  cmpb(Address(klass, InstanceKlass::init_state_offset()), InstanceKlass::fully_initialized);
  jcc(Assembler::equal, *L_fast_path);

  // Fast path check: current thread is initializer thread
  cmpptr(thread, Address(klass, InstanceKlass::init_thread_offset()));
  if (L_slow_path == &L_fallthrough) {
    jcc(Assembler::equal, *L_fast_path);
    bind(*L_slow_path);
  } else if (L_fast_path == &L_fallthrough) {
    jcc(Assembler::notEqual, *L_slow_path);
    bind(*L_fast_path);
  } else {
    Unimplemented();
  }
}

void MacroAssembler::cmov32(Condition cc, Register dst, Address src) {
  if (VM_Version::supports_cmov()) {
    cmovl(cc, dst, src);
  } else {
    Label L;
    jccb(negate_condition(cc), L);
    movl(dst, src);
    bind(L);
  }
}

void MacroAssembler::cmov32(Condition cc, Register dst, Register src) {
  if (VM_Version::supports_cmov()) {
    cmovl(cc, dst, src);
  } else {
    Label L;
    jccb(negate_condition(cc), L);
    movl(dst, src);
    bind(L);
  }
}

void MacroAssembler::_verify_oop(Register reg, const char* s, const char* file, int line) {
  if (!VerifyOops) return;

  // Pass register number to verify_oop_subroutine
  const char* b = NULL;
  {
    ResourceMark rm;
    stringStream ss;
    ss.print("verify_oop: %s: %s (%s:%d)", reg->name(), s, file, line);
    b = code_string(ss.as_string());
  }
  BLOCK_COMMENT("verify_oop {");
#ifdef _LP64
  push(rscratch1);                    // save r10, trashed by movptr()
#endif
  push(rax);                          // save rax,
  push(reg);                          // pass register argument
  ExternalAddress buffer((address) b);
  // avoid using pushptr, as it modifies scratch registers
  // and our contract is not to modify anything
  movptr(rax, buffer.addr());
  push(rax);
  // call indirectly to solve generation ordering problem
  movptr(rax, ExternalAddress(StubRoutines::verify_oop_subroutine_entry_address()));
  call(rax);
  // Caller pops the arguments (oop, message) and restores rax, r10
  BLOCK_COMMENT("} verify_oop");
}


RegisterOrConstant MacroAssembler::delayed_value_impl(intptr_t* delayed_value_addr,
                                                      Register tmp,
                                                      int offset) {
  intptr_t value = *delayed_value_addr;
  if (value != 0)
    return RegisterOrConstant(value + offset);

  // load indirectly to solve generation ordering problem
  movptr(tmp, ExternalAddress((address) delayed_value_addr));

#ifdef ASSERT
  { Label L;
    testptr(tmp, tmp);
    if (WizardMode) {
      const char* buf = NULL;
      {
        ResourceMark rm;
        stringStream ss;
        ss.print("DelayedValue=" INTPTR_FORMAT, delayed_value_addr[1]);
        buf = code_string(ss.as_string());
      }
      jcc(Assembler::notZero, L);
      STOP(buf);
    } else {
      jccb(Assembler::notZero, L);
      hlt();
    }
    bind(L);
  }
#endif

  if (offset != 0)
    addptr(tmp, offset);

  return RegisterOrConstant(tmp);
}


Address MacroAssembler::argument_address(RegisterOrConstant arg_slot,
                                         int extra_slot_offset) {
  // cf. TemplateTable::prepare_invoke(), if (load_receiver).
  int stackElementSize = Interpreter::stackElementSize;
  int offset = Interpreter::expr_offset_in_bytes(extra_slot_offset+0);
#ifdef ASSERT
  int offset1 = Interpreter::expr_offset_in_bytes(extra_slot_offset+1);
  assert(offset1 - offset == stackElementSize, "correct arithmetic");
#endif
  Register             scale_reg    = noreg;
  Address::ScaleFactor scale_factor = Address::no_scale;
  if (arg_slot.is_constant()) {
    offset += arg_slot.as_constant() * stackElementSize;
  } else {
    scale_reg    = arg_slot.as_register();
    scale_factor = Address::times(stackElementSize);
  }
  offset += wordSize;           // return PC is on stack
  return Address(rsp, scale_reg, scale_factor, offset);
}


void MacroAssembler::_verify_oop_addr(Address addr, const char* s, const char* file, int line) {
  if (!VerifyOops) return;

  // Address adjust(addr.base(), addr.index(), addr.scale(), addr.disp() + BytesPerWord);
  // Pass register number to verify_oop_subroutine
  const char* b = NULL;
  {
    ResourceMark rm;
    stringStream ss;
    ss.print("verify_oop_addr: %s (%s:%d)", s, file, line);
    b = code_string(ss.as_string());
  }
#ifdef _LP64
  push(rscratch1);                    // save r10, trashed by movptr()
#endif
  push(rax);                          // save rax,
  // addr may contain rsp so we will have to adjust it based on the push
  // we just did (and on 64 bit we do two pushes)
  // NOTE: 64bit seemed to have had a bug in that it did movq(addr, rax); which
  // stores rax into addr which is backwards of what was intended.
  if (addr.uses(rsp)) {
    lea(rax, addr);
    pushptr(Address(rax, LP64_ONLY(2 *) BytesPerWord));
  } else {
    pushptr(addr);
  }

  ExternalAddress buffer((address) b);
  // pass msg argument
  // avoid using pushptr, as it modifies scratch registers
  // and our contract is not to modify anything
  movptr(rax, buffer.addr());
  push(rax);

  // call indirectly to solve generation ordering problem
  movptr(rax, ExternalAddress(StubRoutines::verify_oop_subroutine_entry_address()));
  call(rax);
  // Caller pops the arguments (addr, message) and restores rax, r10.
}

void MacroAssembler::verify_tlab() {
#ifdef ASSERT
  if (UseTLAB && VerifyOops) {
    Label next, ok;
    Register t1 = rsi;
    Register thread_reg = NOT_LP64(rbx) LP64_ONLY(r15_thread);

    push(t1);
    NOT_LP64(push(thread_reg));
    NOT_LP64(get_thread(thread_reg));

    movptr(t1, Address(thread_reg, in_bytes(JavaThread::tlab_top_offset())));
    cmpptr(t1, Address(thread_reg, in_bytes(JavaThread::tlab_start_offset())));
    jcc(Assembler::aboveEqual, next);
    STOP("assert(top >= start)");
    should_not_reach_here();

    bind(next);
    movptr(t1, Address(thread_reg, in_bytes(JavaThread::tlab_end_offset())));
    cmpptr(t1, Address(thread_reg, in_bytes(JavaThread::tlab_top_offset())));
    jcc(Assembler::aboveEqual, ok);
    STOP("assert(top <= end)");
    should_not_reach_here();

    bind(ok);
    NOT_LP64(pop(thread_reg));
    pop(t1);
  }
#endif
}

class ControlWord {
 public:
  int32_t _value;

  int  rounding_control() const        { return  (_value >> 10) & 3      ; }
  int  precision_control() const       { return  (_value >>  8) & 3      ; }
  bool precision() const               { return ((_value >>  5) & 1) != 0; }
  bool underflow() const               { return ((_value >>  4) & 1) != 0; }
  bool overflow() const                { return ((_value >>  3) & 1) != 0; }
  bool zero_divide() const             { return ((_value >>  2) & 1) != 0; }
  bool denormalized() const            { return ((_value >>  1) & 1) != 0; }
  bool invalid() const                 { return ((_value >>  0) & 1) != 0; }

  void print() const {
    // rounding control
    const char* rc;
    switch (rounding_control()) {
      case 0: rc = "round near"; break;
      case 1: rc = "round down"; break;
      case 2: rc = "round up  "; break;
      case 3: rc = "chop      "; break;
    };
    // precision control
    const char* pc;
    switch (precision_control()) {
      case 0: pc = "24 bits "; break;
      case 1: pc = "reserved"; break;
      case 2: pc = "53 bits "; break;
      case 3: pc = "64 bits "; break;
    };
    // flags
    char f[9];
    f[0] = ' ';
    f[1] = ' ';
    f[2] = (precision   ()) ? 'P' : 'p';
    f[3] = (underflow   ()) ? 'U' : 'u';
    f[4] = (overflow    ()) ? 'O' : 'o';
    f[5] = (zero_divide ()) ? 'Z' : 'z';
    f[6] = (denormalized()) ? 'D' : 'd';
    f[7] = (invalid     ()) ? 'I' : 'i';
    f[8] = '\x0';
    // output
    printf("%04x  masks = %s, %s, %s", _value & 0xFFFF, f, rc, pc);
  }

};

class StatusWord {
 public:
  int32_t _value;

  bool busy() const                    { return ((_value >> 15) & 1) != 0; }
  bool C3() const                      { return ((_value >> 14) & 1) != 0; }
  bool C2() const                      { return ((_value >> 10) & 1) != 0; }
  bool C1() const                      { return ((_value >>  9) & 1) != 0; }
  bool C0() const                      { return ((_value >>  8) & 1) != 0; }
  int  top() const                     { return  (_value >> 11) & 7      ; }
  bool error_status() const            { return ((_value >>  7) & 1) != 0; }
  bool stack_fault() const             { return ((_value >>  6) & 1) != 0; }
  bool precision() const               { return ((_value >>  5) & 1) != 0; }
  bool underflow() const               { return ((_value >>  4) & 1) != 0; }
  bool overflow() const                { return ((_value >>  3) & 1) != 0; }
  bool zero_divide() const             { return ((_value >>  2) & 1) != 0; }
  bool denormalized() const            { return ((_value >>  1) & 1) != 0; }
  bool invalid() const                 { return ((_value >>  0) & 1) != 0; }

  void print() const {
    // condition codes
    char c[5];
    c[0] = (C3()) ? '3' : '-';
    c[1] = (C2()) ? '2' : '-';
    c[2] = (C1()) ? '1' : '-';
    c[3] = (C0()) ? '0' : '-';
    c[4] = '\x0';
    // flags
    char f[9];
    f[0] = (error_status()) ? 'E' : '-';
    f[1] = (stack_fault ()) ? 'S' : '-';
    f[2] = (precision   ()) ? 'P' : '-';
    f[3] = (underflow   ()) ? 'U' : '-';
    f[4] = (overflow    ()) ? 'O' : '-';
    f[5] = (zero_divide ()) ? 'Z' : '-';
    f[6] = (denormalized()) ? 'D' : '-';
    f[7] = (invalid     ()) ? 'I' : '-';
    f[8] = '\x0';
    // output
    printf("%04x  flags = %s, cc =  %s, top = %d", _value & 0xFFFF, f, c, top());
  }

};

class TagWord {
 public:
  int32_t _value;

  int tag_at(int i) const              { return (_value >> (i*2)) & 3; }

  void print() const {
    printf("%04x", _value & 0xFFFF);
  }

};

class FPU_Register {
 public:
  int32_t _m0;
  int32_t _m1;
  int16_t _ex;

  bool is_indefinite() const           {
    return _ex == -1 && _m1 == (int32_t)0xC0000000 && _m0 == 0;
  }

  void print() const {
    char  sign = (_ex < 0) ? '-' : '+';
    const char* kind = (_ex == 0x7FFF || _ex == (int16_t)-1) ? "NaN" : "   ";
    printf("%c%04hx.%08x%08x  %s", sign, _ex, _m1, _m0, kind);
  };

};

class FPU_State {
 public:
  enum {
    register_size       = 10,
    number_of_registers =  8,
    register_mask       =  7
  };

  ControlWord  _control_word;
  StatusWord   _status_word;
  TagWord      _tag_word;
  int32_t      _error_offset;
  int32_t      _error_selector;
  int32_t      _data_offset;
  int32_t      _data_selector;
  int8_t       _register[register_size * number_of_registers];

  int tag_for_st(int i) const          { return _tag_word.tag_at((_status_word.top() + i) & register_mask); }
  FPU_Register* st(int i) const        { return (FPU_Register*)&_register[register_size * i]; }

  const char* tag_as_string(int tag) const {
    switch (tag) {
      case 0: return "valid";
      case 1: return "zero";
      case 2: return "special";
      case 3: return "empty";
    }
    ShouldNotReachHere();
    return NULL;
  }

  void print() const {
    // print computation registers
    { int t = _status_word.top();
      for (int i = 0; i < number_of_registers; i++) {
        int j = (i - t) & register_mask;
        printf("%c r%d = ST%d = ", (j == 0 ? '*' : ' '), i, j);
        st(j)->print();
        printf(" %s\n", tag_as_string(_tag_word.tag_at(i)));
      }
    }
    printf("\n");
    // print control registers
    printf("ctrl = "); _control_word.print(); printf("\n");
    printf("stat = "); _status_word .print(); printf("\n");
    printf("tags = "); _tag_word    .print(); printf("\n");
  }

};

class Flag_Register {
 public:
  int32_t _value;

  bool overflow() const                { return ((_value >> 11) & 1) != 0; }
  bool direction() const               { return ((_value >> 10) & 1) != 0; }
  bool sign() const                    { return ((_value >>  7) & 1) != 0; }
  bool zero() const                    { return ((_value >>  6) & 1) != 0; }
  bool auxiliary_carry() const         { return ((_value >>  4) & 1) != 0; }
  bool parity() const                  { return ((_value >>  2) & 1) != 0; }
  bool carry() const                   { return ((_value >>  0) & 1) != 0; }

  void print() const {
    // flags
    char f[8];
    f[0] = (overflow       ()) ? 'O' : '-';
    f[1] = (direction      ()) ? 'D' : '-';
    f[2] = (sign           ()) ? 'S' : '-';
    f[3] = (zero           ()) ? 'Z' : '-';
    f[4] = (auxiliary_carry()) ? 'A' : '-';
    f[5] = (parity         ()) ? 'P' : '-';
    f[6] = (carry          ()) ? 'C' : '-';
    f[7] = '\x0';
    // output
    printf("%08x  flags = %s", _value, f);
  }

};

class IU_Register {
 public:
  int32_t _value;

  void print() const {
    printf("%08x  %11d", _value, _value);
  }

};

class IU_State {
 public:
  Flag_Register _eflags;
  IU_Register   _rdi;
  IU_Register   _rsi;
  IU_Register   _rbp;
  IU_Register   _rsp;
  IU_Register   _rbx;
  IU_Register   _rdx;
  IU_Register   _rcx;
  IU_Register   _rax;

  void print() const {
    // computation registers
    printf("rax,  = "); _rax.print(); printf("\n");
    printf("rbx,  = "); _rbx.print(); printf("\n");
    printf("rcx  = "); _rcx.print(); printf("\n");
    printf("rdx  = "); _rdx.print(); printf("\n");
    printf("rdi  = "); _rdi.print(); printf("\n");
    printf("rsi  = "); _rsi.print(); printf("\n");
    printf("rbp,  = "); _rbp.print(); printf("\n");
    printf("rsp  = "); _rsp.print(); printf("\n");
    printf("\n");
    // control registers
    printf("flgs = "); _eflags.print(); printf("\n");
  }
};


class CPU_State {
 public:
  FPU_State _fpu_state;
  IU_State  _iu_state;

  void print() const {
    printf("--------------------------------------------------\n");
    _iu_state .print();
    printf("\n");
    _fpu_state.print();
    printf("--------------------------------------------------\n");
  }

};


static void _print_CPU_state(CPU_State* state) {
  state->print();
};


void MacroAssembler::print_CPU_state() {
  push_CPU_state();
  push(rsp);                // pass CPU state
  call(RuntimeAddress(CAST_FROM_FN_PTR(address, _print_CPU_state)));
  addptr(rsp, wordSize);       // discard argument
  pop_CPU_state();
}


#ifndef _LP64
static bool _verify_FPU(int stack_depth, char* s, CPU_State* state) {
  static int counter = 0;
  FPU_State* fs = &state->_fpu_state;
  counter++;
  // For leaf calls, only verify that the top few elements remain empty.
  // We only need 1 empty at the top for C2 code.
  if( stack_depth < 0 ) {
    if( fs->tag_for_st(7) != 3 ) {
      printf("FPR7 not empty\n");
      state->print();
      assert(false, "error");
      return false;
    }
    return true;                // All other stack states do not matter
  }

  assert((fs->_control_word._value & 0xffff) == StubRoutines::_fpu_cntrl_wrd_std,
         "bad FPU control word");

  // compute stack depth
  int i = 0;
  while (i < FPU_State::number_of_registers && fs->tag_for_st(i)  < 3) i++;
  int d = i;
  while (i < FPU_State::number_of_registers && fs->tag_for_st(i) == 3) i++;
  // verify findings
  if (i != FPU_State::number_of_registers) {
    // stack not contiguous
    printf("%s: stack not contiguous at ST%d\n", s, i);
    state->print();
    assert(false, "error");
    return false;
  }
  // check if computed stack depth corresponds to expected stack depth
  if (stack_depth < 0) {
    // expected stack depth is -stack_depth or less
    if (d > -stack_depth) {
      // too many elements on the stack
      printf("%s: <= %d stack elements expected but found %d\n", s, -stack_depth, d);
      state->print();
      assert(false, "error");
      return false;
    }
  } else {
    // expected stack depth is stack_depth
    if (d != stack_depth) {
      // wrong stack depth
      printf("%s: %d stack elements expected but found %d\n", s, stack_depth, d);
      state->print();
      assert(false, "error");
      return false;
    }
  }
  // everything is cool
  return true;
}

void MacroAssembler::verify_FPU(int stack_depth, const char* s) {
  if (!VerifyFPU) return;
  push_CPU_state();
  push(rsp);                // pass CPU state
  ExternalAddress msg((address) s);
  // pass message string s
  pushptr(msg.addr());
  push(stack_depth);        // pass stack depth
  call(RuntimeAddress(CAST_FROM_FN_PTR(address, _verify_FPU)));
  addptr(rsp, 3 * wordSize);   // discard arguments
  // check for error
  { Label L;
    testl(rax, rax);
    jcc(Assembler::notZero, L);
    int3();                  // break if error condition
    bind(L);
  }
  pop_CPU_state();
}
#endif // _LP64

void MacroAssembler::restore_cpu_control_state_after_jni() {
  // Either restore the MXCSR register after returning from the JNI Call
  // or verify that it wasn't changed (with -Xcheck:jni flag).
  if (VM_Version::supports_sse()) {
    if (RestoreMXCSROnJNICalls) {
      ldmxcsr(ExternalAddress(StubRoutines::addr_mxcsr_std()));
    } else if (CheckJNICalls) {
      call(RuntimeAddress(StubRoutines::x86::verify_mxcsr_entry()));
    }
  }
  // Clear upper bits of YMM registers to avoid SSE <-> AVX transition penalty.
  vzeroupper();
  // Reset k1 to 0xffff.

#ifdef COMPILER2
  if (PostLoopMultiversioning && VM_Version::supports_evex()) {
    push(rcx);
    movl(rcx, 0xffff);
    kmovwl(k1, rcx);
    pop(rcx);
  }
#endif // COMPILER2

#ifndef _LP64
  // Either restore the x87 floating pointer control word after returning
  // from the JNI call or verify that it wasn't changed.
  if (CheckJNICalls) {
    call(RuntimeAddress(StubRoutines::x86::verify_fpu_cntrl_wrd_entry()));
  }
#endif // _LP64
}

// ((OopHandle)result).resolve();
void MacroAssembler::resolve_oop_handle(Register result, Register tmp) {
  assert_different_registers(result, tmp);

  // Only 64 bit platforms support GCs that require a tmp register
  // Only IN_HEAP loads require a thread_tmp register
  // OopHandle::resolve is an indirection like jobject.
  access_load_at(T_OBJECT, IN_NATIVE,
                 result, Address(result, 0), tmp, /*tmp_thread*/noreg);
}

// ((WeakHandle)result).resolve();
void MacroAssembler::resolve_weak_handle(Register rresult, Register rtmp) {
  assert_different_registers(rresult, rtmp);
  Label resolved;

  // A null weak handle resolves to null.
  cmpptr(rresult, 0);
  jcc(Assembler::equal, resolved);

  // Only 64 bit platforms support GCs that require a tmp register
  // Only IN_HEAP loads require a thread_tmp register
  // WeakHandle::resolve is an indirection like jweak.
  access_load_at(T_OBJECT, IN_NATIVE | ON_PHANTOM_OOP_REF,
                 rresult, Address(rresult, 0), rtmp, /*tmp_thread*/noreg);
  bind(resolved);
}

void MacroAssembler::load_mirror(Register mirror, Register method, Register tmp) {
  // get mirror
  const int mirror_offset = in_bytes(Klass::java_mirror_offset());
  load_method_holder(mirror, method);
  movptr(mirror, Address(mirror, mirror_offset));
  resolve_oop_handle(mirror, tmp);
}

void MacroAssembler::load_method_holder_cld(Register rresult, Register rmethod) {
  load_method_holder(rresult, rmethod);
  movptr(rresult, Address(rresult, InstanceKlass::class_loader_data_offset()));
}

void MacroAssembler::load_method_holder(Register holder, Register method) {
  movptr(holder, Address(method, Method::const_offset()));                      // ConstMethod*
  movptr(holder, Address(holder, ConstMethod::constants_offset()));             // ConstantPool*
  movptr(holder, Address(holder, ConstantPool::pool_holder_offset_in_bytes())); // InstanceKlass*
}

void MacroAssembler::load_klass(Register dst, Register src) {
#ifdef _LP64
  if (UseCompressedClassPointers) {
    movl(dst, Address(src, oopDesc::klass_offset_in_bytes()));
    decode_klass_not_null(dst);
  } else
#endif
    movptr(dst, Address(src, oopDesc::klass_offset_in_bytes()));
}

void MacroAssembler::load_prototype_header(Register dst, Register src) {
  load_klass(dst, src);
  movptr(dst, Address(dst, Klass::prototype_header_offset()));
}

void MacroAssembler::store_klass(Register dst, Register src) {
#ifdef _LP64
  if (UseCompressedClassPointers) {
    encode_klass_not_null(src);
    movl(Address(dst, oopDesc::klass_offset_in_bytes()), src);
  } else
#endif
    movptr(Address(dst, oopDesc::klass_offset_in_bytes()), src);
}

void MacroAssembler::access_load_at(BasicType type, DecoratorSet decorators, Register dst, Address src,
                                    Register tmp1, Register thread_tmp) {
  BarrierSetAssembler* bs = BarrierSet::barrier_set()->barrier_set_assembler();
  decorators = AccessInternal::decorator_fixup(decorators);
  bool as_raw = (decorators & AS_RAW) != 0;
  if (as_raw) {
    bs->BarrierSetAssembler::load_at(this, decorators, type, dst, src, tmp1, thread_tmp);
  } else {
    bs->load_at(this, decorators, type, dst, src, tmp1, thread_tmp);
  }
}

void MacroAssembler::access_store_at(BasicType type, DecoratorSet decorators, Address dst, Register src,
                                     Register tmp1, Register tmp2) {
  BarrierSetAssembler* bs = BarrierSet::barrier_set()->barrier_set_assembler();
  decorators = AccessInternal::decorator_fixup(decorators);
  bool as_raw = (decorators & AS_RAW) != 0;
  if (as_raw) {
    bs->BarrierSetAssembler::store_at(this, decorators, type, dst, src, tmp1, tmp2);
  } else {
    bs->store_at(this, decorators, type, dst, src, tmp1, tmp2);
  }
}

void MacroAssembler::resolve(DecoratorSet decorators, Register obj) {
  // Use stronger ACCESS_WRITE|ACCESS_READ by default.
  if ((decorators & (ACCESS_READ | ACCESS_WRITE)) == 0) {
    decorators |= ACCESS_READ | ACCESS_WRITE;
  }
  BarrierSetAssembler* bs = BarrierSet::barrier_set()->barrier_set_assembler();
  return bs->resolve(this, decorators, obj);
}

void MacroAssembler::load_heap_oop(Register dst, Address src, Register tmp1,
                                   Register thread_tmp, DecoratorSet decorators) {
  access_load_at(T_OBJECT, IN_HEAP | decorators, dst, src, tmp1, thread_tmp);
}

// Doesn't do verfication, generates fixed size code
void MacroAssembler::load_heap_oop_not_null(Register dst, Address src, Register tmp1,
                                            Register thread_tmp, DecoratorSet decorators) {
  access_load_at(T_OBJECT, IN_HEAP | IS_NOT_NULL | decorators, dst, src, tmp1, thread_tmp);
}

void MacroAssembler::store_heap_oop(Address dst, Register src, Register tmp1,
                                    Register tmp2, DecoratorSet decorators) {
  access_store_at(T_OBJECT, IN_HEAP | decorators, dst, src, tmp1, tmp2);
}

// Used for storing NULLs.
void MacroAssembler::store_heap_oop_null(Address dst) {
  access_store_at(T_OBJECT, IN_HEAP, dst, noreg, noreg, noreg);
}

#ifdef _LP64
void MacroAssembler::store_klass_gap(Register dst, Register src) {
  if (UseCompressedClassPointers) {
    // Store to klass gap in destination
    movl(Address(dst, oopDesc::klass_gap_offset_in_bytes()), src);
  }
}

#ifdef ASSERT
void MacroAssembler::verify_heapbase(const char* msg) {
  assert (UseCompressedOops, "should be compressed");
  assert (Universe::heap() != NULL, "java heap should be initialized");
  if (CheckCompressedOops) {
    Label ok;
    push(rscratch1); // cmpptr trashes rscratch1
    cmpptr(r12_heapbase, ExternalAddress((address)CompressedOops::ptrs_base_addr()));
    jcc(Assembler::equal, ok);
    STOP(msg);
    bind(ok);
    pop(rscratch1);
  }
}
#endif

// Algorithm must match oop.inline.hpp encode_heap_oop.
void MacroAssembler::encode_heap_oop(Register r) {
#ifdef ASSERT
  verify_heapbase("MacroAssembler::encode_heap_oop: heap base corrupted?");
#endif
  verify_oop_msg(r, "broken oop in encode_heap_oop");
  if (CompressedOops::base() == NULL) {
    if (CompressedOops::shift() != 0) {
      assert (LogMinObjAlignmentInBytes == CompressedOops::shift(), "decode alg wrong");
      shrq(r, LogMinObjAlignmentInBytes);
    }
    return;
  }
  testq(r, r);
  cmovq(Assembler::equal, r, r12_heapbase);
  subq(r, r12_heapbase);
  shrq(r, LogMinObjAlignmentInBytes);
}

void MacroAssembler::encode_heap_oop_not_null(Register r) {
#ifdef ASSERT
  verify_heapbase("MacroAssembler::encode_heap_oop_not_null: heap base corrupted?");
  if (CheckCompressedOops) {
    Label ok;
    testq(r, r);
    jcc(Assembler::notEqual, ok);
    STOP("null oop passed to encode_heap_oop_not_null");
    bind(ok);
  }
#endif
  verify_oop_msg(r, "broken oop in encode_heap_oop_not_null");
  if (CompressedOops::base() != NULL) {
    subq(r, r12_heapbase);
  }
  if (CompressedOops::shift() != 0) {
    assert (LogMinObjAlignmentInBytes == CompressedOops::shift(), "decode alg wrong");
    shrq(r, LogMinObjAlignmentInBytes);
  }
}

void MacroAssembler::encode_heap_oop_not_null(Register dst, Register src) {
#ifdef ASSERT
  verify_heapbase("MacroAssembler::encode_heap_oop_not_null2: heap base corrupted?");
  if (CheckCompressedOops) {
    Label ok;
    testq(src, src);
    jcc(Assembler::notEqual, ok);
    STOP("null oop passed to encode_heap_oop_not_null2");
    bind(ok);
  }
#endif
  verify_oop_msg(src, "broken oop in encode_heap_oop_not_null2");
  if (dst != src) {
    movq(dst, src);
  }
  if (CompressedOops::base() != NULL) {
    subq(dst, r12_heapbase);
  }
  if (CompressedOops::shift() != 0) {
    assert (LogMinObjAlignmentInBytes == CompressedOops::shift(), "decode alg wrong");
    shrq(dst, LogMinObjAlignmentInBytes);
  }
}

void  MacroAssembler::decode_heap_oop(Register r) {
#ifdef ASSERT
  verify_heapbase("MacroAssembler::decode_heap_oop: heap base corrupted?");
#endif
  if (CompressedOops::base() == NULL) {
    if (CompressedOops::shift() != 0) {
      assert (LogMinObjAlignmentInBytes == CompressedOops::shift(), "decode alg wrong");
      shlq(r, LogMinObjAlignmentInBytes);
    }
  } else {
    Label done;
    shlq(r, LogMinObjAlignmentInBytes);
    jccb(Assembler::equal, done);
    addq(r, r12_heapbase);
    bind(done);
  }
  verify_oop_msg(r, "broken oop in decode_heap_oop");
}

void  MacroAssembler::decode_heap_oop_not_null(Register r) {
  // Note: it will change flags
  assert (UseCompressedOops, "should only be used for compressed headers");
  assert (Universe::heap() != NULL, "java heap should be initialized");
  // Cannot assert, unverified entry point counts instructions (see .ad file)
  // vtableStubs also counts instructions in pd_code_size_limit.
  // Also do not verify_oop as this is called by verify_oop.
  if (CompressedOops::shift() != 0) {
    assert(LogMinObjAlignmentInBytes == CompressedOops::shift(), "decode alg wrong");
    shlq(r, LogMinObjAlignmentInBytes);
    if (CompressedOops::base() != NULL) {
      addq(r, r12_heapbase);
    }
  } else {
    assert (CompressedOops::base() == NULL, "sanity");
  }
}

void  MacroAssembler::decode_heap_oop_not_null(Register dst, Register src) {
  // Note: it will change flags
  assert (UseCompressedOops, "should only be used for compressed headers");
  assert (Universe::heap() != NULL, "java heap should be initialized");
  // Cannot assert, unverified entry point counts instructions (see .ad file)
  // vtableStubs also counts instructions in pd_code_size_limit.
  // Also do not verify_oop as this is called by verify_oop.
  if (CompressedOops::shift() != 0) {
    assert(LogMinObjAlignmentInBytes == CompressedOops::shift(), "decode alg wrong");
    if (LogMinObjAlignmentInBytes == Address::times_8) {
      leaq(dst, Address(r12_heapbase, src, Address::times_8, 0));
    } else {
      if (dst != src) {
        movq(dst, src);
      }
      shlq(dst, LogMinObjAlignmentInBytes);
      if (CompressedOops::base() != NULL) {
        addq(dst, r12_heapbase);
      }
    }
  } else {
    assert (CompressedOops::base() == NULL, "sanity");
    if (dst != src) {
      movq(dst, src);
    }
  }
}

void MacroAssembler::encode_klass_not_null(Register r) {
  if (CompressedKlassPointers::base() != NULL) {
    // Use r12 as a scratch register in which to temporarily load the narrow_klass_base.
    assert(r != r12_heapbase, "Encoding a klass in r12");
    mov64(r12_heapbase, (int64_t)CompressedKlassPointers::base());
    subq(r, r12_heapbase);
  }
  if (CompressedKlassPointers::shift() != 0) {
    assert (LogKlassAlignmentInBytes == CompressedKlassPointers::shift(), "decode alg wrong");
    shrq(r, LogKlassAlignmentInBytes);
  }
  if (CompressedKlassPointers::base() != NULL) {
    reinit_heapbase();
  }
}

void MacroAssembler::encode_klass_not_null(Register dst, Register src) {
  if (dst == src) {
    encode_klass_not_null(src);
  } else {
    if (CompressedKlassPointers::base() != NULL) {
      mov64(dst, (int64_t)CompressedKlassPointers::base());
      negq(dst);
      addq(dst, src);
    } else {
      movptr(dst, src);
    }
    if (CompressedKlassPointers::shift() != 0) {
      assert (LogKlassAlignmentInBytes == CompressedKlassPointers::shift(), "decode alg wrong");
      shrq(dst, LogKlassAlignmentInBytes);
    }
  }
}

// Function instr_size_for_decode_klass_not_null() counts the instructions
// generated by decode_klass_not_null(register r) and reinit_heapbase(),
// when (Universe::heap() != NULL).  Hence, if the instructions they
// generate change, then this method needs to be updated.
int MacroAssembler::instr_size_for_decode_klass_not_null() {
  assert (UseCompressedClassPointers, "only for compressed klass ptrs");
  if (CompressedKlassPointers::base() != NULL) {
    // mov64 + addq + shlq? + mov64  (for reinit_heapbase()).
    return (CompressedKlassPointers::shift() == 0 ? 20 : 24);
  } else {
    // longest load decode klass function, mov64, leaq
    return 16;
  }
}

// !!! If the instructions that get generated here change then function
// instr_size_for_decode_klass_not_null() needs to get updated.
void  MacroAssembler::decode_klass_not_null(Register r) {
  // Note: it will change flags
  assert (UseCompressedClassPointers, "should only be used for compressed headers");
  assert(r != r12_heapbase, "Decoding a klass in r12");
  // Cannot assert, unverified entry point counts instructions (see .ad file)
  // vtableStubs also counts instructions in pd_code_size_limit.
  // Also do not verify_oop as this is called by verify_oop.
  if (CompressedKlassPointers::shift() != 0) {
    assert(LogKlassAlignmentInBytes == CompressedKlassPointers::shift(), "decode alg wrong");
    shlq(r, LogKlassAlignmentInBytes);
  }
  // Use r12 as a scratch register in which to temporarily load the narrow_klass_base.
  if (CompressedKlassPointers::base() != NULL) {
    mov64(r12_heapbase, (int64_t)CompressedKlassPointers::base());
    addq(r, r12_heapbase);
    reinit_heapbase();
  }
}

void  MacroAssembler::decode_klass_not_null(Register dst, Register src) {
  // Note: it will change flags
  assert (UseCompressedClassPointers, "should only be used for compressed headers");
  if (dst == src) {
    decode_klass_not_null(dst);
  } else {
    // Cannot assert, unverified entry point counts instructions (see .ad file)
    // vtableStubs also counts instructions in pd_code_size_limit.
    // Also do not verify_oop as this is called by verify_oop.
    mov64(dst, (int64_t)CompressedKlassPointers::base());
    if (CompressedKlassPointers::shift() != 0) {
      assert(LogKlassAlignmentInBytes == CompressedKlassPointers::shift(), "decode alg wrong");
      assert(LogKlassAlignmentInBytes == Address::times_8, "klass not aligned on 64bits?");
      leaq(dst, Address(dst, src, Address::times_8, 0));
    } else {
      addq(dst, src);
    }
  }
}

void  MacroAssembler::set_narrow_oop(Register dst, jobject obj) {
  assert (UseCompressedOops, "should only be used for compressed headers");
  assert (Universe::heap() != NULL, "java heap should be initialized");
  assert (oop_recorder() != NULL, "this assembler needs an OopRecorder");
  int oop_index = oop_recorder()->find_index(obj);
  RelocationHolder rspec = oop_Relocation::spec(oop_index);
  mov_narrow_oop(dst, oop_index, rspec);
}

void  MacroAssembler::set_narrow_oop(Address dst, jobject obj) {
  assert (UseCompressedOops, "should only be used for compressed headers");
  assert (Universe::heap() != NULL, "java heap should be initialized");
  assert (oop_recorder() != NULL, "this assembler needs an OopRecorder");
  int oop_index = oop_recorder()->find_index(obj);
  RelocationHolder rspec = oop_Relocation::spec(oop_index);
  mov_narrow_oop(dst, oop_index, rspec);
}

void  MacroAssembler::set_narrow_klass(Register dst, Klass* k) {
  assert (UseCompressedClassPointers, "should only be used for compressed headers");
  assert (oop_recorder() != NULL, "this assembler needs an OopRecorder");
  int klass_index = oop_recorder()->find_index(k);
  RelocationHolder rspec = metadata_Relocation::spec(klass_index);
  mov_narrow_oop(dst, CompressedKlassPointers::encode(k), rspec);
}

void  MacroAssembler::set_narrow_klass(Address dst, Klass* k) {
  assert (UseCompressedClassPointers, "should only be used for compressed headers");
  assert (oop_recorder() != NULL, "this assembler needs an OopRecorder");
  int klass_index = oop_recorder()->find_index(k);
  RelocationHolder rspec = metadata_Relocation::spec(klass_index);
  mov_narrow_oop(dst, CompressedKlassPointers::encode(k), rspec);
}

void  MacroAssembler::cmp_narrow_oop(Register dst, jobject obj) {
  assert (UseCompressedOops, "should only be used for compressed headers");
  assert (Universe::heap() != NULL, "java heap should be initialized");
  assert (oop_recorder() != NULL, "this assembler needs an OopRecorder");
  int oop_index = oop_recorder()->find_index(obj);
  RelocationHolder rspec = oop_Relocation::spec(oop_index);
  Assembler::cmp_narrow_oop(dst, oop_index, rspec);
}

void  MacroAssembler::cmp_narrow_oop(Address dst, jobject obj) {
  assert (UseCompressedOops, "should only be used for compressed headers");
  assert (Universe::heap() != NULL, "java heap should be initialized");
  assert (oop_recorder() != NULL, "this assembler needs an OopRecorder");
  int oop_index = oop_recorder()->find_index(obj);
  RelocationHolder rspec = oop_Relocation::spec(oop_index);
  Assembler::cmp_narrow_oop(dst, oop_index, rspec);
}

void  MacroAssembler::cmp_narrow_klass(Register dst, Klass* k) {
  assert (UseCompressedClassPointers, "should only be used for compressed headers");
  assert (oop_recorder() != NULL, "this assembler needs an OopRecorder");
  int klass_index = oop_recorder()->find_index(k);
  RelocationHolder rspec = metadata_Relocation::spec(klass_index);
  Assembler::cmp_narrow_oop(dst, CompressedKlassPointers::encode(k), rspec);
}

void  MacroAssembler::cmp_narrow_klass(Address dst, Klass* k) {
  assert (UseCompressedClassPointers, "should only be used for compressed headers");
  assert (oop_recorder() != NULL, "this assembler needs an OopRecorder");
  int klass_index = oop_recorder()->find_index(k);
  RelocationHolder rspec = metadata_Relocation::spec(klass_index);
  Assembler::cmp_narrow_oop(dst, CompressedKlassPointers::encode(k), rspec);
}

void MacroAssembler::reinit_heapbase() {
  if (UseCompressedOops || UseCompressedClassPointers) {
    if (Universe::heap() != NULL) {
      if (CompressedOops::base() == NULL) {
        MacroAssembler::xorptr(r12_heapbase, r12_heapbase);
      } else {
        mov64(r12_heapbase, (int64_t)CompressedOops::ptrs_base());
      }
    } else {
      movptr(r12_heapbase, ExternalAddress((address)CompressedOops::ptrs_base_addr()));
    }
  }
}

#endif // _LP64

// C2 compiled method's prolog code.
void MacroAssembler::verified_entry(int framesize, int stack_bang_size, bool fp_mode_24b, bool is_stub) {

  // WARNING: Initial instruction MUST be 5 bytes or longer so that
  // NativeJump::patch_verified_entry will be able to patch out the entry
  // code safely. The push to verify stack depth is ok at 5 bytes,
  // the frame allocation can be either 3 or 6 bytes. So if we don't do
  // stack bang then we must use the 6 byte frame allocation even if
  // we have no frame. :-(
  assert(stack_bang_size >= framesize || stack_bang_size <= 0, "stack bang size incorrect");

  assert((framesize & (StackAlignmentInBytes-1)) == 0, "frame size not aligned");
  // Remove word for return addr
  framesize -= wordSize;
  stack_bang_size -= wordSize;

  // Calls to C2R adapters often do not accept exceptional returns.
  // We require that their callers must bang for them.  But be careful, because
  // some VM calls (such as call site linkage) can use several kilobytes of
  // stack.  But the stack safety zone should account for that.
  // See bugs 4446381, 4468289, 4497237.
  if (stack_bang_size > 0) {
    generate_stack_overflow_check(stack_bang_size);

    // We always push rbp, so that on return to interpreter rbp, will be
    // restored correctly and we can correct the stack.
    push(rbp);
    // Save caller's stack pointer into RBP if the frame pointer is preserved.
    if (PreserveFramePointer) {
      mov(rbp, rsp);
    }
    // Remove word for ebp
    framesize -= wordSize;

    // Create frame
    if (framesize) {
      subptr(rsp, framesize);
    }
  } else {
    // Create frame (force generation of a 4 byte immediate value)
    subptr_imm32(rsp, framesize);

    // Save RBP register now.
    framesize -= wordSize;
    movptr(Address(rsp, framesize), rbp);
    // Save caller's stack pointer into RBP if the frame pointer is preserved.
    if (PreserveFramePointer) {
      movptr(rbp, rsp);
      if (framesize > 0) {
        addptr(rbp, framesize);
      }
    }
  }

  if (VerifyStackAtCalls) { // Majik cookie to verify stack depth
    framesize -= wordSize;
    movptr(Address(rsp, framesize), (int32_t)0xbadb100d);
  }

#ifndef _LP64
  // If method sets FPU control word do it now
  if (fp_mode_24b) {
    fldcw(ExternalAddress(StubRoutines::addr_fpu_cntrl_wrd_24()));
  }
  if (UseSSE >= 2 && VerifyFPU) {
    verify_FPU(0, "FPU stack must be clean on entry");
  }
#endif

#ifdef ASSERT
  if (VerifyStackAtCalls) {
    Label L;
    push(rax);
    mov(rax, rsp);
    andptr(rax, StackAlignmentInBytes-1);
    cmpptr(rax, StackAlignmentInBytes-wordSize);
    pop(rax);
    jcc(Assembler::equal, L);
    STOP("Stack is not properly aligned!");
    bind(L);
  }
#endif

  if (!is_stub) {
    BarrierSetAssembler* bs = BarrierSet::barrier_set()->barrier_set_assembler();
    bs->nmethod_entry_barrier(this);
  }
}

// clear memory of size 'cnt' qwords, starting at 'base' using XMM/YMM registers
void MacroAssembler::xmm_clear_mem(Register base, Register cnt, XMMRegister xtmp) {
  // cnt - number of qwords (8-byte words).
  // base - start address, qword aligned.
  Label L_zero_64_bytes, L_loop, L_sloop, L_tail, L_end;
  if (UseAVX >= 2) {
    vpxor(xtmp, xtmp, xtmp, AVX_256bit);
  } else {
    pxor(xtmp, xtmp);
  }
  jmp(L_zero_64_bytes);

  BIND(L_loop);
  if (UseAVX >= 2) {
    vmovdqu(Address(base,  0), xtmp);
    vmovdqu(Address(base, 32), xtmp);
  } else {
    movdqu(Address(base,  0), xtmp);
    movdqu(Address(base, 16), xtmp);
    movdqu(Address(base, 32), xtmp);
    movdqu(Address(base, 48), xtmp);
  }
  addptr(base, 64);

  BIND(L_zero_64_bytes);
  subptr(cnt, 8);
  jccb(Assembler::greaterEqual, L_loop);
  addptr(cnt, 4);
  jccb(Assembler::less, L_tail);
  // Copy trailing 32 bytes
  if (UseAVX >= 2) {
    vmovdqu(Address(base, 0), xtmp);
  } else {
    movdqu(Address(base,  0), xtmp);
    movdqu(Address(base, 16), xtmp);
  }
  addptr(base, 32);
  subptr(cnt, 4);

  BIND(L_tail);
  addptr(cnt, 4);
  jccb(Assembler::lessEqual, L_end);
  decrement(cnt);

  BIND(L_sloop);
  movq(Address(base, 0), xtmp);
  addptr(base, 8);
  decrement(cnt);
  jccb(Assembler::greaterEqual, L_sloop);
  BIND(L_end);
}

void MacroAssembler::clear_mem(Register base, Register cnt, Register tmp, XMMRegister xtmp, bool is_large) {
  // cnt - number of qwords (8-byte words).
  // base - start address, qword aligned.
  // is_large - if optimizers know cnt is larger than InitArrayShortSize
  assert(base==rdi, "base register must be edi for rep stos");
  assert(tmp==rax,   "tmp register must be eax for rep stos");
  assert(cnt==rcx,   "cnt register must be ecx for rep stos");
  assert(InitArrayShortSize % BytesPerLong == 0,
    "InitArrayShortSize should be the multiple of BytesPerLong");

  Label DONE;

  if (!is_large || !UseXMMForObjInit) {
    xorptr(tmp, tmp);
  }

  if (!is_large) {
    Label LOOP, LONG;
    cmpptr(cnt, InitArrayShortSize/BytesPerLong);
    jccb(Assembler::greater, LONG);

    NOT_LP64(shlptr(cnt, 1);) // convert to number of 32-bit words for 32-bit VM

    decrement(cnt);
    jccb(Assembler::negative, DONE); // Zero length

    // Use individual pointer-sized stores for small counts:
    BIND(LOOP);
    movptr(Address(base, cnt, Address::times_ptr), tmp);
    decrement(cnt);
    jccb(Assembler::greaterEqual, LOOP);
    jmpb(DONE);

    BIND(LONG);
  }

  // Use longer rep-prefixed ops for non-small counts:
  if (UseFastStosb) {
    shlptr(cnt, 3); // convert to number of bytes
    rep_stosb();
  } else if (UseXMMForObjInit) {
    movptr(tmp, base);
    xmm_clear_mem(tmp, cnt, xtmp);
  } else {
    NOT_LP64(shlptr(cnt, 1);) // convert to number of 32-bit words for 32-bit VM
    rep_stos();
  }

  BIND(DONE);
}

void MacroAssembler::generate_fill(BasicType t, bool aligned,
                                   Register to, Register value, Register count,
                                   Register rtmp, XMMRegister xtmp) {
  ShortBranchVerifier sbv(this);
  assert_different_registers(to, value, count, rtmp);
  Label L_exit;
  Label L_fill_2_bytes, L_fill_4_bytes;

  int shift = -1;
  switch (t) {
    case T_BYTE:
      shift = 2;
      break;
    case T_SHORT:
      shift = 1;
      break;
    case T_INT:
      shift = 0;
      break;
    default: ShouldNotReachHere();
  }

  if (t == T_BYTE) {
    andl(value, 0xff);
    movl(rtmp, value);
    shll(rtmp, 8);
    orl(value, rtmp);
  }
  if (t == T_SHORT) {
    andl(value, 0xffff);
  }
  if (t == T_BYTE || t == T_SHORT) {
    movl(rtmp, value);
    shll(rtmp, 16);
    orl(value, rtmp);
  }

  cmpl(count, 2<<shift); // Short arrays (< 8 bytes) fill by element
  jcc(Assembler::below, L_fill_4_bytes); // use unsigned cmp
  if (!UseUnalignedLoadStores && !aligned && (t == T_BYTE || t == T_SHORT)) {
    Label L_skip_align2;
    // align source address at 4 bytes address boundary
    if (t == T_BYTE) {
      Label L_skip_align1;
      // One byte misalignment happens only for byte arrays
      testptr(to, 1);
      jccb(Assembler::zero, L_skip_align1);
      movb(Address(to, 0), value);
      increment(to);
      decrement(count);
      BIND(L_skip_align1);
    }
    // Two bytes misalignment happens only for byte and short (char) arrays
    testptr(to, 2);
    jccb(Assembler::zero, L_skip_align2);
    movw(Address(to, 0), value);
    addptr(to, 2);
    subl(count, 1<<(shift-1));
    BIND(L_skip_align2);
  }
  if (UseSSE < 2) {
    Label L_fill_32_bytes_loop, L_check_fill_8_bytes, L_fill_8_bytes_loop, L_fill_8_bytes;
    // Fill 32-byte chunks
    subl(count, 8 << shift);
    jcc(Assembler::less, L_check_fill_8_bytes);
    align(16);

    BIND(L_fill_32_bytes_loop);

    for (int i = 0; i < 32; i += 4) {
      movl(Address(to, i), value);
    }

    addptr(to, 32);
    subl(count, 8 << shift);
    jcc(Assembler::greaterEqual, L_fill_32_bytes_loop);
    BIND(L_check_fill_8_bytes);
    addl(count, 8 << shift);
    jccb(Assembler::zero, L_exit);
    jmpb(L_fill_8_bytes);

    //
    // length is too short, just fill qwords
    //
    BIND(L_fill_8_bytes_loop);
    movl(Address(to, 0), value);
    movl(Address(to, 4), value);
    addptr(to, 8);
    BIND(L_fill_8_bytes);
    subl(count, 1 << (shift + 1));
    jcc(Assembler::greaterEqual, L_fill_8_bytes_loop);
    // fall through to fill 4 bytes
  } else {
    Label L_fill_32_bytes;
    if (!UseUnalignedLoadStores) {
      // align to 8 bytes, we know we are 4 byte aligned to start
      testptr(to, 4);
      jccb(Assembler::zero, L_fill_32_bytes);
      movl(Address(to, 0), value);
      addptr(to, 4);
      subl(count, 1<<shift);
    }
    BIND(L_fill_32_bytes);
    {
      assert( UseSSE >= 2, "supported cpu only" );
      Label L_fill_32_bytes_loop, L_check_fill_8_bytes, L_fill_8_bytes_loop, L_fill_8_bytes;
      movdl(xtmp, value);
      if (UseAVX >= 2 && UseUnalignedLoadStores) {
        Label L_check_fill_32_bytes;
        if (UseAVX > 2) {
          // Fill 64-byte chunks
          Label L_fill_64_bytes_loop_avx3, L_check_fill_64_bytes_avx2;

          // If number of bytes to fill < AVX3Threshold, perform fill using AVX2
          cmpl(count, AVX3Threshold);
          jccb(Assembler::below, L_check_fill_64_bytes_avx2);

          vpbroadcastd(xtmp, xtmp, Assembler::AVX_512bit);

          subl(count, 16 << shift);
          jccb(Assembler::less, L_check_fill_32_bytes);
          align(16);

          BIND(L_fill_64_bytes_loop_avx3);
          evmovdqul(Address(to, 0), xtmp, Assembler::AVX_512bit);
          addptr(to, 64);
          subl(count, 16 << shift);
          jcc(Assembler::greaterEqual, L_fill_64_bytes_loop_avx3);
          jmpb(L_check_fill_32_bytes);

          BIND(L_check_fill_64_bytes_avx2);
        }
        // Fill 64-byte chunks
        Label L_fill_64_bytes_loop;
        vpbroadcastd(xtmp, xtmp, Assembler::AVX_256bit);

        subl(count, 16 << shift);
        jcc(Assembler::less, L_check_fill_32_bytes);
        align(16);

        BIND(L_fill_64_bytes_loop);
        vmovdqu(Address(to, 0), xtmp);
        vmovdqu(Address(to, 32), xtmp);
        addptr(to, 64);
        subl(count, 16 << shift);
        jcc(Assembler::greaterEqual, L_fill_64_bytes_loop);

        BIND(L_check_fill_32_bytes);
        addl(count, 8 << shift);
        jccb(Assembler::less, L_check_fill_8_bytes);
        vmovdqu(Address(to, 0), xtmp);
        addptr(to, 32);
        subl(count, 8 << shift);

        BIND(L_check_fill_8_bytes);
        // clean upper bits of YMM registers
        movdl(xtmp, value);
        pshufd(xtmp, xtmp, 0);
      } else {
        // Fill 32-byte chunks
        pshufd(xtmp, xtmp, 0);

        subl(count, 8 << shift);
        jcc(Assembler::less, L_check_fill_8_bytes);
        align(16);

        BIND(L_fill_32_bytes_loop);

        if (UseUnalignedLoadStores) {
          movdqu(Address(to, 0), xtmp);
          movdqu(Address(to, 16), xtmp);
        } else {
          movq(Address(to, 0), xtmp);
          movq(Address(to, 8), xtmp);
          movq(Address(to, 16), xtmp);
          movq(Address(to, 24), xtmp);
        }

        addptr(to, 32);
        subl(count, 8 << shift);
        jcc(Assembler::greaterEqual, L_fill_32_bytes_loop);

        BIND(L_check_fill_8_bytes);
      }
      addl(count, 8 << shift);
      jccb(Assembler::zero, L_exit);
      jmpb(L_fill_8_bytes);

      //
      // length is too short, just fill qwords
      //
      BIND(L_fill_8_bytes_loop);
      movq(Address(to, 0), xtmp);
      addptr(to, 8);
      BIND(L_fill_8_bytes);
      subl(count, 1 << (shift + 1));
      jcc(Assembler::greaterEqual, L_fill_8_bytes_loop);
    }
  }
  // fill trailing 4 bytes
  BIND(L_fill_4_bytes);
  testl(count, 1<<shift);
  jccb(Assembler::zero, L_fill_2_bytes);
  movl(Address(to, 0), value);
  if (t == T_BYTE || t == T_SHORT) {
    Label L_fill_byte;
    addptr(to, 4);
    BIND(L_fill_2_bytes);
    // fill trailing 2 bytes
    testl(count, 1<<(shift-1));
    jccb(Assembler::zero, L_fill_byte);
    movw(Address(to, 0), value);
    if (t == T_BYTE) {
      addptr(to, 2);
      BIND(L_fill_byte);
      // fill trailing byte
      testl(count, 1);
      jccb(Assembler::zero, L_exit);
      movb(Address(to, 0), value);
    } else {
      BIND(L_fill_byte);
    }
  } else {
    BIND(L_fill_2_bytes);
  }
  BIND(L_exit);
}

// encode char[] to byte[] in ISO_8859_1
   //@HotSpotIntrinsicCandidate
   //private static int implEncodeISOArray(byte[] sa, int sp,
   //byte[] da, int dp, int len) {
   //  int i = 0;
   //  for (; i < len; i++) {
   //    char c = StringUTF16.getChar(sa, sp++);
   //    if (c > '\u00FF')
   //      break;
   //    da[dp++] = (byte)c;
   //  }
   //  return i;
   //}
void MacroAssembler::encode_iso_array(Register src, Register dst, Register len,
  XMMRegister tmp1Reg, XMMRegister tmp2Reg,
  XMMRegister tmp3Reg, XMMRegister tmp4Reg,
  Register tmp5, Register result) {

  // rsi: src
  // rdi: dst
  // rdx: len
  // rcx: tmp5
  // rax: result
  ShortBranchVerifier sbv(this);
  assert_different_registers(src, dst, len, tmp5, result);
  Label L_done, L_copy_1_char, L_copy_1_char_exit;

  // set result
  xorl(result, result);
  // check for zero length
  testl(len, len);
  jcc(Assembler::zero, L_done);

  movl(result, len);

  // Setup pointers
  lea(src, Address(src, len, Address::times_2)); // char[]
  lea(dst, Address(dst, len, Address::times_1)); // byte[]
  negptr(len);

  if (UseSSE42Intrinsics || UseAVX >= 2) {
    Label L_copy_8_chars, L_copy_8_chars_exit;
    Label L_chars_16_check, L_copy_16_chars, L_copy_16_chars_exit;

    if (UseAVX >= 2) {
      Label L_chars_32_check, L_copy_32_chars, L_copy_32_chars_exit;
      movl(tmp5, 0xff00ff00);   // create mask to test for Unicode chars in vector
      movdl(tmp1Reg, tmp5);
      vpbroadcastd(tmp1Reg, tmp1Reg, Assembler::AVX_256bit);
      jmp(L_chars_32_check);

      bind(L_copy_32_chars);
      vmovdqu(tmp3Reg, Address(src, len, Address::times_2, -64));
      vmovdqu(tmp4Reg, Address(src, len, Address::times_2, -32));
      vpor(tmp2Reg, tmp3Reg, tmp4Reg, /* vector_len */ 1);
      vptest(tmp2Reg, tmp1Reg);       // check for Unicode chars in  vector
      jccb(Assembler::notZero, L_copy_32_chars_exit);
      vpackuswb(tmp3Reg, tmp3Reg, tmp4Reg, /* vector_len */ 1);
      vpermq(tmp4Reg, tmp3Reg, 0xD8, /* vector_len */ 1);
      vmovdqu(Address(dst, len, Address::times_1, -32), tmp4Reg);

      bind(L_chars_32_check);
      addptr(len, 32);
      jcc(Assembler::lessEqual, L_copy_32_chars);

      bind(L_copy_32_chars_exit);
      subptr(len, 16);
      jccb(Assembler::greater, L_copy_16_chars_exit);

    } else if (UseSSE42Intrinsics) {
      movl(tmp5, 0xff00ff00);   // create mask to test for Unicode chars in vector
      movdl(tmp1Reg, tmp5);
      pshufd(tmp1Reg, tmp1Reg, 0);
      jmpb(L_chars_16_check);
    }

    bind(L_copy_16_chars);
    if (UseAVX >= 2) {
      vmovdqu(tmp2Reg, Address(src, len, Address::times_2, -32));
      vptest(tmp2Reg, tmp1Reg);
      jcc(Assembler::notZero, L_copy_16_chars_exit);
      vpackuswb(tmp2Reg, tmp2Reg, tmp1Reg, /* vector_len */ 1);
      vpermq(tmp3Reg, tmp2Reg, 0xD8, /* vector_len */ 1);
    } else {
      if (UseAVX > 0) {
        movdqu(tmp3Reg, Address(src, len, Address::times_2, -32));
        movdqu(tmp4Reg, Address(src, len, Address::times_2, -16));
        vpor(tmp2Reg, tmp3Reg, tmp4Reg, /* vector_len */ 0);
      } else {
        movdqu(tmp3Reg, Address(src, len, Address::times_2, -32));
        por(tmp2Reg, tmp3Reg);
        movdqu(tmp4Reg, Address(src, len, Address::times_2, -16));
        por(tmp2Reg, tmp4Reg);
      }
      ptest(tmp2Reg, tmp1Reg);       // check for Unicode chars in  vector
      jccb(Assembler::notZero, L_copy_16_chars_exit);
      packuswb(tmp3Reg, tmp4Reg);
    }
    movdqu(Address(dst, len, Address::times_1, -16), tmp3Reg);

    bind(L_chars_16_check);
    addptr(len, 16);
    jcc(Assembler::lessEqual, L_copy_16_chars);

    bind(L_copy_16_chars_exit);
    if (UseAVX >= 2) {
      // clean upper bits of YMM registers
      vpxor(tmp2Reg, tmp2Reg);
      vpxor(tmp3Reg, tmp3Reg);
      vpxor(tmp4Reg, tmp4Reg);
      movdl(tmp1Reg, tmp5);
      pshufd(tmp1Reg, tmp1Reg, 0);
    }
    subptr(len, 8);
    jccb(Assembler::greater, L_copy_8_chars_exit);

    bind(L_copy_8_chars);
    movdqu(tmp3Reg, Address(src, len, Address::times_2, -16));
    ptest(tmp3Reg, tmp1Reg);
    jccb(Assembler::notZero, L_copy_8_chars_exit);
    packuswb(tmp3Reg, tmp1Reg);
    movq(Address(dst, len, Address::times_1, -8), tmp3Reg);
    addptr(len, 8);
    jccb(Assembler::lessEqual, L_copy_8_chars);

    bind(L_copy_8_chars_exit);
    subptr(len, 8);
    jccb(Assembler::zero, L_done);
  }

  bind(L_copy_1_char);
  load_unsigned_short(tmp5, Address(src, len, Address::times_2, 0));
  testl(tmp5, 0xff00);      // check if Unicode char
  jccb(Assembler::notZero, L_copy_1_char_exit);
  movb(Address(dst, len, Address::times_1, 0), tmp5);
  addptr(len, 1);
  jccb(Assembler::less, L_copy_1_char);

  bind(L_copy_1_char_exit);
  addptr(result, len); // len is negative count of not processed elements

  bind(L_done);
}

#ifdef _LP64
/**
 * Helper for multiply_to_len().
 */
void MacroAssembler::add2_with_carry(Register dest_hi, Register dest_lo, Register src1, Register src2) {
  addq(dest_lo, src1);
  adcq(dest_hi, 0);
  addq(dest_lo, src2);
  adcq(dest_hi, 0);
}

/**
 * Multiply 64 bit by 64 bit first loop.
 */
void MacroAssembler::multiply_64_x_64_loop(Register x, Register xstart, Register x_xstart,
                                           Register y, Register y_idx, Register z,
                                           Register carry, Register product,
                                           Register idx, Register kdx) {
  //
  //  jlong carry, x[], y[], z[];
  //  for (int idx=ystart, kdx=ystart+1+xstart; idx >= 0; idx-, kdx--) {
  //    huge_128 product = y[idx] * x[xstart] + carry;
  //    z[kdx] = (jlong)product;
  //    carry  = (jlong)(product >>> 64);
  //  }
  //  z[xstart] = carry;
  //

  Label L_first_loop, L_first_loop_exit;
  Label L_one_x, L_one_y, L_multiply;

  decrementl(xstart);
  jcc(Assembler::negative, L_one_x);

  movq(x_xstart, Address(x, xstart, Address::times_4,  0));
  rorq(x_xstart, 32); // convert big-endian to little-endian

  bind(L_first_loop);
  decrementl(idx);
  jcc(Assembler::negative, L_first_loop_exit);
  decrementl(idx);
  jcc(Assembler::negative, L_one_y);
  movq(y_idx, Address(y, idx, Address::times_4,  0));
  rorq(y_idx, 32); // convert big-endian to little-endian
  bind(L_multiply);
  movq(product, x_xstart);
  mulq(y_idx); // product(rax) * y_idx -> rdx:rax
  addq(product, carry);
  adcq(rdx, 0);
  subl(kdx, 2);
  movl(Address(z, kdx, Address::times_4,  4), product);
  shrq(product, 32);
  movl(Address(z, kdx, Address::times_4,  0), product);
  movq(carry, rdx);
  jmp(L_first_loop);

  bind(L_one_y);
  movl(y_idx, Address(y,  0));
  jmp(L_multiply);

  bind(L_one_x);
  movl(x_xstart, Address(x,  0));
  jmp(L_first_loop);

  bind(L_first_loop_exit);
}

/**
 * Multiply 64 bit by 64 bit and add 128 bit.
 */
void MacroAssembler::multiply_add_128_x_128(Register x_xstart, Register y, Register z,
                                            Register yz_idx, Register idx,
                                            Register carry, Register product, int offset) {
  //     huge_128 product = (y[idx] * x_xstart) + z[kdx] + carry;
  //     z[kdx] = (jlong)product;

  movq(yz_idx, Address(y, idx, Address::times_4,  offset));
  rorq(yz_idx, 32); // convert big-endian to little-endian
  movq(product, x_xstart);
  mulq(yz_idx);     // product(rax) * yz_idx -> rdx:product(rax)
  movq(yz_idx, Address(z, idx, Address::times_4,  offset));
  rorq(yz_idx, 32); // convert big-endian to little-endian

  add2_with_carry(rdx, product, carry, yz_idx);

  movl(Address(z, idx, Address::times_4,  offset+4), product);
  shrq(product, 32);
  movl(Address(z, idx, Address::times_4,  offset), product);

}

/**
 * Multiply 128 bit by 128 bit. Unrolled inner loop.
 */
void MacroAssembler::multiply_128_x_128_loop(Register x_xstart, Register y, Register z,
                                             Register yz_idx, Register idx, Register jdx,
                                             Register carry, Register product,
                                             Register carry2) {
  //   jlong carry, x[], y[], z[];
  //   int kdx = ystart+1;
  //   for (int idx=ystart-2; idx >= 0; idx -= 2) { // Third loop
  //     huge_128 product = (y[idx+1] * x_xstart) + z[kdx+idx+1] + carry;
  //     z[kdx+idx+1] = (jlong)product;
  //     jlong carry2  = (jlong)(product >>> 64);
  //     product = (y[idx] * x_xstart) + z[kdx+idx] + carry2;
  //     z[kdx+idx] = (jlong)product;
  //     carry  = (jlong)(product >>> 64);
  //   }
  //   idx += 2;
  //   if (idx > 0) {
  //     product = (y[idx] * x_xstart) + z[kdx+idx] + carry;
  //     z[kdx+idx] = (jlong)product;
  //     carry  = (jlong)(product >>> 64);
  //   }
  //

  Label L_third_loop, L_third_loop_exit, L_post_third_loop_done;

  movl(jdx, idx);
  andl(jdx, 0xFFFFFFFC);
  shrl(jdx, 2);

  bind(L_third_loop);
  subl(jdx, 1);
  jcc(Assembler::negative, L_third_loop_exit);
  subl(idx, 4);

  multiply_add_128_x_128(x_xstart, y, z, yz_idx, idx, carry, product, 8);
  movq(carry2, rdx);

  multiply_add_128_x_128(x_xstart, y, z, yz_idx, idx, carry2, product, 0);
  movq(carry, rdx);
  jmp(L_third_loop);

  bind (L_third_loop_exit);

  andl (idx, 0x3);
  jcc(Assembler::zero, L_post_third_loop_done);

  Label L_check_1;
  subl(idx, 2);
  jcc(Assembler::negative, L_check_1);

  multiply_add_128_x_128(x_xstart, y, z, yz_idx, idx, carry, product, 0);
  movq(carry, rdx);

  bind (L_check_1);
  addl (idx, 0x2);
  andl (idx, 0x1);
  subl(idx, 1);
  jcc(Assembler::negative, L_post_third_loop_done);

  movl(yz_idx, Address(y, idx, Address::times_4,  0));
  movq(product, x_xstart);
  mulq(yz_idx); // product(rax) * yz_idx -> rdx:product(rax)
  movl(yz_idx, Address(z, idx, Address::times_4,  0));

  add2_with_carry(rdx, product, yz_idx, carry);

  movl(Address(z, idx, Address::times_4,  0), product);
  shrq(product, 32);

  shlq(rdx, 32);
  orq(product, rdx);
  movq(carry, product);

  bind(L_post_third_loop_done);
}

/**
 * Multiply 128 bit by 128 bit using BMI2. Unrolled inner loop.
 *
 */
void MacroAssembler::multiply_128_x_128_bmi2_loop(Register y, Register z,
                                                  Register carry, Register carry2,
                                                  Register idx, Register jdx,
                                                  Register yz_idx1, Register yz_idx2,
                                                  Register tmp, Register tmp3, Register tmp4) {
  assert(UseBMI2Instructions, "should be used only when BMI2 is available");

  //   jlong carry, x[], y[], z[];
  //   int kdx = ystart+1;
  //   for (int idx=ystart-2; idx >= 0; idx -= 2) { // Third loop
  //     huge_128 tmp3 = (y[idx+1] * rdx) + z[kdx+idx+1] + carry;
  //     jlong carry2  = (jlong)(tmp3 >>> 64);
  //     huge_128 tmp4 = (y[idx]   * rdx) + z[kdx+idx] + carry2;
  //     carry  = (jlong)(tmp4 >>> 64);
  //     z[kdx+idx+1] = (jlong)tmp3;
  //     z[kdx+idx] = (jlong)tmp4;
  //   }
  //   idx += 2;
  //   if (idx > 0) {
  //     yz_idx1 = (y[idx] * rdx) + z[kdx+idx] + carry;
  //     z[kdx+idx] = (jlong)yz_idx1;
  //     carry  = (jlong)(yz_idx1 >>> 64);
  //   }
  //

  Label L_third_loop, L_third_loop_exit, L_post_third_loop_done;

  movl(jdx, idx);
  andl(jdx, 0xFFFFFFFC);
  shrl(jdx, 2);

  bind(L_third_loop);
  subl(jdx, 1);
  jcc(Assembler::negative, L_third_loop_exit);
  subl(idx, 4);

  movq(yz_idx1,  Address(y, idx, Address::times_4,  8));
  rorxq(yz_idx1, yz_idx1, 32); // convert big-endian to little-endian
  movq(yz_idx2, Address(y, idx, Address::times_4,  0));
  rorxq(yz_idx2, yz_idx2, 32);

  mulxq(tmp4, tmp3, yz_idx1);  //  yz_idx1 * rdx -> tmp4:tmp3
  mulxq(carry2, tmp, yz_idx2); //  yz_idx2 * rdx -> carry2:tmp

  movq(yz_idx1,  Address(z, idx, Address::times_4,  8));
  rorxq(yz_idx1, yz_idx1, 32);
  movq(yz_idx2, Address(z, idx, Address::times_4,  0));
  rorxq(yz_idx2, yz_idx2, 32);

  if (VM_Version::supports_adx()) {
    adcxq(tmp3, carry);
    adoxq(tmp3, yz_idx1);

    adcxq(tmp4, tmp);
    adoxq(tmp4, yz_idx2);

    movl(carry, 0); // does not affect flags
    adcxq(carry2, carry);
    adoxq(carry2, carry);
  } else {
    add2_with_carry(tmp4, tmp3, carry, yz_idx1);
    add2_with_carry(carry2, tmp4, tmp, yz_idx2);
  }
  movq(carry, carry2);

  movl(Address(z, idx, Address::times_4, 12), tmp3);
  shrq(tmp3, 32);
  movl(Address(z, idx, Address::times_4,  8), tmp3);

  movl(Address(z, idx, Address::times_4,  4), tmp4);
  shrq(tmp4, 32);
  movl(Address(z, idx, Address::times_4,  0), tmp4);

  jmp(L_third_loop);

  bind (L_third_loop_exit);

  andl (idx, 0x3);
  jcc(Assembler::zero, L_post_third_loop_done);

  Label L_check_1;
  subl(idx, 2);
  jcc(Assembler::negative, L_check_1);

  movq(yz_idx1, Address(y, idx, Address::times_4,  0));
  rorxq(yz_idx1, yz_idx1, 32);
  mulxq(tmp4, tmp3, yz_idx1); //  yz_idx1 * rdx -> tmp4:tmp3
  movq(yz_idx2, Address(z, idx, Address::times_4,  0));
  rorxq(yz_idx2, yz_idx2, 32);

  add2_with_carry(tmp4, tmp3, carry, yz_idx2);

  movl(Address(z, idx, Address::times_4,  4), tmp3);
  shrq(tmp3, 32);
  movl(Address(z, idx, Address::times_4,  0), tmp3);
  movq(carry, tmp4);

  bind (L_check_1);
  addl (idx, 0x2);
  andl (idx, 0x1);
  subl(idx, 1);
  jcc(Assembler::negative, L_post_third_loop_done);
  movl(tmp4, Address(y, idx, Address::times_4,  0));
  mulxq(carry2, tmp3, tmp4);  //  tmp4 * rdx -> carry2:tmp3
  movl(tmp4, Address(z, idx, Address::times_4,  0));

  add2_with_carry(carry2, tmp3, tmp4, carry);

  movl(Address(z, idx, Address::times_4,  0), tmp3);
  shrq(tmp3, 32);

  shlq(carry2, 32);
  orq(tmp3, carry2);
  movq(carry, tmp3);

  bind(L_post_third_loop_done);
}

/**
 * Code for BigInteger::multiplyToLen() instrinsic.
 *
 * rdi: x
 * rax: xlen
 * rsi: y
 * rcx: ylen
 * r8:  z
 * r11: zlen
 * r12: tmp1
 * r13: tmp2
 * r14: tmp3
 * r15: tmp4
 * rbx: tmp5
 *
 */
void MacroAssembler::multiply_to_len(Register x, Register xlen, Register y, Register ylen, Register z, Register zlen,
                                     Register tmp1, Register tmp2, Register tmp3, Register tmp4, Register tmp5) {
  ShortBranchVerifier sbv(this);
  assert_different_registers(x, xlen, y, ylen, z, zlen, tmp1, tmp2, tmp3, tmp4, tmp5, rdx);

  push(tmp1);
  push(tmp2);
  push(tmp3);
  push(tmp4);
  push(tmp5);

  push(xlen);
  push(zlen);

  const Register idx = tmp1;
  const Register kdx = tmp2;
  const Register xstart = tmp3;

  const Register y_idx = tmp4;
  const Register carry = tmp5;
  const Register product  = xlen;
  const Register x_xstart = zlen;  // reuse register

  // First Loop.
  //
  //  final static long LONG_MASK = 0xffffffffL;
  //  int xstart = xlen - 1;
  //  int ystart = ylen - 1;
  //  long carry = 0;
  //  for (int idx=ystart, kdx=ystart+1+xstart; idx >= 0; idx-, kdx--) {
  //    long product = (y[idx] & LONG_MASK) * (x[xstart] & LONG_MASK) + carry;
  //    z[kdx] = (int)product;
  //    carry = product >>> 32;
  //  }
  //  z[xstart] = (int)carry;
  //

  movl(idx, ylen);      // idx = ylen;
  movl(kdx, zlen);      // kdx = xlen+ylen;
  xorq(carry, carry);   // carry = 0;

  Label L_done;

  movl(xstart, xlen);
  decrementl(xstart);
  jcc(Assembler::negative, L_done);

  multiply_64_x_64_loop(x, xstart, x_xstart, y, y_idx, z, carry, product, idx, kdx);

  Label L_second_loop;
  testl(kdx, kdx);
  jcc(Assembler::zero, L_second_loop);

  Label L_carry;
  subl(kdx, 1);
  jcc(Assembler::zero, L_carry);

  movl(Address(z, kdx, Address::times_4,  0), carry);
  shrq(carry, 32);
  subl(kdx, 1);

  bind(L_carry);
  movl(Address(z, kdx, Address::times_4,  0), carry);

  // Second and third (nested) loops.
  //
  // for (int i = xstart-1; i >= 0; i--) { // Second loop
  //   carry = 0;
  //   for (int jdx=ystart, k=ystart+1+i; jdx >= 0; jdx--, k--) { // Third loop
  //     long product = (y[jdx] & LONG_MASK) * (x[i] & LONG_MASK) +
  //                    (z[k] & LONG_MASK) + carry;
  //     z[k] = (int)product;
  //     carry = product >>> 32;
  //   }
  //   z[i] = (int)carry;
  // }
  //
  // i = xlen, j = tmp1, k = tmp2, carry = tmp5, x[i] = rdx

  const Register jdx = tmp1;

  bind(L_second_loop);
  xorl(carry, carry);    // carry = 0;
  movl(jdx, ylen);       // j = ystart+1

  subl(xstart, 1);       // i = xstart-1;
  jcc(Assembler::negative, L_done);

  push (z);

  Label L_last_x;
  lea(z, Address(z, xstart, Address::times_4, 4)); // z = z + k - j
  subl(xstart, 1);       // i = xstart-1;
  jcc(Assembler::negative, L_last_x);

  if (UseBMI2Instructions) {
    movq(rdx,  Address(x, xstart, Address::times_4,  0));
    rorxq(rdx, rdx, 32); // convert big-endian to little-endian
  } else {
    movq(x_xstart, Address(x, xstart, Address::times_4,  0));
    rorq(x_xstart, 32);  // convert big-endian to little-endian
  }

  Label L_third_loop_prologue;
  bind(L_third_loop_prologue);

  push (x);
  push (xstart);
  push (ylen);


  if (UseBMI2Instructions) {
    multiply_128_x_128_bmi2_loop(y, z, carry, x, jdx, ylen, product, tmp2, x_xstart, tmp3, tmp4);
  } else { // !UseBMI2Instructions
    multiply_128_x_128_loop(x_xstart, y, z, y_idx, jdx, ylen, carry, product, x);
  }

  pop(ylen);
  pop(xlen);
  pop(x);
  pop(z);

  movl(tmp3, xlen);
  addl(tmp3, 1);
  movl(Address(z, tmp3, Address::times_4,  0), carry);
  subl(tmp3, 1);
  jccb(Assembler::negative, L_done);

  shrq(carry, 32);
  movl(Address(z, tmp3, Address::times_4,  0), carry);
  jmp(L_second_loop);

  // Next infrequent code is moved outside loops.
  bind(L_last_x);
  if (UseBMI2Instructions) {
    movl(rdx, Address(x,  0));
  } else {
    movl(x_xstart, Address(x,  0));
  }
  jmp(L_third_loop_prologue);

  bind(L_done);

  pop(zlen);
  pop(xlen);

  pop(tmp5);
  pop(tmp4);
  pop(tmp3);
  pop(tmp2);
  pop(tmp1);
}

void MacroAssembler::vectorized_mismatch(Register obja, Register objb, Register length, Register log2_array_indxscale,
  Register result, Register tmp1, Register tmp2, XMMRegister rymm0, XMMRegister rymm1, XMMRegister rymm2){
  assert(UseSSE42Intrinsics, "SSE4.2 must be enabled.");
  Label VECTOR16_LOOP, VECTOR8_LOOP, VECTOR4_LOOP;
  Label VECTOR8_TAIL, VECTOR4_TAIL;
  Label VECTOR32_NOT_EQUAL, VECTOR16_NOT_EQUAL, VECTOR8_NOT_EQUAL, VECTOR4_NOT_EQUAL;
  Label SAME_TILL_END, DONE;
  Label BYTES_LOOP, BYTES_TAIL, BYTES_NOT_EQUAL;

  //scale is in rcx in both Win64 and Unix
  ShortBranchVerifier sbv(this);

  shlq(length);
  xorq(result, result);

  if ((AVX3Threshold == 0) && (UseAVX > 2) &&
      VM_Version::supports_avx512vlbw()) {
    Label VECTOR64_LOOP, VECTOR64_NOT_EQUAL, VECTOR32_TAIL;

    cmpq(length, 64);
    jcc(Assembler::less, VECTOR32_TAIL);

    movq(tmp1, length);
    andq(tmp1, 0x3F);      // tail count
    andq(length, ~(0x3F)); //vector count

    bind(VECTOR64_LOOP);
    // AVX512 code to compare 64 byte vectors.
    evmovdqub(rymm0, Address(obja, result), Assembler::AVX_512bit);
    evpcmpeqb(k7, rymm0, Address(objb, result), Assembler::AVX_512bit);
    kortestql(k7, k7);
    jcc(Assembler::aboveEqual, VECTOR64_NOT_EQUAL);     // mismatch
    addq(result, 64);
    subq(length, 64);
    jccb(Assembler::notZero, VECTOR64_LOOP);

    //bind(VECTOR64_TAIL);
    testq(tmp1, tmp1);
    jcc(Assembler::zero, SAME_TILL_END);

    //bind(VECTOR64_TAIL);
    // AVX512 code to compare upto 63 byte vectors.
    mov64(tmp2, 0xFFFFFFFFFFFFFFFF);
    shlxq(tmp2, tmp2, tmp1);
    notq(tmp2);
    kmovql(k3, tmp2);

    evmovdqub(rymm0, k3, Address(obja, result), Assembler::AVX_512bit);
    evpcmpeqb(k7, k3, rymm0, Address(objb, result), Assembler::AVX_512bit);

    ktestql(k7, k3);
    jcc(Assembler::below, SAME_TILL_END);     // not mismatch

    bind(VECTOR64_NOT_EQUAL);
    kmovql(tmp1, k7);
    notq(tmp1);
    tzcntq(tmp1, tmp1);
    addq(result, tmp1);
    shrq(result);
    jmp(DONE);
    bind(VECTOR32_TAIL);
  }

  cmpq(length, 8);
  jcc(Assembler::equal, VECTOR8_LOOP);
  jcc(Assembler::less, VECTOR4_TAIL);

  if (UseAVX >= 2) {
    Label VECTOR16_TAIL, VECTOR32_LOOP;

    cmpq(length, 16);
    jcc(Assembler::equal, VECTOR16_LOOP);
    jcc(Assembler::less, VECTOR8_LOOP);

    cmpq(length, 32);
    jccb(Assembler::less, VECTOR16_TAIL);

    subq(length, 32);
    bind(VECTOR32_LOOP);
    vmovdqu(rymm0, Address(obja, result));
    vmovdqu(rymm1, Address(objb, result));
    vpxor(rymm2, rymm0, rymm1, Assembler::AVX_256bit);
    vptest(rymm2, rymm2);
    jcc(Assembler::notZero, VECTOR32_NOT_EQUAL);//mismatch found
    addq(result, 32);
    subq(length, 32);
    jcc(Assembler::greaterEqual, VECTOR32_LOOP);
    addq(length, 32);
    jcc(Assembler::equal, SAME_TILL_END);
    //falling through if less than 32 bytes left //close the branch here.

    bind(VECTOR16_TAIL);
    cmpq(length, 16);
    jccb(Assembler::less, VECTOR8_TAIL);
    bind(VECTOR16_LOOP);
    movdqu(rymm0, Address(obja, result));
    movdqu(rymm1, Address(objb, result));
    vpxor(rymm2, rymm0, rymm1, Assembler::AVX_128bit);
    ptest(rymm2, rymm2);
    jcc(Assembler::notZero, VECTOR16_NOT_EQUAL);//mismatch found
    addq(result, 16);
    subq(length, 16);
    jcc(Assembler::equal, SAME_TILL_END);
    //falling through if less than 16 bytes left
  } else {//regular intrinsics

    cmpq(length, 16);
    jccb(Assembler::less, VECTOR8_TAIL);

    subq(length, 16);
    bind(VECTOR16_LOOP);
    movdqu(rymm0, Address(obja, result));
    movdqu(rymm1, Address(objb, result));
    pxor(rymm0, rymm1);
    ptest(rymm0, rymm0);
    jcc(Assembler::notZero, VECTOR16_NOT_EQUAL);//mismatch found
    addq(result, 16);
    subq(length, 16);
    jccb(Assembler::greaterEqual, VECTOR16_LOOP);
    addq(length, 16);
    jcc(Assembler::equal, SAME_TILL_END);
    //falling through if less than 16 bytes left
  }

  bind(VECTOR8_TAIL);
  cmpq(length, 8);
  jccb(Assembler::less, VECTOR4_TAIL);
  bind(VECTOR8_LOOP);
  movq(tmp1, Address(obja, result));
  movq(tmp2, Address(objb, result));
  xorq(tmp1, tmp2);
  testq(tmp1, tmp1);
  jcc(Assembler::notZero, VECTOR8_NOT_EQUAL);//mismatch found
  addq(result, 8);
  subq(length, 8);
  jcc(Assembler::equal, SAME_TILL_END);
  //falling through if less than 8 bytes left

  bind(VECTOR4_TAIL);
  cmpq(length, 4);
  jccb(Assembler::less, BYTES_TAIL);
  bind(VECTOR4_LOOP);
  movl(tmp1, Address(obja, result));
  xorl(tmp1, Address(objb, result));
  testl(tmp1, tmp1);
  jcc(Assembler::notZero, VECTOR4_NOT_EQUAL);//mismatch found
  addq(result, 4);
  subq(length, 4);
  jcc(Assembler::equal, SAME_TILL_END);
  //falling through if less than 4 bytes left

  bind(BYTES_TAIL);
  bind(BYTES_LOOP);
  load_unsigned_byte(tmp1, Address(obja, result));
  load_unsigned_byte(tmp2, Address(objb, result));
  xorl(tmp1, tmp2);
  testl(tmp1, tmp1);
  jcc(Assembler::notZero, BYTES_NOT_EQUAL);//mismatch found
  decq(length);
  jcc(Assembler::zero, SAME_TILL_END);
  incq(result);
  load_unsigned_byte(tmp1, Address(obja, result));
  load_unsigned_byte(tmp2, Address(objb, result));
  xorl(tmp1, tmp2);
  testl(tmp1, tmp1);
  jcc(Assembler::notZero, BYTES_NOT_EQUAL);//mismatch found
  decq(length);
  jcc(Assembler::zero, SAME_TILL_END);
  incq(result);
  load_unsigned_byte(tmp1, Address(obja, result));
  load_unsigned_byte(tmp2, Address(objb, result));
  xorl(tmp1, tmp2);
  testl(tmp1, tmp1);
  jcc(Assembler::notZero, BYTES_NOT_EQUAL);//mismatch found
  jmp(SAME_TILL_END);

  if (UseAVX >= 2) {
    bind(VECTOR32_NOT_EQUAL);
    vpcmpeqb(rymm2, rymm2, rymm2, Assembler::AVX_256bit);
    vpcmpeqb(rymm0, rymm0, rymm1, Assembler::AVX_256bit);
    vpxor(rymm0, rymm0, rymm2, Assembler::AVX_256bit);
    vpmovmskb(tmp1, rymm0);
    bsfq(tmp1, tmp1);
    addq(result, tmp1);
    shrq(result);
    jmp(DONE);
  }

  bind(VECTOR16_NOT_EQUAL);
  if (UseAVX >= 2) {
    vpcmpeqb(rymm2, rymm2, rymm2, Assembler::AVX_128bit);
    vpcmpeqb(rymm0, rymm0, rymm1, Assembler::AVX_128bit);
    pxor(rymm0, rymm2);
  } else {
    pcmpeqb(rymm2, rymm2);
    pxor(rymm0, rymm1);
    pcmpeqb(rymm0, rymm1);
    pxor(rymm0, rymm2);
  }
  pmovmskb(tmp1, rymm0);
  bsfq(tmp1, tmp1);
  addq(result, tmp1);
  shrq(result);
  jmpb(DONE);

  bind(VECTOR8_NOT_EQUAL);
  bind(VECTOR4_NOT_EQUAL);
  bsfq(tmp1, tmp1);
  shrq(tmp1, 3);
  addq(result, tmp1);
  bind(BYTES_NOT_EQUAL);
  shrq(result);
  jmpb(DONE);

  bind(SAME_TILL_END);
  mov64(result, -1);

  bind(DONE);
}

//Helper functions for square_to_len()

/**
 * Store the squares of x[], right shifted one bit (divided by 2) into z[]
 * Preserves x and z and modifies rest of the registers.
 */
void MacroAssembler::square_rshift(Register x, Register xlen, Register z, Register tmp1, Register tmp3, Register tmp4, Register tmp5, Register rdxReg, Register raxReg) {
  // Perform square and right shift by 1
  // Handle odd xlen case first, then for even xlen do the following
  // jlong carry = 0;
  // for (int j=0, i=0; j < xlen; j+=2, i+=4) {
  //     huge_128 product = x[j:j+1] * x[j:j+1];
  //     z[i:i+1] = (carry << 63) | (jlong)(product >>> 65);
  //     z[i+2:i+3] = (jlong)(product >>> 1);
  //     carry = (jlong)product;
  // }

  xorq(tmp5, tmp5);     // carry
  xorq(rdxReg, rdxReg);
  xorl(tmp1, tmp1);     // index for x
  xorl(tmp4, tmp4);     // index for z

  Label L_first_loop, L_first_loop_exit;

  testl(xlen, 1);
  jccb(Assembler::zero, L_first_loop); //jump if xlen is even

  // Square and right shift by 1 the odd element using 32 bit multiply
  movl(raxReg, Address(x, tmp1, Address::times_4, 0));
  imulq(raxReg, raxReg);
  shrq(raxReg, 1);
  adcq(tmp5, 0);
  movq(Address(z, tmp4, Address::times_4, 0), raxReg);
  incrementl(tmp1);
  addl(tmp4, 2);

  // Square and  right shift by 1 the rest using 64 bit multiply
  bind(L_first_loop);
  cmpptr(tmp1, xlen);
  jccb(Assembler::equal, L_first_loop_exit);

  // Square
  movq(raxReg, Address(x, tmp1, Address::times_4,  0));
  rorq(raxReg, 32);    // convert big-endian to little-endian
  mulq(raxReg);        // 64-bit multiply rax * rax -> rdx:rax

  // Right shift by 1 and save carry
  shrq(tmp5, 1);       // rdx:rax:tmp5 = (tmp5:rdx:rax) >>> 1
  rcrq(rdxReg, 1);
  rcrq(raxReg, 1);
  adcq(tmp5, 0);

  // Store result in z
  movq(Address(z, tmp4, Address::times_4, 0), rdxReg);
  movq(Address(z, tmp4, Address::times_4, 8), raxReg);

  // Update indices for x and z
  addl(tmp1, 2);
  addl(tmp4, 4);
  jmp(L_first_loop);

  bind(L_first_loop_exit);
}


/**
 * Perform the following multiply add operation using BMI2 instructions
 * carry:sum = sum + op1*op2 + carry
 * op2 should be in rdx
 * op2 is preserved, all other registers are modified
 */
void MacroAssembler::multiply_add_64_bmi2(Register sum, Register op1, Register op2, Register carry, Register tmp2) {
  // assert op2 is rdx
  mulxq(tmp2, op1, op1);  //  op1 * op2 -> tmp2:op1
  addq(sum, carry);
  adcq(tmp2, 0);
  addq(sum, op1);
  adcq(tmp2, 0);
  movq(carry, tmp2);
}

/**
 * Perform the following multiply add operation:
 * carry:sum = sum + op1*op2 + carry
 * Preserves op1, op2 and modifies rest of registers
 */
void MacroAssembler::multiply_add_64(Register sum, Register op1, Register op2, Register carry, Register rdxReg, Register raxReg) {
  // rdx:rax = op1 * op2
  movq(raxReg, op2);
  mulq(op1);

  //  rdx:rax = sum + carry + rdx:rax
  addq(sum, carry);
  adcq(rdxReg, 0);
  addq(sum, raxReg);
  adcq(rdxReg, 0);

  // carry:sum = rdx:sum
  movq(carry, rdxReg);
}

/**
 * Add 64 bit long carry into z[] with carry propogation.
 * Preserves z and carry register values and modifies rest of registers.
 *
 */
void MacroAssembler::add_one_64(Register z, Register zlen, Register carry, Register tmp1) {
  Label L_fourth_loop, L_fourth_loop_exit;

  movl(tmp1, 1);
  subl(zlen, 2);
  addq(Address(z, zlen, Address::times_4, 0), carry);

  bind(L_fourth_loop);
  jccb(Assembler::carryClear, L_fourth_loop_exit);
  subl(zlen, 2);
  jccb(Assembler::negative, L_fourth_loop_exit);
  addq(Address(z, zlen, Address::times_4, 0), tmp1);
  jmp(L_fourth_loop);
  bind(L_fourth_loop_exit);
}

/**
 * Shift z[] left by 1 bit.
 * Preserves x, len, z and zlen registers and modifies rest of the registers.
 *
 */
void MacroAssembler::lshift_by_1(Register x, Register len, Register z, Register zlen, Register tmp1, Register tmp2, Register tmp3, Register tmp4) {

  Label L_fifth_loop, L_fifth_loop_exit;

  // Fifth loop
  // Perform primitiveLeftShift(z, zlen, 1)

  const Register prev_carry = tmp1;
  const Register new_carry = tmp4;
  const Register value = tmp2;
  const Register zidx = tmp3;

  // int zidx, carry;
  // long value;
  // carry = 0;
  // for (zidx = zlen-2; zidx >=0; zidx -= 2) {
  //    (carry:value)  = (z[i] << 1) | carry ;
  //    z[i] = value;
  // }

  movl(zidx, zlen);
  xorl(prev_carry, prev_carry); // clear carry flag and prev_carry register

  bind(L_fifth_loop);
  decl(zidx);  // Use decl to preserve carry flag
  decl(zidx);
  jccb(Assembler::negative, L_fifth_loop_exit);

  if (UseBMI2Instructions) {
     movq(value, Address(z, zidx, Address::times_4, 0));
     rclq(value, 1);
     rorxq(value, value, 32);
     movq(Address(z, zidx, Address::times_4,  0), value);  // Store back in big endian form
  }
  else {
    // clear new_carry
    xorl(new_carry, new_carry);

    // Shift z[i] by 1, or in previous carry and save new carry
    movq(value, Address(z, zidx, Address::times_4, 0));
    shlq(value, 1);
    adcl(new_carry, 0);

    orq(value, prev_carry);
    rorq(value, 0x20);
    movq(Address(z, zidx, Address::times_4,  0), value);  // Store back in big endian form

    // Set previous carry = new carry
    movl(prev_carry, new_carry);
  }
  jmp(L_fifth_loop);

  bind(L_fifth_loop_exit);
}


/**
 * Code for BigInteger::squareToLen() intrinsic
 *
 * rdi: x
 * rsi: len
 * r8:  z
 * rcx: zlen
 * r12: tmp1
 * r13: tmp2
 * r14: tmp3
 * r15: tmp4
 * rbx: tmp5
 *
 */
void MacroAssembler::square_to_len(Register x, Register len, Register z, Register zlen, Register tmp1, Register tmp2, Register tmp3, Register tmp4, Register tmp5, Register rdxReg, Register raxReg) {

  Label L_second_loop, L_second_loop_exit, L_third_loop, L_third_loop_exit, L_last_x, L_multiply;
  push(tmp1);
  push(tmp2);
  push(tmp3);
  push(tmp4);
  push(tmp5);

  // First loop
  // Store the squares, right shifted one bit (i.e., divided by 2).
  square_rshift(x, len, z, tmp1, tmp3, tmp4, tmp5, rdxReg, raxReg);

  // Add in off-diagonal sums.
  //
  // Second, third (nested) and fourth loops.
  // zlen +=2;
  // for (int xidx=len-2,zidx=zlen-4; xidx > 0; xidx-=2,zidx-=4) {
  //    carry = 0;
  //    long op2 = x[xidx:xidx+1];
  //    for (int j=xidx-2,k=zidx; j >= 0; j-=2) {
  //       k -= 2;
  //       long op1 = x[j:j+1];
  //       long sum = z[k:k+1];
  //       carry:sum = multiply_add_64(sum, op1, op2, carry, tmp_regs);
  //       z[k:k+1] = sum;
  //    }
  //    add_one_64(z, k, carry, tmp_regs);
  // }

  const Register carry = tmp5;
  const Register sum = tmp3;
  const Register op1 = tmp4;
  Register op2 = tmp2;

  push(zlen);
  push(len);
  addl(zlen,2);
  bind(L_second_loop);
  xorq(carry, carry);
  subl(zlen, 4);
  subl(len, 2);
  push(zlen);
  push(len);
  cmpl(len, 0);
  jccb(Assembler::lessEqual, L_second_loop_exit);

  // Multiply an array by one 64 bit long.
  if (UseBMI2Instructions) {
    op2 = rdxReg;
    movq(op2, Address(x, len, Address::times_4,  0));
    rorxq(op2, op2, 32);
  }
  else {
    movq(op2, Address(x, len, Address::times_4,  0));
    rorq(op2, 32);
  }

  bind(L_third_loop);
  decrementl(len);
  jccb(Assembler::negative, L_third_loop_exit);
  decrementl(len);
  jccb(Assembler::negative, L_last_x);

  movq(op1, Address(x, len, Address::times_4,  0));
  rorq(op1, 32);

  bind(L_multiply);
  subl(zlen, 2);
  movq(sum, Address(z, zlen, Address::times_4,  0));

  // Multiply 64 bit by 64 bit and add 64 bits lower half and upper 64 bits as carry.
  if (UseBMI2Instructions) {
    multiply_add_64_bmi2(sum, op1, op2, carry, tmp2);
  }
  else {
    multiply_add_64(sum, op1, op2, carry, rdxReg, raxReg);
  }

  movq(Address(z, zlen, Address::times_4, 0), sum);

  jmp(L_third_loop);
  bind(L_third_loop_exit);

  // Fourth loop
  // Add 64 bit long carry into z with carry propogation.
  // Uses offsetted zlen.
  add_one_64(z, zlen, carry, tmp1);

  pop(len);
  pop(zlen);
  jmp(L_second_loop);

  // Next infrequent code is moved outside loops.
  bind(L_last_x);
  movl(op1, Address(x, 0));
  jmp(L_multiply);

  bind(L_second_loop_exit);
  pop(len);
  pop(zlen);
  pop(len);
  pop(zlen);

  // Fifth loop
  // Shift z left 1 bit.
  lshift_by_1(x, len, z, zlen, tmp1, tmp2, tmp3, tmp4);

  // z[zlen-1] |= x[len-1] & 1;
  movl(tmp3, Address(x, len, Address::times_4, -4));
  andl(tmp3, 1);
  orl(Address(z, zlen, Address::times_4,  -4), tmp3);

  pop(tmp5);
  pop(tmp4);
  pop(tmp3);
  pop(tmp2);
  pop(tmp1);
}

/**
 * Helper function for mul_add()
 * Multiply the in[] by int k and add to out[] starting at offset offs using
 * 128 bit by 32 bit multiply and return the carry in tmp5.
 * Only quad int aligned length of in[] is operated on in this function.
 * k is in rdxReg for BMI2Instructions, for others it is in tmp2.
 * This function preserves out, in and k registers.
 * len and offset point to the appropriate index in "in" & "out" correspondingly
 * tmp5 has the carry.
 * other registers are temporary and are modified.
 *
 */
void MacroAssembler::mul_add_128_x_32_loop(Register out, Register in,
  Register offset, Register len, Register tmp1, Register tmp2, Register tmp3,
  Register tmp4, Register tmp5, Register rdxReg, Register raxReg) {

  Label L_first_loop, L_first_loop_exit;

  movl(tmp1, len);
  shrl(tmp1, 2);

  bind(L_first_loop);
  subl(tmp1, 1);
  jccb(Assembler::negative, L_first_loop_exit);

  subl(len, 4);
  subl(offset, 4);

  Register op2 = tmp2;
  const Register sum = tmp3;
  const Register op1 = tmp4;
  const Register carry = tmp5;

  if (UseBMI2Instructions) {
    op2 = rdxReg;
  }

  movq(op1, Address(in, len, Address::times_4,  8));
  rorq(op1, 32);
  movq(sum, Address(out, offset, Address::times_4,  8));
  rorq(sum, 32);
  if (UseBMI2Instructions) {
    multiply_add_64_bmi2(sum, op1, op2, carry, raxReg);
  }
  else {
    multiply_add_64(sum, op1, op2, carry, rdxReg, raxReg);
  }
  // Store back in big endian from little endian
  rorq(sum, 0x20);
  movq(Address(out, offset, Address::times_4,  8), sum);

  movq(op1, Address(in, len, Address::times_4,  0));
  rorq(op1, 32);
  movq(sum, Address(out, offset, Address::times_4,  0));
  rorq(sum, 32);
  if (UseBMI2Instructions) {
    multiply_add_64_bmi2(sum, op1, op2, carry, raxReg);
  }
  else {
    multiply_add_64(sum, op1, op2, carry, rdxReg, raxReg);
  }
  // Store back in big endian from little endian
  rorq(sum, 0x20);
  movq(Address(out, offset, Address::times_4,  0), sum);

  jmp(L_first_loop);
  bind(L_first_loop_exit);
}

/**
 * Code for BigInteger::mulAdd() intrinsic
 *
 * rdi: out
 * rsi: in
 * r11: offs (out.length - offset)
 * rcx: len
 * r8:  k
 * r12: tmp1
 * r13: tmp2
 * r14: tmp3
 * r15: tmp4
 * rbx: tmp5
 * Multiply the in[] by word k and add to out[], return the carry in rax
 */
void MacroAssembler::mul_add(Register out, Register in, Register offs,
   Register len, Register k, Register tmp1, Register tmp2, Register tmp3,
   Register tmp4, Register tmp5, Register rdxReg, Register raxReg) {

  Label L_carry, L_last_in, L_done;

// carry = 0;
// for (int j=len-1; j >= 0; j--) {
//    long product = (in[j] & LONG_MASK) * kLong +
//                   (out[offs] & LONG_MASK) + carry;
//    out[offs--] = (int)product;
//    carry = product >>> 32;
// }
//
  push(tmp1);
  push(tmp2);
  push(tmp3);
  push(tmp4);
  push(tmp5);

  Register op2 = tmp2;
  const Register sum = tmp3;
  const Register op1 = tmp4;
  const Register carry =  tmp5;

  if (UseBMI2Instructions) {
    op2 = rdxReg;
    movl(op2, k);
  }
  else {
    movl(op2, k);
  }

  xorq(carry, carry);

  //First loop

  //Multiply in[] by k in a 4 way unrolled loop using 128 bit by 32 bit multiply
  //The carry is in tmp5
  mul_add_128_x_32_loop(out, in, offs, len, tmp1, tmp2, tmp3, tmp4, tmp5, rdxReg, raxReg);

  //Multiply the trailing in[] entry using 64 bit by 32 bit, if any
  decrementl(len);
  jccb(Assembler::negative, L_carry);
  decrementl(len);
  jccb(Assembler::negative, L_last_in);

  movq(op1, Address(in, len, Address::times_4,  0));
  rorq(op1, 32);

  subl(offs, 2);
  movq(sum, Address(out, offs, Address::times_4,  0));
  rorq(sum, 32);

  if (UseBMI2Instructions) {
    multiply_add_64_bmi2(sum, op1, op2, carry, raxReg);
  }
  else {
    multiply_add_64(sum, op1, op2, carry, rdxReg, raxReg);
  }

  // Store back in big endian from little endian
  rorq(sum, 0x20);
  movq(Address(out, offs, Address::times_4,  0), sum);

  testl(len, len);
  jccb(Assembler::zero, L_carry);

  //Multiply the last in[] entry, if any
  bind(L_last_in);
  movl(op1, Address(in, 0));
  movl(sum, Address(out, offs, Address::times_4,  -4));

  movl(raxReg, k);
  mull(op1); //tmp4 * eax -> edx:eax
  addl(sum, carry);
  adcl(rdxReg, 0);
  addl(sum, raxReg);
  adcl(rdxReg, 0);
  movl(carry, rdxReg);

  movl(Address(out, offs, Address::times_4,  -4), sum);

  bind(L_carry);
  //return tmp5/carry as carry in rax
  movl(rax, carry);

  bind(L_done);
  pop(tmp5);
  pop(tmp4);
  pop(tmp3);
  pop(tmp2);
  pop(tmp1);
}
#endif

/**
 * Emits code to update CRC-32 with a byte value according to constants in table
 *
 * @param [in,out]crc   Register containing the crc.
 * @param [in]val       Register containing the byte to fold into the CRC.
 * @param [in]table     Register containing the table of crc constants.
 *
 * uint32_t crc;
 * val = crc_table[(val ^ crc) & 0xFF];
 * crc = val ^ (crc >> 8);
 *
 */
void MacroAssembler::update_byte_crc32(Register crc, Register val, Register table) {
  xorl(val, crc);
  andl(val, 0xFF);
  shrl(crc, 8); // unsigned shift
  xorl(crc, Address(table, val, Address::times_4, 0));
}

/**
* Fold four 128-bit data chunks
*/
void MacroAssembler::fold_128bit_crc32_avx512(XMMRegister xcrc, XMMRegister xK, XMMRegister xtmp, Register buf, int offset) {
  evpclmulhdq(xtmp, xK, xcrc, Assembler::AVX_512bit); // [123:64]
  evpclmulldq(xcrc, xK, xcrc, Assembler::AVX_512bit); // [63:0]
  evpxorq(xcrc, xcrc, Address(buf, offset), Assembler::AVX_512bit /* vector_len */);
  evpxorq(xcrc, xcrc, xtmp, Assembler::AVX_512bit /* vector_len */);
}

/**
 * Fold 128-bit data chunk
 */
void MacroAssembler::fold_128bit_crc32(XMMRegister xcrc, XMMRegister xK, XMMRegister xtmp, Register buf, int offset) {
  if (UseAVX > 0) {
    vpclmulhdq(xtmp, xK, xcrc); // [123:64]
    vpclmulldq(xcrc, xK, xcrc); // [63:0]
    vpxor(xcrc, xcrc, Address(buf, offset), 0 /* vector_len */);
    pxor(xcrc, xtmp);
  } else {
    movdqa(xtmp, xcrc);
    pclmulhdq(xtmp, xK);   // [123:64]
    pclmulldq(xcrc, xK);   // [63:0]
    pxor(xcrc, xtmp);
    movdqu(xtmp, Address(buf, offset));
    pxor(xcrc, xtmp);
  }
}

void MacroAssembler::fold_128bit_crc32(XMMRegister xcrc, XMMRegister xK, XMMRegister xtmp, XMMRegister xbuf) {
  if (UseAVX > 0) {
    vpclmulhdq(xtmp, xK, xcrc);
    vpclmulldq(xcrc, xK, xcrc);
    pxor(xcrc, xbuf);
    pxor(xcrc, xtmp);
  } else {
    movdqa(xtmp, xcrc);
    pclmulhdq(xtmp, xK);
    pclmulldq(xcrc, xK);
    pxor(xcrc, xbuf);
    pxor(xcrc, xtmp);
  }
}

/**
 * 8-bit folds to compute 32-bit CRC
 *
 * uint64_t xcrc;
 * timesXtoThe32[xcrc & 0xFF] ^ (xcrc >> 8);
 */
void MacroAssembler::fold_8bit_crc32(XMMRegister xcrc, Register table, XMMRegister xtmp, Register tmp) {
  movdl(tmp, xcrc);
  andl(tmp, 0xFF);
  movdl(xtmp, Address(table, tmp, Address::times_4, 0));
  psrldq(xcrc, 1); // unsigned shift one byte
  pxor(xcrc, xtmp);
}

/**
 * uint32_t crc;
 * timesXtoThe32[crc & 0xFF] ^ (crc >> 8);
 */
void MacroAssembler::fold_8bit_crc32(Register crc, Register table, Register tmp) {
  movl(tmp, crc);
  andl(tmp, 0xFF);
  shrl(crc, 8);
  xorl(crc, Address(table, tmp, Address::times_4, 0));
}

/**
 * @param crc   register containing existing CRC (32-bit)
 * @param buf   register pointing to input byte buffer (byte*)
 * @param len   register containing number of bytes
 * @param table register that will contain address of CRC table
 * @param tmp   scratch register
 */
void MacroAssembler::kernel_crc32(Register crc, Register buf, Register len, Register table, Register tmp) {
  assert_different_registers(crc, buf, len, table, tmp, rax);

  Label L_tail, L_tail_restore, L_tail_loop, L_exit, L_align_loop, L_aligned;
  Label L_fold_tail, L_fold_128b, L_fold_512b, L_fold_512b_loop, L_fold_tail_loop;

  // For EVEX with VL and BW, provide a standard mask, VL = 128 will guide the merge
  // context for the registers used, where all instructions below are using 128-bit mode
  // On EVEX without VL and BW, these instructions will all be AVX.
  lea(table, ExternalAddress(StubRoutines::crc_table_addr()));
  notl(crc); // ~crc
  cmpl(len, 16);
  jcc(Assembler::less, L_tail);

  // Align buffer to 16 bytes
  movl(tmp, buf);
  andl(tmp, 0xF);
  jccb(Assembler::zero, L_aligned);
  subl(tmp,  16);
  addl(len, tmp);

  align(4);
  BIND(L_align_loop);
  movsbl(rax, Address(buf, 0)); // load byte with sign extension
  update_byte_crc32(crc, rax, table);
  increment(buf);
  incrementl(tmp);
  jccb(Assembler::less, L_align_loop);

  BIND(L_aligned);
  movl(tmp, len); // save
  shrl(len, 4);
  jcc(Assembler::zero, L_tail_restore);

  // Fold crc into first bytes of vector
  movdqa(xmm1, Address(buf, 0));
  movdl(rax, xmm1);
  xorl(crc, rax);
  if (VM_Version::supports_sse4_1()) {
    pinsrd(xmm1, crc, 0);
  } else {
    pinsrw(xmm1, crc, 0);
    shrl(crc, 16);
    pinsrw(xmm1, crc, 1);
  }
  addptr(buf, 16);
  subl(len, 4); // len > 0
  jcc(Assembler::less, L_fold_tail);

  movdqa(xmm2, Address(buf,  0));
  movdqa(xmm3, Address(buf, 16));
  movdqa(xmm4, Address(buf, 32));
  addptr(buf, 48);
  subl(len, 3);
  jcc(Assembler::lessEqual, L_fold_512b);

  // Fold total 512 bits of polynomial on each iteration,
  // 128 bits per each of 4 parallel streams.
  movdqu(xmm0, ExternalAddress(StubRoutines::x86::crc_by128_masks_addr() + 32));

  align(32);
  BIND(L_fold_512b_loop);
  fold_128bit_crc32(xmm1, xmm0, xmm5, buf,  0);
  fold_128bit_crc32(xmm2, xmm0, xmm5, buf, 16);
  fold_128bit_crc32(xmm3, xmm0, xmm5, buf, 32);
  fold_128bit_crc32(xmm4, xmm0, xmm5, buf, 48);
  addptr(buf, 64);
  subl(len, 4);
  jcc(Assembler::greater, L_fold_512b_loop);

  // Fold 512 bits to 128 bits.
  BIND(L_fold_512b);
  movdqu(xmm0, ExternalAddress(StubRoutines::x86::crc_by128_masks_addr() + 16));
  fold_128bit_crc32(xmm1, xmm0, xmm5, xmm2);
  fold_128bit_crc32(xmm1, xmm0, xmm5, xmm3);
  fold_128bit_crc32(xmm1, xmm0, xmm5, xmm4);

  // Fold the rest of 128 bits data chunks
  BIND(L_fold_tail);
  addl(len, 3);
  jccb(Assembler::lessEqual, L_fold_128b);
  movdqu(xmm0, ExternalAddress(StubRoutines::x86::crc_by128_masks_addr() + 16));

  BIND(L_fold_tail_loop);
  fold_128bit_crc32(xmm1, xmm0, xmm5, buf,  0);
  addptr(buf, 16);
  decrementl(len);
  jccb(Assembler::greater, L_fold_tail_loop);

  // Fold 128 bits in xmm1 down into 32 bits in crc register.
  BIND(L_fold_128b);
  movdqu(xmm0, ExternalAddress(StubRoutines::x86::crc_by128_masks_addr()));
  if (UseAVX > 0) {
    vpclmulqdq(xmm2, xmm0, xmm1, 0x1);
    vpand(xmm3, xmm0, xmm2, 0 /* vector_len */);
    vpclmulqdq(xmm0, xmm0, xmm3, 0x1);
  } else {
    movdqa(xmm2, xmm0);
    pclmulqdq(xmm2, xmm1, 0x1);
    movdqa(xmm3, xmm0);
    pand(xmm3, xmm2);
    pclmulqdq(xmm0, xmm3, 0x1);
  }
  psrldq(xmm1, 8);
  psrldq(xmm2, 4);
  pxor(xmm0, xmm1);
  pxor(xmm0, xmm2);

  // 8 8-bit folds to compute 32-bit CRC.
  for (int j = 0; j < 4; j++) {
    fold_8bit_crc32(xmm0, table, xmm1, rax);
  }
  movdl(crc, xmm0); // mov 32 bits to general register
  for (int j = 0; j < 4; j++) {
    fold_8bit_crc32(crc, table, rax);
  }

  BIND(L_tail_restore);
  movl(len, tmp); // restore
  BIND(L_tail);
  andl(len, 0xf);
  jccb(Assembler::zero, L_exit);

  // Fold the rest of bytes
  align(4);
  BIND(L_tail_loop);
  movsbl(rax, Address(buf, 0)); // load byte with sign extension
  update_byte_crc32(crc, rax, table);
  increment(buf);
  decrementl(len);
  jccb(Assembler::greater, L_tail_loop);

  BIND(L_exit);
  notl(crc); // ~c
}

#ifdef _LP64
// S. Gueron / Information Processing Letters 112 (2012) 184
// Algorithm 4: Computing carry-less multiplication using a precomputed lookup table.
// Input: A 32 bit value B = [byte3, byte2, byte1, byte0].
// Output: the 64-bit carry-less product of B * CONST
void MacroAssembler::crc32c_ipl_alg4(Register in, uint32_t n,
                                     Register tmp1, Register tmp2, Register tmp3) {
  lea(tmp3, ExternalAddress(StubRoutines::crc32c_table_addr()));
  if (n > 0) {
    addq(tmp3, n * 256 * 8);
  }
  //    Q1 = TABLEExt[n][B & 0xFF];
  movl(tmp1, in);
  andl(tmp1, 0x000000FF);
  shll(tmp1, 3);
  addq(tmp1, tmp3);
  movq(tmp1, Address(tmp1, 0));

  //    Q2 = TABLEExt[n][B >> 8 & 0xFF];
  movl(tmp2, in);
  shrl(tmp2, 8);
  andl(tmp2, 0x000000FF);
  shll(tmp2, 3);
  addq(tmp2, tmp3);
  movq(tmp2, Address(tmp2, 0));

  shlq(tmp2, 8);
  xorq(tmp1, tmp2);

  //    Q3 = TABLEExt[n][B >> 16 & 0xFF];
  movl(tmp2, in);
  shrl(tmp2, 16);
  andl(tmp2, 0x000000FF);
  shll(tmp2, 3);
  addq(tmp2, tmp3);
  movq(tmp2, Address(tmp2, 0));

  shlq(tmp2, 16);
  xorq(tmp1, tmp2);

  //    Q4 = TABLEExt[n][B >> 24 & 0xFF];
  shrl(in, 24);
  andl(in, 0x000000FF);
  shll(in, 3);
  addq(in, tmp3);
  movq(in, Address(in, 0));

  shlq(in, 24);
  xorq(in, tmp1);
  //    return Q1 ^ Q2 << 8 ^ Q3 << 16 ^ Q4 << 24;
}

void MacroAssembler::crc32c_pclmulqdq(XMMRegister w_xtmp1,
                                      Register in_out,
                                      uint32_t const_or_pre_comp_const_index, bool is_pclmulqdq_supported,
                                      XMMRegister w_xtmp2,
                                      Register tmp1,
                                      Register n_tmp2, Register n_tmp3) {
  if (is_pclmulqdq_supported) {
    movdl(w_xtmp1, in_out); // modified blindly

    movl(tmp1, const_or_pre_comp_const_index);
    movdl(w_xtmp2, tmp1);
    pclmulqdq(w_xtmp1, w_xtmp2, 0);

    movdq(in_out, w_xtmp1);
  } else {
    crc32c_ipl_alg4(in_out, const_or_pre_comp_const_index, tmp1, n_tmp2, n_tmp3);
  }
}

// Recombination Alternative 2: No bit-reflections
// T1 = (CRC_A * U1) << 1
// T2 = (CRC_B * U2) << 1
// C1 = T1 >> 32
// C2 = T2 >> 32
// T1 = T1 & 0xFFFFFFFF
// T2 = T2 & 0xFFFFFFFF
// T1 = CRC32(0, T1)
// T2 = CRC32(0, T2)
// C1 = C1 ^ T1
// C2 = C2 ^ T2
// CRC = C1 ^ C2 ^ CRC_C
void MacroAssembler::crc32c_rec_alt2(uint32_t const_or_pre_comp_const_index_u1, uint32_t const_or_pre_comp_const_index_u2, bool is_pclmulqdq_supported, Register in_out, Register in1, Register in2,
                                     XMMRegister w_xtmp1, XMMRegister w_xtmp2, XMMRegister w_xtmp3,
                                     Register tmp1, Register tmp2,
                                     Register n_tmp3) {
  crc32c_pclmulqdq(w_xtmp1, in_out, const_or_pre_comp_const_index_u1, is_pclmulqdq_supported, w_xtmp3, tmp1, tmp2, n_tmp3);
  crc32c_pclmulqdq(w_xtmp2, in1, const_or_pre_comp_const_index_u2, is_pclmulqdq_supported, w_xtmp3, tmp1, tmp2, n_tmp3);
  shlq(in_out, 1);
  movl(tmp1, in_out);
  shrq(in_out, 32);
  xorl(tmp2, tmp2);
  crc32(tmp2, tmp1, 4);
  xorl(in_out, tmp2); // we don't care about upper 32 bit contents here
  shlq(in1, 1);
  movl(tmp1, in1);
  shrq(in1, 32);
  xorl(tmp2, tmp2);
  crc32(tmp2, tmp1, 4);
  xorl(in1, tmp2);
  xorl(in_out, in1);
  xorl(in_out, in2);
}

// Set N to predefined value
// Subtract from a lenght of a buffer
// execute in a loop:
// CRC_A = 0xFFFFFFFF, CRC_B = 0, CRC_C = 0
// for i = 1 to N do
//  CRC_A = CRC32(CRC_A, A[i])
//  CRC_B = CRC32(CRC_B, B[i])
//  CRC_C = CRC32(CRC_C, C[i])
// end for
// Recombine
void MacroAssembler::crc32c_proc_chunk(uint32_t size, uint32_t const_or_pre_comp_const_index_u1, uint32_t const_or_pre_comp_const_index_u2, bool is_pclmulqdq_supported,
                                       Register in_out1, Register in_out2, Register in_out3,
                                       Register tmp1, Register tmp2, Register tmp3,
                                       XMMRegister w_xtmp1, XMMRegister w_xtmp2, XMMRegister w_xtmp3,
                                       Register tmp4, Register tmp5,
                                       Register n_tmp6) {
  Label L_processPartitions;
  Label L_processPartition;
  Label L_exit;

  bind(L_processPartitions);
  cmpl(in_out1, 3 * size);
  jcc(Assembler::less, L_exit);
    xorl(tmp1, tmp1);
    xorl(tmp2, tmp2);
    movq(tmp3, in_out2);
    addq(tmp3, size);

    bind(L_processPartition);
      crc32(in_out3, Address(in_out2, 0), 8);
      crc32(tmp1, Address(in_out2, size), 8);
      crc32(tmp2, Address(in_out2, size * 2), 8);
      addq(in_out2, 8);
      cmpq(in_out2, tmp3);
      jcc(Assembler::less, L_processPartition);
    crc32c_rec_alt2(const_or_pre_comp_const_index_u1, const_or_pre_comp_const_index_u2, is_pclmulqdq_supported, in_out3, tmp1, tmp2,
            w_xtmp1, w_xtmp2, w_xtmp3,
            tmp4, tmp5,
            n_tmp6);
    addq(in_out2, 2 * size);
    subl(in_out1, 3 * size);
    jmp(L_processPartitions);

  bind(L_exit);
}
#else
void MacroAssembler::crc32c_ipl_alg4(Register in_out, uint32_t n,
                                     Register tmp1, Register tmp2, Register tmp3,
                                     XMMRegister xtmp1, XMMRegister xtmp2) {
  lea(tmp3, ExternalAddress(StubRoutines::crc32c_table_addr()));
  if (n > 0) {
    addl(tmp3, n * 256 * 8);
  }
  //    Q1 = TABLEExt[n][B & 0xFF];
  movl(tmp1, in_out);
  andl(tmp1, 0x000000FF);
  shll(tmp1, 3);
  addl(tmp1, tmp3);
  movq(xtmp1, Address(tmp1, 0));

  //    Q2 = TABLEExt[n][B >> 8 & 0xFF];
  movl(tmp2, in_out);
  shrl(tmp2, 8);
  andl(tmp2, 0x000000FF);
  shll(tmp2, 3);
  addl(tmp2, tmp3);
  movq(xtmp2, Address(tmp2, 0));

  psllq(xtmp2, 8);
  pxor(xtmp1, xtmp2);

  //    Q3 = TABLEExt[n][B >> 16 & 0xFF];
  movl(tmp2, in_out);
  shrl(tmp2, 16);
  andl(tmp2, 0x000000FF);
  shll(tmp2, 3);
  addl(tmp2, tmp3);
  movq(xtmp2, Address(tmp2, 0));

  psllq(xtmp2, 16);
  pxor(xtmp1, xtmp2);

  //    Q4 = TABLEExt[n][B >> 24 & 0xFF];
  shrl(in_out, 24);
  andl(in_out, 0x000000FF);
  shll(in_out, 3);
  addl(in_out, tmp3);
  movq(xtmp2, Address(in_out, 0));

  psllq(xtmp2, 24);
  pxor(xtmp1, xtmp2); // Result in CXMM
  //    return Q1 ^ Q2 << 8 ^ Q3 << 16 ^ Q4 << 24;
}

void MacroAssembler::crc32c_pclmulqdq(XMMRegister w_xtmp1,
                                      Register in_out,
                                      uint32_t const_or_pre_comp_const_index, bool is_pclmulqdq_supported,
                                      XMMRegister w_xtmp2,
                                      Register tmp1,
                                      Register n_tmp2, Register n_tmp3) {
  if (is_pclmulqdq_supported) {
    movdl(w_xtmp1, in_out);

    movl(tmp1, const_or_pre_comp_const_index);
    movdl(w_xtmp2, tmp1);
    pclmulqdq(w_xtmp1, w_xtmp2, 0);
    // Keep result in XMM since GPR is 32 bit in length
  } else {
    crc32c_ipl_alg4(in_out, const_or_pre_comp_const_index, tmp1, n_tmp2, n_tmp3, w_xtmp1, w_xtmp2);
  }
}

void MacroAssembler::crc32c_rec_alt2(uint32_t const_or_pre_comp_const_index_u1, uint32_t const_or_pre_comp_const_index_u2, bool is_pclmulqdq_supported, Register in_out, Register in1, Register in2,
                                     XMMRegister w_xtmp1, XMMRegister w_xtmp2, XMMRegister w_xtmp3,
                                     Register tmp1, Register tmp2,
                                     Register n_tmp3) {
  crc32c_pclmulqdq(w_xtmp1, in_out, const_or_pre_comp_const_index_u1, is_pclmulqdq_supported, w_xtmp3, tmp1, tmp2, n_tmp3);
  crc32c_pclmulqdq(w_xtmp2, in1, const_or_pre_comp_const_index_u2, is_pclmulqdq_supported, w_xtmp3, tmp1, tmp2, n_tmp3);

  psllq(w_xtmp1, 1);
  movdl(tmp1, w_xtmp1);
  psrlq(w_xtmp1, 32);
  movdl(in_out, w_xtmp1);

  xorl(tmp2, tmp2);
  crc32(tmp2, tmp1, 4);
  xorl(in_out, tmp2);

  psllq(w_xtmp2, 1);
  movdl(tmp1, w_xtmp2);
  psrlq(w_xtmp2, 32);
  movdl(in1, w_xtmp2);

  xorl(tmp2, tmp2);
  crc32(tmp2, tmp1, 4);
  xorl(in1, tmp2);
  xorl(in_out, in1);
  xorl(in_out, in2);
}

void MacroAssembler::crc32c_proc_chunk(uint32_t size, uint32_t const_or_pre_comp_const_index_u1, uint32_t const_or_pre_comp_const_index_u2, bool is_pclmulqdq_supported,
                                       Register in_out1, Register in_out2, Register in_out3,
                                       Register tmp1, Register tmp2, Register tmp3,
                                       XMMRegister w_xtmp1, XMMRegister w_xtmp2, XMMRegister w_xtmp3,
                                       Register tmp4, Register tmp5,
                                       Register n_tmp6) {
  Label L_processPartitions;
  Label L_processPartition;
  Label L_exit;

  bind(L_processPartitions);
  cmpl(in_out1, 3 * size);
  jcc(Assembler::less, L_exit);
    xorl(tmp1, tmp1);
    xorl(tmp2, tmp2);
    movl(tmp3, in_out2);
    addl(tmp3, size);

    bind(L_processPartition);
      crc32(in_out3, Address(in_out2, 0), 4);
      crc32(tmp1, Address(in_out2, size), 4);
      crc32(tmp2, Address(in_out2, size*2), 4);
      crc32(in_out3, Address(in_out2, 0+4), 4);
      crc32(tmp1, Address(in_out2, size+4), 4);
      crc32(tmp2, Address(in_out2, size*2+4), 4);
      addl(in_out2, 8);
      cmpl(in_out2, tmp3);
      jcc(Assembler::less, L_processPartition);

        push(tmp3);
        push(in_out1);
        push(in_out2);
        tmp4 = tmp3;
        tmp5 = in_out1;
        n_tmp6 = in_out2;

      crc32c_rec_alt2(const_or_pre_comp_const_index_u1, const_or_pre_comp_const_index_u2, is_pclmulqdq_supported, in_out3, tmp1, tmp2,
            w_xtmp1, w_xtmp2, w_xtmp3,
            tmp4, tmp5,
            n_tmp6);

        pop(in_out2);
        pop(in_out1);
        pop(tmp3);

    addl(in_out2, 2 * size);
    subl(in_out1, 3 * size);
    jmp(L_processPartitions);

  bind(L_exit);
}
#endif //LP64

#ifdef _LP64
// Algorithm 2: Pipelined usage of the CRC32 instruction.
// Input: A buffer I of L bytes.
// Output: the CRC32C value of the buffer.
// Notations:
// Write L = 24N + r, with N = floor (L/24).
// r = L mod 24 (0 <= r < 24).
// Consider I as the concatenation of A|B|C|R, where A, B, C, each,
// N quadwords, and R consists of r bytes.
// A[j] = I [8j+7:8j], j= 0, 1, ..., N-1
// B[j] = I [N + 8j+7:N + 8j], j= 0, 1, ..., N-1
// C[j] = I [2N + 8j+7:2N + 8j], j= 0, 1, ..., N-1
// if r > 0 R[j] = I [3N +j], j= 0, 1, ...,r-1
void MacroAssembler::crc32c_ipl_alg2_alt2(Register in_out, Register in1, Register in2,
                                          Register tmp1, Register tmp2, Register tmp3,
                                          Register tmp4, Register tmp5, Register tmp6,
                                          XMMRegister w_xtmp1, XMMRegister w_xtmp2, XMMRegister w_xtmp3,
                                          bool is_pclmulqdq_supported) {
  uint32_t const_or_pre_comp_const_index[CRC32C_NUM_PRECOMPUTED_CONSTANTS];
  Label L_wordByWord;
  Label L_byteByByteProlog;
  Label L_byteByByte;
  Label L_exit;

  if (is_pclmulqdq_supported ) {
    const_or_pre_comp_const_index[1] = *(uint32_t *)StubRoutines::_crc32c_table_addr;
    const_or_pre_comp_const_index[0] = *((uint32_t *)StubRoutines::_crc32c_table_addr+1);

    const_or_pre_comp_const_index[3] = *((uint32_t *)StubRoutines::_crc32c_table_addr + 2);
    const_or_pre_comp_const_index[2] = *((uint32_t *)StubRoutines::_crc32c_table_addr + 3);

    const_or_pre_comp_const_index[5] = *((uint32_t *)StubRoutines::_crc32c_table_addr + 4);
    const_or_pre_comp_const_index[4] = *((uint32_t *)StubRoutines::_crc32c_table_addr + 5);
    assert((CRC32C_NUM_PRECOMPUTED_CONSTANTS - 1 ) == 5, "Checking whether you declared all of the constants based on the number of \"chunks\"");
  } else {
    const_or_pre_comp_const_index[0] = 1;
    const_or_pre_comp_const_index[1] = 0;

    const_or_pre_comp_const_index[2] = 3;
    const_or_pre_comp_const_index[3] = 2;

    const_or_pre_comp_const_index[4] = 5;
    const_or_pre_comp_const_index[5] = 4;
   }
  crc32c_proc_chunk(CRC32C_HIGH, const_or_pre_comp_const_index[0], const_or_pre_comp_const_index[1], is_pclmulqdq_supported,
                    in2, in1, in_out,
                    tmp1, tmp2, tmp3,
                    w_xtmp1, w_xtmp2, w_xtmp3,
                    tmp4, tmp5,
                    tmp6);
  crc32c_proc_chunk(CRC32C_MIDDLE, const_or_pre_comp_const_index[2], const_or_pre_comp_const_index[3], is_pclmulqdq_supported,
                    in2, in1, in_out,
                    tmp1, tmp2, tmp3,
                    w_xtmp1, w_xtmp2, w_xtmp3,
                    tmp4, tmp5,
                    tmp6);
  crc32c_proc_chunk(CRC32C_LOW, const_or_pre_comp_const_index[4], const_or_pre_comp_const_index[5], is_pclmulqdq_supported,
                    in2, in1, in_out,
                    tmp1, tmp2, tmp3,
                    w_xtmp1, w_xtmp2, w_xtmp3,
                    tmp4, tmp5,
                    tmp6);
  movl(tmp1, in2);
  andl(tmp1, 0x00000007);
  negl(tmp1);
  addl(tmp1, in2);
  addq(tmp1, in1);

  BIND(L_wordByWord);
  cmpq(in1, tmp1);
  jcc(Assembler::greaterEqual, L_byteByByteProlog);
    crc32(in_out, Address(in1, 0), 4);
    addq(in1, 4);
    jmp(L_wordByWord);

  BIND(L_byteByByteProlog);
  andl(in2, 0x00000007);
  movl(tmp2, 1);

  BIND(L_byteByByte);
  cmpl(tmp2, in2);
  jccb(Assembler::greater, L_exit);
    crc32(in_out, Address(in1, 0), 1);
    incq(in1);
    incl(tmp2);
    jmp(L_byteByByte);

  BIND(L_exit);
}
#else
void MacroAssembler::crc32c_ipl_alg2_alt2(Register in_out, Register in1, Register in2,
                                          Register tmp1, Register  tmp2, Register tmp3,
                                          Register tmp4, Register  tmp5, Register tmp6,
                                          XMMRegister w_xtmp1, XMMRegister w_xtmp2, XMMRegister w_xtmp3,
                                          bool is_pclmulqdq_supported) {
  uint32_t const_or_pre_comp_const_index[CRC32C_NUM_PRECOMPUTED_CONSTANTS];
  Label L_wordByWord;
  Label L_byteByByteProlog;
  Label L_byteByByte;
  Label L_exit;

  if (is_pclmulqdq_supported) {
    const_or_pre_comp_const_index[1] = *(uint32_t *)StubRoutines::_crc32c_table_addr;
    const_or_pre_comp_const_index[0] = *((uint32_t *)StubRoutines::_crc32c_table_addr + 1);

    const_or_pre_comp_const_index[3] = *((uint32_t *)StubRoutines::_crc32c_table_addr + 2);
    const_or_pre_comp_const_index[2] = *((uint32_t *)StubRoutines::_crc32c_table_addr + 3);

    const_or_pre_comp_const_index[5] = *((uint32_t *)StubRoutines::_crc32c_table_addr + 4);
    const_or_pre_comp_const_index[4] = *((uint32_t *)StubRoutines::_crc32c_table_addr + 5);
  } else {
    const_or_pre_comp_const_index[0] = 1;
    const_or_pre_comp_const_index[1] = 0;

    const_or_pre_comp_const_index[2] = 3;
    const_or_pre_comp_const_index[3] = 2;

    const_or_pre_comp_const_index[4] = 5;
    const_or_pre_comp_const_index[5] = 4;
  }
  crc32c_proc_chunk(CRC32C_HIGH, const_or_pre_comp_const_index[0], const_or_pre_comp_const_index[1], is_pclmulqdq_supported,
                    in2, in1, in_out,
                    tmp1, tmp2, tmp3,
                    w_xtmp1, w_xtmp2, w_xtmp3,
                    tmp4, tmp5,
                    tmp6);
  crc32c_proc_chunk(CRC32C_MIDDLE, const_or_pre_comp_const_index[2], const_or_pre_comp_const_index[3], is_pclmulqdq_supported,
                    in2, in1, in_out,
                    tmp1, tmp2, tmp3,
                    w_xtmp1, w_xtmp2, w_xtmp3,
                    tmp4, tmp5,
                    tmp6);
  crc32c_proc_chunk(CRC32C_LOW, const_or_pre_comp_const_index[4], const_or_pre_comp_const_index[5], is_pclmulqdq_supported,
                    in2, in1, in_out,
                    tmp1, tmp2, tmp3,
                    w_xtmp1, w_xtmp2, w_xtmp3,
                    tmp4, tmp5,
                    tmp6);
  movl(tmp1, in2);
  andl(tmp1, 0x00000007);
  negl(tmp1);
  addl(tmp1, in2);
  addl(tmp1, in1);

  BIND(L_wordByWord);
  cmpl(in1, tmp1);
  jcc(Assembler::greaterEqual, L_byteByByteProlog);
    crc32(in_out, Address(in1,0), 4);
    addl(in1, 4);
    jmp(L_wordByWord);

  BIND(L_byteByByteProlog);
  andl(in2, 0x00000007);
  movl(tmp2, 1);

  BIND(L_byteByByte);
  cmpl(tmp2, in2);
  jccb(Assembler::greater, L_exit);
    movb(tmp1, Address(in1, 0));
    crc32(in_out, tmp1, 1);
    incl(in1);
    incl(tmp2);
    jmp(L_byteByByte);

  BIND(L_exit);
}
#endif // LP64
#undef BIND
#undef BLOCK_COMMENT

// Compress char[] array to byte[].
//   ..\jdk\src\java.base\share\classes\java\lang\StringUTF16.java
//   @HotSpotIntrinsicCandidate
//   private static int compress(char[] src, int srcOff, byte[] dst, int dstOff, int len) {
//     for (int i = 0; i < len; i++) {
//       int c = src[srcOff++];
//       if (c >>> 8 != 0) {
//         return 0;
//       }
//       dst[dstOff++] = (byte)c;
//     }
//     return len;
//   }
void MacroAssembler::char_array_compress(Register src, Register dst, Register len,
  XMMRegister tmp1Reg, XMMRegister tmp2Reg,
  XMMRegister tmp3Reg, XMMRegister tmp4Reg,
  Register tmp5, Register result) {
  Label copy_chars_loop, return_length, return_zero, done;

  // rsi: src
  // rdi: dst
  // rdx: len
  // rcx: tmp5
  // rax: result

  // rsi holds start addr of source char[] to be compressed
  // rdi holds start addr of destination byte[]
  // rdx holds length

  assert(len != result, "");

  // save length for return
  push(len);

  if ((AVX3Threshold == 0) && (UseAVX > 2) && // AVX512
    VM_Version::supports_avx512vlbw() &&
    VM_Version::supports_bmi2()) {

    Label copy_32_loop, copy_loop_tail, below_threshold;

    // alignment
    Label post_alignment;

    // if length of the string is less than 16, handle it in an old fashioned way
    testl(len, -32);
    jcc(Assembler::zero, below_threshold);

    // First check whether a character is compressable ( <= 0xFF).
    // Create mask to test for Unicode chars inside zmm vector
    movl(result, 0x00FF);
    evpbroadcastw(tmp2Reg, result, Assembler::AVX_512bit);

    testl(len, -64);
    jcc(Assembler::zero, post_alignment);

    movl(tmp5, dst);
    andl(tmp5, (32 - 1));
    negl(tmp5);
    andl(tmp5, (32 - 1));

    // bail out when there is nothing to be done
    testl(tmp5, 0xFFFFFFFF);
    jcc(Assembler::zero, post_alignment);

    // ~(~0 << len), where len is the # of remaining elements to process
    movl(result, 0xFFFFFFFF);
    shlxl(result, result, tmp5);
    notl(result);
    kmovdl(k3, result);

    evmovdquw(tmp1Reg, k3, Address(src, 0), Assembler::AVX_512bit);
    evpcmpuw(k2, k3, tmp1Reg, tmp2Reg, Assembler::le, Assembler::AVX_512bit);
    ktestd(k2, k3);
    jcc(Assembler::carryClear, return_zero);

    evpmovwb(Address(dst, 0), k3, tmp1Reg, Assembler::AVX_512bit);

    addptr(src, tmp5);
    addptr(src, tmp5);
    addptr(dst, tmp5);
    subl(len, tmp5);

    bind(post_alignment);
    // end of alignment

    movl(tmp5, len);
    andl(tmp5, (32 - 1));    // tail count (in chars)
    andl(len, ~(32 - 1));    // vector count (in chars)
    jcc(Assembler::zero, copy_loop_tail);

    lea(src, Address(src, len, Address::times_2));
    lea(dst, Address(dst, len, Address::times_1));
    negptr(len);

    bind(copy_32_loop);
    evmovdquw(tmp1Reg, Address(src, len, Address::times_2), Assembler::AVX_512bit);
    evpcmpuw(k2, tmp1Reg, tmp2Reg, Assembler::le, Assembler::AVX_512bit);
    kortestdl(k2, k2);
    jcc(Assembler::carryClear, return_zero);

    // All elements in current processed chunk are valid candidates for
    // compression. Write a truncated byte elements to the memory.
    evpmovwb(Address(dst, len, Address::times_1), tmp1Reg, Assembler::AVX_512bit);
    addptr(len, 32);
    jcc(Assembler::notZero, copy_32_loop);

    bind(copy_loop_tail);
    // bail out when there is nothing to be done
    testl(tmp5, 0xFFFFFFFF);
    jcc(Assembler::zero, return_length);

    movl(len, tmp5);

    // ~(~0 << len), where len is the # of remaining elements to process
    movl(result, 0xFFFFFFFF);
    shlxl(result, result, len);
    notl(result);

    kmovdl(k3, result);

    evmovdquw(tmp1Reg, k3, Address(src, 0), Assembler::AVX_512bit);
    evpcmpuw(k2, k3, tmp1Reg, tmp2Reg, Assembler::le, Assembler::AVX_512bit);
    ktestd(k2, k3);
    jcc(Assembler::carryClear, return_zero);

    evpmovwb(Address(dst, 0), k3, tmp1Reg, Assembler::AVX_512bit);
    jmp(return_length);

    bind(below_threshold);
  }

  if (UseSSE42Intrinsics) {
    Label copy_32_loop, copy_16, copy_tail;

    movl(result, len);

    movl(tmp5, 0xff00ff00);   // create mask to test for Unicode chars in vectors

    // vectored compression
    andl(len, 0xfffffff0);    // vector count (in chars)
    andl(result, 0x0000000f);    // tail count (in chars)
    testl(len, len);
    jcc(Assembler::zero, copy_16);

    // compress 16 chars per iter
    movdl(tmp1Reg, tmp5);
    pshufd(tmp1Reg, tmp1Reg, 0);   // store Unicode mask in tmp1Reg
    pxor(tmp4Reg, tmp4Reg);

    lea(src, Address(src, len, Address::times_2));
    lea(dst, Address(dst, len, Address::times_1));
    negptr(len);

    bind(copy_32_loop);
    movdqu(tmp2Reg, Address(src, len, Address::times_2));     // load 1st 8 characters
    por(tmp4Reg, tmp2Reg);
    movdqu(tmp3Reg, Address(src, len, Address::times_2, 16)); // load next 8 characters
    por(tmp4Reg, tmp3Reg);
    ptest(tmp4Reg, tmp1Reg);       // check for Unicode chars in next vector
    jcc(Assembler::notZero, return_zero);
    packuswb(tmp2Reg, tmp3Reg);    // only ASCII chars; compress each to 1 byte
    movdqu(Address(dst, len, Address::times_1), tmp2Reg);
    addptr(len, 16);
    jcc(Assembler::notZero, copy_32_loop);

    // compress next vector of 8 chars (if any)
    bind(copy_16);
    movl(len, result);
    andl(len, 0xfffffff8);    // vector count (in chars)
    andl(result, 0x00000007);    // tail count (in chars)
    testl(len, len);
    jccb(Assembler::zero, copy_tail);

    movdl(tmp1Reg, tmp5);
    pshufd(tmp1Reg, tmp1Reg, 0);   // store Unicode mask in tmp1Reg
    pxor(tmp3Reg, tmp3Reg);

    movdqu(tmp2Reg, Address(src, 0));
    ptest(tmp2Reg, tmp1Reg);       // check for Unicode chars in vector
    jccb(Assembler::notZero, return_zero);
    packuswb(tmp2Reg, tmp3Reg);    // only LATIN1 chars; compress each to 1 byte
    movq(Address(dst, 0), tmp2Reg);
    addptr(src, 16);
    addptr(dst, 8);

    bind(copy_tail);
    movl(len, result);
  }
  // compress 1 char per iter
  testl(len, len);
  jccb(Assembler::zero, return_length);
  lea(src, Address(src, len, Address::times_2));
  lea(dst, Address(dst, len, Address::times_1));
  negptr(len);

  bind(copy_chars_loop);
  load_unsigned_short(result, Address(src, len, Address::times_2));
  testl(result, 0xff00);      // check if Unicode char
  jccb(Assembler::notZero, return_zero);
  movb(Address(dst, len, Address::times_1), result);  // ASCII char; compress to 1 byte
  increment(len);
  jcc(Assembler::notZero, copy_chars_loop);

  // if compression succeeded, return length
  bind(return_length);
  pop(result);
  jmpb(done);

  // if compression failed, return 0
  bind(return_zero);
  xorl(result, result);
  addptr(rsp, wordSize);

  bind(done);
}

// Inflate byte[] array to char[].
//   ..\jdk\src\java.base\share\classes\java\lang\StringLatin1.java
//   @HotSpotIntrinsicCandidate
//   private static void inflate(byte[] src, int srcOff, char[] dst, int dstOff, int len) {
//     for (int i = 0; i < len; i++) {
//       dst[dstOff++] = (char)(src[srcOff++] & 0xff);
//     }
//   }
void MacroAssembler::byte_array_inflate(Register src, Register dst, Register len,
  XMMRegister tmp1, Register tmp2) {
  Label copy_chars_loop, done, below_threshold, avx3_threshold;
  // rsi: src
  // rdi: dst
  // rdx: len
  // rcx: tmp2

  // rsi holds start addr of source byte[] to be inflated
  // rdi holds start addr of destination char[]
  // rdx holds length
  assert_different_registers(src, dst, len, tmp2);
  movl(tmp2, len);
  if ((UseAVX > 2) && // AVX512
    VM_Version::supports_avx512vlbw() &&
    VM_Version::supports_bmi2()) {

    Label copy_32_loop, copy_tail;
    Register tmp3_aliased = len;

    // if length of the string is less than 16, handle it in an old fashioned way
    testl(len, -16);
    jcc(Assembler::zero, below_threshold);

    testl(len, -1 * AVX3Threshold);
    jcc(Assembler::zero, avx3_threshold);

    // In order to use only one arithmetic operation for the main loop we use
    // this pre-calculation
    andl(tmp2, (32 - 1)); // tail count (in chars), 32 element wide loop
    andl(len, -32);     // vector count
    jccb(Assembler::zero, copy_tail);

    lea(src, Address(src, len, Address::times_1));
    lea(dst, Address(dst, len, Address::times_2));
    negptr(len);


    // inflate 32 chars per iter
    bind(copy_32_loop);
    vpmovzxbw(tmp1, Address(src, len, Address::times_1), Assembler::AVX_512bit);
    evmovdquw(Address(dst, len, Address::times_2), tmp1, Assembler::AVX_512bit);
    addptr(len, 32);
    jcc(Assembler::notZero, copy_32_loop);

    bind(copy_tail);
    // bail out when there is nothing to be done
    testl(tmp2, -1); // we don't destroy the contents of tmp2 here
    jcc(Assembler::zero, done);

    // ~(~0 << length), where length is the # of remaining elements to process
    movl(tmp3_aliased, -1);
    shlxl(tmp3_aliased, tmp3_aliased, tmp2);
    notl(tmp3_aliased);
    kmovdl(k2, tmp3_aliased);
    evpmovzxbw(tmp1, k2, Address(src, 0), Assembler::AVX_512bit);
    evmovdquw(Address(dst, 0), k2, tmp1, Assembler::AVX_512bit);

    jmp(done);
    bind(avx3_threshold);
  }
  if (UseSSE42Intrinsics) {
    Label copy_16_loop, copy_8_loop, copy_bytes, copy_new_tail, copy_tail;

    if (UseAVX > 1) {
      andl(tmp2, (16 - 1));
      andl(len, -16);
      jccb(Assembler::zero, copy_new_tail);
    } else {
      andl(tmp2, 0x00000007);   // tail count (in chars)
      andl(len, 0xfffffff8);    // vector count (in chars)
      jccb(Assembler::zero, copy_tail);
    }

    // vectored inflation
    lea(src, Address(src, len, Address::times_1));
    lea(dst, Address(dst, len, Address::times_2));
    negptr(len);

    if (UseAVX > 1) {
      bind(copy_16_loop);
      vpmovzxbw(tmp1, Address(src, len, Address::times_1), Assembler::AVX_256bit);
      vmovdqu(Address(dst, len, Address::times_2), tmp1);
      addptr(len, 16);
      jcc(Assembler::notZero, copy_16_loop);

      bind(below_threshold);
      bind(copy_new_tail);
      movl(len, tmp2);
      andl(tmp2, 0x00000007);
      andl(len, 0xFFFFFFF8);
      jccb(Assembler::zero, copy_tail);

      pmovzxbw(tmp1, Address(src, 0));
      movdqu(Address(dst, 0), tmp1);
      addptr(src, 8);
      addptr(dst, 2 * 8);

      jmp(copy_tail, true);
    }

    // inflate 8 chars per iter
    bind(copy_8_loop);
    pmovzxbw(tmp1, Address(src, len, Address::times_1));  // unpack to 8 words
    movdqu(Address(dst, len, Address::times_2), tmp1);
    addptr(len, 8);
    jcc(Assembler::notZero, copy_8_loop);

    bind(copy_tail);
    movl(len, tmp2);

    cmpl(len, 4);
    jccb(Assembler::less, copy_bytes);

    movdl(tmp1, Address(src, 0));  // load 4 byte chars
    pmovzxbw(tmp1, tmp1);
    movq(Address(dst, 0), tmp1);
    subptr(len, 4);
    addptr(src, 4);
    addptr(dst, 8);

    bind(copy_bytes);
  } else {
    bind(below_threshold);
  }

  testl(len, len);
  jccb(Assembler::zero, done);
  lea(src, Address(src, len, Address::times_1));
  lea(dst, Address(dst, len, Address::times_2));
  negptr(len);

  // inflate 1 char per iter
  bind(copy_chars_loop);
  load_unsigned_byte(tmp2, Address(src, len, Address::times_1));  // load byte char
  movw(Address(dst, len, Address::times_2), tmp2);  // inflate byte char to word
  increment(len);
  jcc(Assembler::notZero, copy_chars_loop);

  bind(done);
}

#ifdef _LP64
void MacroAssembler::convert_f2i(Register dst, XMMRegister src) {
  Label done;
  cvttss2sil(dst, src);
  // Conversion instructions do not match JLS for overflow, underflow and NaN -> fixup in stub
  cmpl(dst, 0x80000000); // float_sign_flip
  jccb(Assembler::notEqual, done);
  subptr(rsp, 8);
  movflt(Address(rsp, 0), src);
  call(RuntimeAddress(CAST_FROM_FN_PTR(address, StubRoutines::x86::f2i_fixup())));
  pop(dst);
  bind(done);
}

void MacroAssembler::convert_d2i(Register dst, XMMRegister src) {
  Label done;
  cvttsd2sil(dst, src);
  // Conversion instructions do not match JLS for overflow, underflow and NaN -> fixup in stub
  cmpl(dst, 0x80000000); // float_sign_flip
  jccb(Assembler::notEqual, done);
  subptr(rsp, 8);
  movdbl(Address(rsp, 0), src);
  call(RuntimeAddress(CAST_FROM_FN_PTR(address, StubRoutines::x86::d2i_fixup())));
  pop(dst);
  bind(done);
}

void MacroAssembler::convert_f2l(Register dst, XMMRegister src) {
  Label done;
  cvttss2siq(dst, src);
  cmp64(dst, ExternalAddress((address) StubRoutines::x86::double_sign_flip()));
  jccb(Assembler::notEqual, done);
  subptr(rsp, 8);
  movflt(Address(rsp, 0), src);
  call(RuntimeAddress(CAST_FROM_FN_PTR(address, StubRoutines::x86::f2l_fixup())));
  pop(dst);
  bind(done);
}

void MacroAssembler::convert_d2l(Register dst, XMMRegister src) {
  Label done;
  cvttsd2siq(dst, src);
  cmp64(dst, ExternalAddress((address) StubRoutines::x86::double_sign_flip()));
  jccb(Assembler::notEqual, done);
  subptr(rsp, 8);
  movdbl(Address(rsp, 0), src);
  call(RuntimeAddress(CAST_FROM_FN_PTR(address, StubRoutines::x86::d2l_fixup())));
  pop(dst);
  bind(done);
}

void MacroAssembler::cache_wb(Address line)
{
  // 64 bit cpus always support clflush
  assert(VM_Version::supports_clflush(), "clflush should be available");
  bool optimized = VM_Version::supports_clflushopt();
  bool no_evict = VM_Version::supports_clwb();

  // prefer clwb (writeback without evict) otherwise
  // prefer clflushopt (potentially parallel writeback with evict)
  // otherwise fallback on clflush (serial writeback with evict)

  if (optimized) {
    if (no_evict) {
      clwb(line);
    } else {
      clflushopt(line);
    }
  } else {
    // no need for fence when using CLFLUSH
    clflush(line);
  }
}

void MacroAssembler::cache_wbsync(bool is_pre)
{
  assert(VM_Version::supports_clflush(), "clflush should be available");
  bool optimized = VM_Version::supports_clflushopt();
  bool no_evict = VM_Version::supports_clwb();

  // pick the correct implementation

  if (!is_pre && (optimized || no_evict)) {
    // need an sfence for post flush when using clflushopt or clwb
    // otherwise no no need for any synchroniaztion

    sfence();
  }
}
#endif // _LP64

Assembler::Condition MacroAssembler::negate_condition(Assembler::Condition cond) {
  switch (cond) {
    // Note some conditions are synonyms for others
    case Assembler::zero:         return Assembler::notZero;
    case Assembler::notZero:      return Assembler::zero;
    case Assembler::less:         return Assembler::greaterEqual;
    case Assembler::lessEqual:    return Assembler::greater;
    case Assembler::greater:      return Assembler::lessEqual;
    case Assembler::greaterEqual: return Assembler::less;
    case Assembler::below:        return Assembler::aboveEqual;
    case Assembler::belowEqual:   return Assembler::above;
    case Assembler::above:        return Assembler::belowEqual;
    case Assembler::aboveEqual:   return Assembler::below;
    case Assembler::overflow:     return Assembler::noOverflow;
    case Assembler::noOverflow:   return Assembler::overflow;
    case Assembler::negative:     return Assembler::positive;
    case Assembler::positive:     return Assembler::negative;
    case Assembler::parity:       return Assembler::noParity;
    case Assembler::noParity:     return Assembler::parity;
  }
  ShouldNotReachHere(); return Assembler::overflow;
}

SkipIfEqual::SkipIfEqual(
    MacroAssembler* masm, const bool* flag_addr, bool value) {
  _masm = masm;
  _masm->cmp8(ExternalAddress((address)flag_addr), value);
  _masm->jcc(Assembler::equal, _label);
}

SkipIfEqual::~SkipIfEqual() {
  _masm->bind(_label);
}

// 32-bit Windows has its own fast-path implementation
// of get_thread
#if !defined(WIN32) || defined(_LP64)

// This is simply a call to Thread::current()
void MacroAssembler::get_thread(Register thread) {
  if (thread != rax) {
    push(rax);
  }
  LP64_ONLY(push(rdi);)
  LP64_ONLY(push(rsi);)
  push(rdx);
  push(rcx);
#ifdef _LP64
  push(r8);
  push(r9);
  push(r10);
  push(r11);
#endif

  MacroAssembler::call_VM_leaf_base(CAST_FROM_FN_PTR(address, Thread::current), 0);

#ifdef _LP64
  pop(r11);
  pop(r10);
  pop(r9);
  pop(r8);
#endif
  pop(rcx);
  pop(rdx);
  LP64_ONLY(pop(rsi);)
  LP64_ONLY(pop(rdi);)
  if (thread != rax) {
    mov(thread, rax);
    pop(rax);
  }
}

#endif // !WIN32 || _LP64<|MERGE_RESOLUTION|>--- conflicted
+++ resolved
@@ -1310,774 +1310,6 @@
   jcc(Assembler::equal, done);
 }
 
-<<<<<<< HEAD
-#ifdef COMPILER2
-
-#if INCLUDE_RTM_OPT
-
-// Update rtm_counters based on abort status
-// input: abort_status
-//        rtm_counters (RTMLockingCounters*)
-// flags are killed
-void MacroAssembler::rtm_counters_update(Register abort_status, Register rtm_counters) {
-
-  atomic_incptr(Address(rtm_counters, RTMLockingCounters::abort_count_offset()));
-  if (PrintPreciseRTMLockingStatistics) {
-    for (int i = 0; i < RTMLockingCounters::ABORT_STATUS_LIMIT; i++) {
-      Label check_abort;
-      testl(abort_status, (1<<i));
-      jccb(Assembler::equal, check_abort);
-      atomic_incptr(Address(rtm_counters, RTMLockingCounters::abortX_count_offset() + (i * sizeof(uintx))));
-      bind(check_abort);
-    }
-  }
-}
-
-// Branch if (random & (count-1) != 0), count is 2^n
-// tmp, scr and flags are killed
-void MacroAssembler::branch_on_random_using_rdtsc(Register tmp, Register scr, int count, Label& brLabel) {
-  assert(tmp == rax, "");
-  assert(scr == rdx, "");
-  rdtsc(); // modifies EDX:EAX
-  andptr(tmp, count-1);
-  jccb(Assembler::notZero, brLabel);
-}
-
-// Perform abort ratio calculation, set no_rtm bit if high ratio
-// input:  rtm_counters_Reg (RTMLockingCounters* address)
-// tmpReg, rtm_counters_Reg and flags are killed
-void MacroAssembler::rtm_abort_ratio_calculation(Register tmpReg,
-                                                 Register rtm_counters_Reg,
-                                                 RTMLockingCounters* rtm_counters,
-                                                 Metadata* method_data) {
-  Label L_done, L_check_always_rtm1, L_check_always_rtm2;
-
-  if (RTMLockingCalculationDelay > 0) {
-    // Delay calculation
-    movptr(tmpReg, ExternalAddress((address) RTMLockingCounters::rtm_calculation_flag_addr()), tmpReg);
-    testptr(tmpReg, tmpReg);
-    jccb(Assembler::equal, L_done);
-  }
-  // Abort ratio calculation only if abort_count > RTMAbortThreshold
-  //   Aborted transactions = abort_count * 100
-  //   All transactions = total_count *  RTMTotalCountIncrRate
-  //   Set no_rtm bit if (Aborted transactions >= All transactions * RTMAbortRatio)
-
-  movptr(tmpReg, Address(rtm_counters_Reg, RTMLockingCounters::abort_count_offset()));
-  cmpptr(tmpReg, RTMAbortThreshold);
-  jccb(Assembler::below, L_check_always_rtm2);
-  imulptr(tmpReg, tmpReg, 100);
-
-  Register scrReg = rtm_counters_Reg;
-  movptr(scrReg, Address(rtm_counters_Reg, RTMLockingCounters::total_count_offset()));
-  imulptr(scrReg, scrReg, RTMTotalCountIncrRate);
-  imulptr(scrReg, scrReg, RTMAbortRatio);
-  cmpptr(tmpReg, scrReg);
-  jccb(Assembler::below, L_check_always_rtm1);
-  if (method_data != NULL) {
-    // set rtm_state to "no rtm" in MDO
-    mov_metadata(tmpReg, method_data);
-    lock();
-    orl(Address(tmpReg, MethodData::rtm_state_offset_in_bytes()), NoRTM);
-  }
-  jmpb(L_done);
-  bind(L_check_always_rtm1);
-  // Reload RTMLockingCounters* address
-  lea(rtm_counters_Reg, ExternalAddress((address)rtm_counters));
-  bind(L_check_always_rtm2);
-  movptr(tmpReg, Address(rtm_counters_Reg, RTMLockingCounters::total_count_offset()));
-  cmpptr(tmpReg, RTMLockingThreshold / RTMTotalCountIncrRate);
-  jccb(Assembler::below, L_done);
-  if (method_data != NULL) {
-    // set rtm_state to "always rtm" in MDO
-    mov_metadata(tmpReg, method_data);
-    lock();
-    orl(Address(tmpReg, MethodData::rtm_state_offset_in_bytes()), UseRTM);
-  }
-  bind(L_done);
-}
-
-// Update counters and perform abort ratio calculation
-// input:  abort_status_Reg
-// rtm_counters_Reg, flags are killed
-void MacroAssembler::rtm_profiling(Register abort_status_Reg,
-                                   Register rtm_counters_Reg,
-                                   RTMLockingCounters* rtm_counters,
-                                   Metadata* method_data,
-                                   bool profile_rtm) {
-
-  assert(rtm_counters != NULL, "should not be NULL when profiling RTM");
-  // update rtm counters based on rax value at abort
-  // reads abort_status_Reg, updates flags
-  lea(rtm_counters_Reg, ExternalAddress((address)rtm_counters));
-  rtm_counters_update(abort_status_Reg, rtm_counters_Reg);
-  if (profile_rtm) {
-    // Save abort status because abort_status_Reg is used by following code.
-    if (RTMRetryCount > 0) {
-      push(abort_status_Reg);
-    }
-    assert(rtm_counters != NULL, "should not be NULL when profiling RTM");
-    rtm_abort_ratio_calculation(abort_status_Reg, rtm_counters_Reg, rtm_counters, method_data);
-    // restore abort status
-    if (RTMRetryCount > 0) {
-      pop(abort_status_Reg);
-    }
-  }
-}
-
-// Retry on abort if abort's status is 0x6: can retry (0x2) | memory conflict (0x4)
-// inputs: retry_count_Reg
-//       : abort_status_Reg
-// output: retry_count_Reg decremented by 1
-// flags are killed
-void MacroAssembler::rtm_retry_lock_on_abort(Register retry_count_Reg, Register abort_status_Reg, Label& retryLabel) {
-  Label doneRetry;
-  assert(abort_status_Reg == rax, "");
-  // The abort reason bits are in eax (see all states in rtmLocking.hpp)
-  // 0x6 = conflict on which we can retry (0x2) | memory conflict (0x4)
-  // if reason is in 0x6 and retry count != 0 then retry
-  andptr(abort_status_Reg, 0x6);
-  jccb(Assembler::zero, doneRetry);
-  testl(retry_count_Reg, retry_count_Reg);
-  jccb(Assembler::zero, doneRetry);
-  pause();
-  decrementl(retry_count_Reg);
-  jmp(retryLabel);
-  bind(doneRetry);
-}
-
-// Spin and retry if lock is busy,
-// inputs: box_Reg (monitor address)
-//       : retry_count_Reg
-// output: retry_count_Reg decremented by 1
-//       : clear z flag if retry count exceeded
-// tmp_Reg, scr_Reg, flags are killed
-void MacroAssembler::rtm_retry_lock_on_busy(Register retry_count_Reg, Register box_Reg,
-                                            Register tmp_Reg, Register scr_Reg, Label& retryLabel) {
-  Label SpinLoop, SpinExit, doneRetry;
-  int owner_offset = OM_OFFSET_NO_MONITOR_VALUE_TAG(owner);
-
-  testl(retry_count_Reg, retry_count_Reg);
-  jccb(Assembler::zero, doneRetry);
-  decrementl(retry_count_Reg);
-  movptr(scr_Reg, RTMSpinLoopCount);
-
-  bind(SpinLoop);
-  pause();
-  decrementl(scr_Reg);
-  jccb(Assembler::lessEqual, SpinExit);
-  movptr(tmp_Reg, Address(box_Reg, owner_offset));
-  testptr(tmp_Reg, tmp_Reg);
-  jccb(Assembler::notZero, SpinLoop);
-
-  bind(SpinExit);
-  jmp(retryLabel);
-  bind(doneRetry);
-  incrementl(retry_count_Reg); // clear z flag
-}
-
-// Use RTM for normal stack locks
-// Input: objReg (object to lock)
-void MacroAssembler::rtm_stack_locking(Register objReg, Register tmpReg, Register scrReg,
-                                       Register retry_on_abort_count_Reg,
-                                       RTMLockingCounters* stack_rtm_counters,
-                                       Metadata* method_data, bool profile_rtm,
-                                       Label& DONE_LABEL, Label& IsInflated) {
-  assert(UseRTMForStackLocks, "why call this otherwise?");
-  assert(!UseBiasedLocking, "Biased locking is not supported with RTM locking");
-  assert(tmpReg == rax, "");
-  assert(scrReg == rdx, "");
-  Label L_rtm_retry, L_decrement_retry, L_on_abort;
-
-  if (RTMRetryCount > 0) {
-    movl(retry_on_abort_count_Reg, RTMRetryCount); // Retry on abort
-    bind(L_rtm_retry);
-  }
-  movptr(tmpReg, Address(objReg, oopDesc::mark_offset_in_bytes()));
-  testptr(tmpReg, markWord::monitor_value);  // inflated vs stack-locked|neutral|biased
-  jcc(Assembler::notZero, IsInflated);
-
-  if (PrintPreciseRTMLockingStatistics || profile_rtm) {
-    Label L_noincrement;
-    if (RTMTotalCountIncrRate > 1) {
-      // tmpReg, scrReg and flags are killed
-      branch_on_random_using_rdtsc(tmpReg, scrReg, RTMTotalCountIncrRate, L_noincrement);
-    }
-    assert(stack_rtm_counters != NULL, "should not be NULL when profiling RTM");
-    atomic_incptr(ExternalAddress((address)stack_rtm_counters->total_count_addr()), scrReg);
-    bind(L_noincrement);
-  }
-  xbegin(L_on_abort);
-  movptr(tmpReg, Address(objReg, oopDesc::mark_offset_in_bytes()));       // fetch markword
-  andptr(tmpReg, markWord::biased_lock_mask_in_place); // look at 3 lock bits
-  cmpptr(tmpReg, markWord::unlocked_value);            // bits = 001 unlocked
-  jcc(Assembler::equal, DONE_LABEL);        // all done if unlocked
-
-  Register abort_status_Reg = tmpReg; // status of abort is stored in RAX
-  if (UseRTMXendForLockBusy) {
-    xend();
-    movptr(abort_status_Reg, 0x2);   // Set the abort status to 2 (so we can retry)
-    jmp(L_decrement_retry);
-  }
-  else {
-    xabort(0);
-  }
-  bind(L_on_abort);
-  if (PrintPreciseRTMLockingStatistics || profile_rtm) {
-    rtm_profiling(abort_status_Reg, scrReg, stack_rtm_counters, method_data, profile_rtm);
-  }
-  bind(L_decrement_retry);
-  if (RTMRetryCount > 0) {
-    // retry on lock abort if abort status is 'can retry' (0x2) or 'memory conflict' (0x4)
-    rtm_retry_lock_on_abort(retry_on_abort_count_Reg, abort_status_Reg, L_rtm_retry);
-  }
-}
-
-// Use RTM for inflating locks
-// inputs: objReg (object to lock)
-//         boxReg (on-stack box address (displaced header location) - KILLED)
-//         tmpReg (ObjectMonitor address + markWord::monitor_value)
-void MacroAssembler::rtm_inflated_locking(Register objReg, Register boxReg, Register tmpReg,
-                                          Register scrReg, Register retry_on_busy_count_Reg,
-                                          Register retry_on_abort_count_Reg,
-                                          RTMLockingCounters* rtm_counters,
-                                          Metadata* method_data, bool profile_rtm,
-                                          Label& DONE_LABEL) {
-  assert(UseRTMLocking, "why call this otherwise?");
-  assert(tmpReg == rax, "");
-  assert(scrReg == rdx, "");
-  Label L_rtm_retry, L_decrement_retry, L_on_abort;
-  int owner_offset = OM_OFFSET_NO_MONITOR_VALUE_TAG(owner);
-
-  // Without cast to int32_t this style of movptr will destroy r10 which is typically obj.
-  movptr(Address(boxReg, 0), (int32_t)intptr_t(markWord::unused_mark().value()));
-  movptr(boxReg, tmpReg); // Save ObjectMonitor address
-
-  if (RTMRetryCount > 0) {
-    movl(retry_on_busy_count_Reg, RTMRetryCount);  // Retry on lock busy
-    movl(retry_on_abort_count_Reg, RTMRetryCount); // Retry on abort
-    bind(L_rtm_retry);
-  }
-  if (PrintPreciseRTMLockingStatistics || profile_rtm) {
-    Label L_noincrement;
-    if (RTMTotalCountIncrRate > 1) {
-      // tmpReg, scrReg and flags are killed
-      branch_on_random_using_rdtsc(tmpReg, scrReg, RTMTotalCountIncrRate, L_noincrement);
-    }
-    assert(rtm_counters != NULL, "should not be NULL when profiling RTM");
-    atomic_incptr(ExternalAddress((address)rtm_counters->total_count_addr()), scrReg);
-    bind(L_noincrement);
-  }
-  xbegin(L_on_abort);
-  movptr(tmpReg, Address(objReg, oopDesc::mark_offset_in_bytes()));
-  movptr(tmpReg, Address(tmpReg, owner_offset));
-  testptr(tmpReg, tmpReg);
-  jcc(Assembler::zero, DONE_LABEL);
-  if (UseRTMXendForLockBusy) {
-    xend();
-    jmp(L_decrement_retry);
-  }
-  else {
-    xabort(0);
-  }
-  bind(L_on_abort);
-  Register abort_status_Reg = tmpReg; // status of abort is stored in RAX
-  if (PrintPreciseRTMLockingStatistics || profile_rtm) {
-    rtm_profiling(abort_status_Reg, scrReg, rtm_counters, method_data, profile_rtm);
-  }
-  if (RTMRetryCount > 0) {
-    // retry on lock abort if abort status is 'can retry' (0x2) or 'memory conflict' (0x4)
-    rtm_retry_lock_on_abort(retry_on_abort_count_Reg, abort_status_Reg, L_rtm_retry);
-  }
-
-  movptr(tmpReg, Address(boxReg, owner_offset)) ;
-  testptr(tmpReg, tmpReg) ;
-  jccb(Assembler::notZero, L_decrement_retry) ;
-
-  // Appears unlocked - try to swing _owner from null to non-null.
-  // Invariant: tmpReg == 0.  tmpReg is EAX which is the implicit cmpxchg comparand.
-#ifdef _LP64
-  Register threadReg = r15_thread;
-#else
-  get_thread(scrReg);
-  Register threadReg = scrReg;
-#endif
-  lock();
-  cmpxchgptr(threadReg, Address(boxReg, owner_offset)); // Updates tmpReg
-
-  if (RTMRetryCount > 0) {
-    // success done else retry
-    jccb(Assembler::equal, DONE_LABEL) ;
-    bind(L_decrement_retry);
-    // Spin and retry if lock is busy.
-    rtm_retry_lock_on_busy(retry_on_busy_count_Reg, boxReg, tmpReg, scrReg, L_rtm_retry);
-  }
-  else {
-    bind(L_decrement_retry);
-  }
-}
-
-#endif //  INCLUDE_RTM_OPT
-
-// fast_lock and fast_unlock used by C2
-
-// Because the transitions from emitted code to the runtime
-// monitorenter/exit helper stubs are so slow it's critical that
-// we inline both the stack-locking fast path and the inflated fast path.
-//
-// See also: cmpFastLock and cmpFastUnlock.
-//
-// What follows is a specialized inline transliteration of the code
-// in enter() and exit(). If we're concerned about I$ bloat another
-// option would be to emit TrySlowEnter and TrySlowExit methods
-// at startup-time.  These methods would accept arguments as
-// (rax,=Obj, rbx=Self, rcx=box, rdx=Scratch) and return success-failure
-// indications in the icc.ZFlag.  fast_lock and fast_unlock would simply
-// marshal the arguments and emit calls to TrySlowEnter and TrySlowExit.
-// In practice, however, the # of lock sites is bounded and is usually small.
-// Besides the call overhead, TrySlowEnter and TrySlowExit might suffer
-// if the processor uses simple bimodal branch predictors keyed by EIP
-// Since the helper routines would be called from multiple synchronization
-// sites.
-//
-// An even better approach would be write "MonitorEnter()" and "MonitorExit()"
-// in java - using j.u.c and unsafe - and just bind the lock and unlock sites
-// to those specialized methods.  That'd give us a mostly platform-independent
-// implementation that the JITs could optimize and inline at their pleasure.
-// Done correctly, the only time we'd need to cross to native could would be
-// to park() or unpark() threads.  We'd also need a few more unsafe operators
-// to (a) prevent compiler-JIT reordering of non-volatile accesses, and
-// (b) explicit barriers or fence operations.
-//
-// TODO:
-//
-// *  Arrange for C2 to pass "Self" into fast_lock and fast_unlock in one of the registers (scr).
-//    This avoids manifesting the Self pointer in the fast_lock and fast_unlock terminals.
-//    Given TLAB allocation, Self is usually manifested in a register, so passing it into
-//    the lock operators would typically be faster than reifying Self.
-//
-// *  Ideally I'd define the primitives as:
-//       fast_lock   (nax Obj, nax box, EAX tmp, nax scr) where box, tmp and scr are KILLED.
-//       fast_unlock (nax Obj, EAX box, nax tmp) where box and tmp are KILLED
-//    Unfortunately ADLC bugs prevent us from expressing the ideal form.
-//    Instead, we're stuck with a rather awkward and brittle register assignments below.
-//    Furthermore the register assignments are overconstrained, possibly resulting in
-//    sub-optimal code near the synchronization site.
-//
-// *  Eliminate the sp-proximity tests and just use "== Self" tests instead.
-//    Alternately, use a better sp-proximity test.
-//
-// *  Currently ObjectMonitor._Owner can hold either an sp value or a (THREAD *) value.
-//    Either one is sufficient to uniquely identify a thread.
-//    TODO: eliminate use of sp in _owner and use get_thread(tr) instead.
-//
-// *  Intrinsify notify() and notifyAll() for the common cases where the
-//    object is locked by the calling thread but the waitlist is empty.
-//    avoid the expensive JNI call to JVM_Notify() and JVM_NotifyAll().
-//
-// *  use jccb and jmpb instead of jcc and jmp to improve code density.
-//    But beware of excessive branch density on AMD Opterons.
-//
-// *  Both fast_lock and fast_unlock set the ICC.ZF to indicate success
-//    or failure of the fast path.  If the fast path fails then we pass
-//    control to the slow path, typically in C.  In fast_lock and
-//    fast_unlock we often branch to DONE_LABEL, just to find that C2
-//    will emit a conditional branch immediately after the node.
-//    So we have branches to branches and lots of ICC.ZF games.
-//    Instead, it might be better to have C2 pass a "FailureLabel"
-//    into fast_lock and fast_unlock.  In the case of success, control
-//    will drop through the node.  ICC.ZF is undefined at exit.
-//    In the case of failure, the node will branch directly to the
-//    FailureLabel
-
-
-// obj: object to lock
-// box: on-stack box address (displaced header location) - KILLED
-// rax,: tmp -- KILLED
-// scr: tmp -- KILLED
-void MacroAssembler::fast_lock(Register objReg, Register boxReg, Register tmpReg,
-                               Register scrReg, Register cx1Reg, Register cx2Reg,
-                               BiasedLockingCounters* counters,
-                               RTMLockingCounters* rtm_counters,
-                               RTMLockingCounters* stack_rtm_counters,
-                               Metadata* method_data,
-                               bool use_rtm, bool profile_rtm) {
-  // Ensure the register assignments are disjoint
-  assert(tmpReg == rax, "");
-
-  if (use_rtm) {
-    assert_different_registers(objReg, boxReg, tmpReg, scrReg, cx1Reg, cx2Reg);
-  } else {
-    assert(cx1Reg == noreg, "");
-    assert(cx2Reg == noreg, "");
-    assert_different_registers(objReg, boxReg, tmpReg, scrReg);
-  }
-
-  if (counters != NULL) {
-    atomic_incl(ExternalAddress((address)counters->total_entry_count_addr()), scrReg);
-  }
-
-  // Possible cases that we'll encounter in fast_lock
-  // ------------------------------------------------
-  // * Inflated
-  //    -- unlocked
-  //    -- Locked
-  //       = by self
-  //       = by other
-  // * biased
-  //    -- by Self
-  //    -- by other
-  // * neutral
-  // * stack-locked
-  //    -- by self
-  //       = sp-proximity test hits
-  //       = sp-proximity test generates false-negative
-  //    -- by other
-  //
-
-  Label IsInflated, DONE_LABEL;
-
-  // it's stack-locked, biased or neutral
-  // TODO: optimize away redundant LDs of obj->mark and improve the markword triage
-  // order to reduce the number of conditional branches in the most common cases.
-  // Beware -- there's a subtle invariant that fetch of the markword
-  // at [FETCH], below, will never observe a biased encoding (*101b).
-  // If this invariant is not held we risk exclusion (safety) failure.
-  if (UseBiasedLocking && !UseOptoBiasInlining) {
-    biased_locking_enter(boxReg, objReg, tmpReg, scrReg, false, DONE_LABEL, NULL, counters);
-  }
-
-#if INCLUDE_RTM_OPT
-  if (UseRTMForStackLocks && use_rtm) {
-    rtm_stack_locking(objReg, tmpReg, scrReg, cx2Reg,
-                      stack_rtm_counters, method_data, profile_rtm,
-                      DONE_LABEL, IsInflated);
-  }
-#endif // INCLUDE_RTM_OPT
-
-  movptr(tmpReg, Address(objReg, oopDesc::mark_offset_in_bytes()));          // [FETCH]
-  testptr(tmpReg, markWord::monitor_value); // inflated vs stack-locked|neutral|biased
-  jccb(Assembler::notZero, IsInflated);
-
-  // Attempt stack-locking ...
-  orptr (tmpReg, markWord::unlocked_value);
-  movptr(Address(boxReg, 0), tmpReg);          // Anticipate successful CAS
-  lock();
-  cmpxchgptr(boxReg, Address(objReg, oopDesc::mark_offset_in_bytes()));      // Updates tmpReg
-  if (counters != NULL) {
-    cond_inc32(Assembler::equal,
-               ExternalAddress((address)counters->fast_path_entry_count_addr()));
-  }
-  jcc(Assembler::equal, DONE_LABEL);           // Success
-
-  // Recursive locking.
-  // The object is stack-locked: markword contains stack pointer to BasicLock.
-  // Locked by current thread if difference with current SP is less than one page.
-  subptr(tmpReg, rsp);
-  // Next instruction set ZFlag == 1 (Success) if difference is less then one page.
-  andptr(tmpReg, (int32_t) (NOT_LP64(0xFFFFF003) LP64_ONLY(7 - os::vm_page_size())) );
-  movptr(Address(boxReg, 0), tmpReg);
-  if (counters != NULL) {
-    cond_inc32(Assembler::equal,
-               ExternalAddress((address)counters->fast_path_entry_count_addr()));
-  }
-  jmp(DONE_LABEL);
-
-  bind(IsInflated);
-  // The object is inflated. tmpReg contains pointer to ObjectMonitor* + markWord::monitor_value
-
-#if INCLUDE_RTM_OPT
-  // Use the same RTM locking code in 32- and 64-bit VM.
-  if (use_rtm) {
-    rtm_inflated_locking(objReg, boxReg, tmpReg, scrReg, cx1Reg, cx2Reg,
-                         rtm_counters, method_data, profile_rtm, DONE_LABEL);
-  } else {
-#endif // INCLUDE_RTM_OPT
-
-#ifndef _LP64
-  // The object is inflated.
-
-  // boxReg refers to the on-stack BasicLock in the current frame.
-  // We'd like to write:
-  //   set box->_displaced_header = markWord::unused_mark().  Any non-0 value suffices.
-  // This is convenient but results a ST-before-CAS penalty.  The following CAS suffers
-  // additional latency as we have another ST in the store buffer that must drain.
-
-  // avoid ST-before-CAS
-  // register juggle because we need tmpReg for cmpxchgptr below
-  movptr(scrReg, boxReg);
-  movptr(boxReg, tmpReg);                   // consider: LEA box, [tmp-2]
-
-  // Optimistic form: consider XORL tmpReg,tmpReg
-  movptr(tmpReg, NULL_WORD);
-
-  // Appears unlocked - try to swing _owner from null to non-null.
-  // Ideally, I'd manifest "Self" with get_thread and then attempt
-  // to CAS the register containing Self into m->Owner.
-  // But we don't have enough registers, so instead we can either try to CAS
-  // rsp or the address of the box (in scr) into &m->owner.  If the CAS succeeds
-  // we later store "Self" into m->Owner.  Transiently storing a stack address
-  // (rsp or the address of the box) into  m->owner is harmless.
-  // Invariant: tmpReg == 0.  tmpReg is EAX which is the implicit cmpxchg comparand.
-  lock();
-  cmpxchgptr(scrReg, Address(boxReg, OM_OFFSET_NO_MONITOR_VALUE_TAG(owner)));
-  movptr(Address(scrReg, 0), 3);          // box->_displaced_header = 3
-  // If we weren't able to swing _owner from NULL to the BasicLock
-  // then take the slow path.
-  jccb  (Assembler::notZero, DONE_LABEL);
-  // update _owner from BasicLock to thread
-  get_thread (scrReg);                    // beware: clobbers ICCs
-  movptr(Address(boxReg, OM_OFFSET_NO_MONITOR_VALUE_TAG(owner)), scrReg);
-  xorptr(boxReg, boxReg);                 // set icc.ZFlag = 1 to indicate success
-
-  // If the CAS fails we can either retry or pass control to the slow path.
-  // We use the latter tactic.
-  // Pass the CAS result in the icc.ZFlag into DONE_LABEL
-  // If the CAS was successful ...
-  //   Self has acquired the lock
-  //   Invariant: m->_recursions should already be 0, so we don't need to explicitly set it.
-  // Intentional fall-through into DONE_LABEL ...
-#else // _LP64
-  // It's inflated and we use scrReg for ObjectMonitor* in this section.
-  movq(scrReg, tmpReg);
-  xorq(tmpReg, tmpReg);
-  lock();
-  cmpxchgptr(r15_thread, Address(scrReg, OM_OFFSET_NO_MONITOR_VALUE_TAG(owner)));
-  // Unconditionally set box->_displaced_header = markWord::unused_mark().
-  // Without cast to int32_t this style of movptr will destroy r10 which is typically obj.
-  movptr(Address(boxReg, 0), (int32_t)intptr_t(markWord::unused_mark().value()));
-  // Intentional fall-through into DONE_LABEL ...
-  // Propagate ICC.ZF from CAS above into DONE_LABEL.
-#endif // _LP64
-#if INCLUDE_RTM_OPT
-  } // use_rtm()
-#endif
-  // DONE_LABEL is a hot target - we'd really like to place it at the
-  // start of cache line by padding with NOPs.
-  // See the AMD and Intel software optimization manuals for the
-  // most efficient "long" NOP encodings.
-  // Unfortunately none of our alignment mechanisms suffice.
-  bind(DONE_LABEL);
-  // At DONE_LABEL the icc ZFlag is set as follows ...
-  // fast_unlock uses the same protocol.
-  // ZFlag == 1 -> Success
-  // ZFlag == 0 -> Failure - force control through the slow path
-}
-
-// obj: object to unlock
-// box: box address (displaced header location), killed.  Must be EAX.
-// tmp: killed, cannot be obj nor box.
-//
-// Some commentary on balanced locking:
-//
-// fast_lock and fast_unlock are emitted only for provably balanced lock sites.
-// Methods that don't have provably balanced locking are forced to run in the
-// interpreter - such methods won't be compiled to use fast_lock and fast_unlock.
-// The interpreter provides two properties:
-// I1:  At return-time the interpreter automatically and quietly unlocks any
-//      objects acquired the current activation (frame).  Recall that the
-//      interpreter maintains an on-stack list of locks currently held by
-//      a frame.
-// I2:  If a method attempts to unlock an object that is not held by the
-//      the frame the interpreter throws IMSX.
-//
-// Lets say A(), which has provably balanced locking, acquires O and then calls B().
-// B() doesn't have provably balanced locking so it runs in the interpreter.
-// Control returns to A() and A() unlocks O.  By I1 and I2, above, we know that O
-// is still locked by A().
-//
-// The only other source of unbalanced locking would be JNI.  The "Java Native Interface:
-// Programmer's Guide and Specification" claims that an object locked by jni_monitorenter
-// should not be unlocked by "normal" java-level locking and vice-versa.  The specification
-// doesn't specify what will occur if a program engages in such mixed-mode locking, however.
-// Arguably given that the spec legislates the JNI case as undefined our implementation
-// could reasonably *avoid* checking owner in fast_unlock().
-// In the interest of performance we elide m->Owner==Self check in unlock.
-// A perfectly viable alternative is to elide the owner check except when
-// Xcheck:jni is enabled.
-
-void MacroAssembler::fast_unlock(Register objReg, Register boxReg, Register tmpReg, bool use_rtm) {
-  assert(boxReg == rax, "");
-  assert_different_registers(objReg, boxReg, tmpReg);
-
-  Label DONE_LABEL, Stacked, CheckSucc;
-
-  // Critically, the biased locking test must have precedence over
-  // and appear before the (box->dhw == 0) recursive stack-lock test.
-  if (UseBiasedLocking && !UseOptoBiasInlining) {
-    biased_locking_exit(objReg, tmpReg, DONE_LABEL);
-  }
-
-#if INCLUDE_RTM_OPT
-  if (UseRTMForStackLocks && use_rtm) {
-    assert(!UseBiasedLocking, "Biased locking is not supported with RTM locking");
-    Label L_regular_unlock;
-    movptr(tmpReg, Address(objReg, oopDesc::mark_offset_in_bytes())); // fetch markword
-    andptr(tmpReg, markWord::biased_lock_mask_in_place);              // look at 3 lock bits
-    cmpptr(tmpReg, markWord::unlocked_value);                         // bits = 001 unlocked
-    jccb(Assembler::notEqual, L_regular_unlock);                      // if !HLE RegularLock
-    xend();                                                           // otherwise end...
-    jmp(DONE_LABEL);                                                  // ... and we're done
-    bind(L_regular_unlock);
-  }
-#endif
-
-  cmpptr(Address(boxReg, 0), (int32_t)NULL_WORD);                   // Examine the displaced header
-  jcc   (Assembler::zero, DONE_LABEL);                              // 0 indicates recursive stack-lock
-  movptr(tmpReg, Address(objReg, oopDesc::mark_offset_in_bytes())); // Examine the object's markword
-  testptr(tmpReg, markWord::monitor_value);                         // Inflated?
-  jccb  (Assembler::zero, Stacked);
-
-  // It's inflated.
-#if INCLUDE_RTM_OPT
-  if (use_rtm) {
-    Label L_regular_inflated_unlock;
-    int owner_offset = OM_OFFSET_NO_MONITOR_VALUE_TAG(owner);
-    movptr(boxReg, Address(tmpReg, owner_offset));
-    testptr(boxReg, boxReg);
-    jccb(Assembler::notZero, L_regular_inflated_unlock);
-    xend();
-    jmpb(DONE_LABEL);
-    bind(L_regular_inflated_unlock);
-  }
-#endif
-
-  // Despite our balanced locking property we still check that m->_owner == Self
-  // as java routines or native JNI code called by this thread might
-  // have released the lock.
-  // Refer to the comments in synchronizer.cpp for how we might encode extra
-  // state in _succ so we can avoid fetching EntryList|cxq.
-  //
-  // I'd like to add more cases in fast_lock() and fast_unlock() --
-  // such as recursive enter and exit -- but we have to be wary of
-  // I$ bloat, T$ effects and BP$ effects.
-  //
-  // If there's no contention try a 1-0 exit.  That is, exit without
-  // a costly MEMBAR or CAS.  See synchronizer.cpp for details on how
-  // we detect and recover from the race that the 1-0 exit admits.
-  //
-  // Conceptually fast_unlock() must execute a STST|LDST "release" barrier
-  // before it STs null into _owner, releasing the lock.  Updates
-  // to data protected by the critical section must be visible before
-  // we drop the lock (and thus before any other thread could acquire
-  // the lock and observe the fields protected by the lock).
-  // IA32's memory-model is SPO, so STs are ordered with respect to
-  // each other and there's no need for an explicit barrier (fence).
-  // See also http://gee.cs.oswego.edu/dl/jmm/cookbook.html.
-#ifndef _LP64
-  get_thread (boxReg);
-
-  // Note that we could employ various encoding schemes to reduce
-  // the number of loads below (currently 4) to just 2 or 3.
-  // Refer to the comments in synchronizer.cpp.
-  // In practice the chain of fetches doesn't seem to impact performance, however.
-  xorptr(boxReg, boxReg);
-  orptr(boxReg, Address(tmpReg, OM_OFFSET_NO_MONITOR_VALUE_TAG(recursions)));
-  jccb  (Assembler::notZero, DONE_LABEL);
-  movptr(boxReg, Address(tmpReg, OM_OFFSET_NO_MONITOR_VALUE_TAG(EntryList)));
-  orptr(boxReg, Address(tmpReg, OM_OFFSET_NO_MONITOR_VALUE_TAG(cxq)));
-  jccb  (Assembler::notZero, CheckSucc);
-  movptr(Address(tmpReg, OM_OFFSET_NO_MONITOR_VALUE_TAG(owner)), NULL_WORD);
-  jmpb  (DONE_LABEL);
-
-  bind (Stacked);
-  // It's not inflated and it's not recursively stack-locked and it's not biased.
-  // It must be stack-locked.
-  // Try to reset the header to displaced header.
-  // The "box" value on the stack is stable, so we can reload
-  // and be assured we observe the same value as above.
-  movptr(tmpReg, Address(boxReg, 0));
-  lock();
-  cmpxchgptr(tmpReg, Address(objReg, oopDesc::mark_offset_in_bytes())); // Uses RAX which is box
-  // Intention fall-thru into DONE_LABEL
-
-  // DONE_LABEL is a hot target - we'd really like to place it at the
-  // start of cache line by padding with NOPs.
-  // See the AMD and Intel software optimization manuals for the
-  // most efficient "long" NOP encodings.
-  // Unfortunately none of our alignment mechanisms suffice.
-  bind (CheckSucc);
-#else // _LP64
-  // It's inflated
-  xorptr(boxReg, boxReg);
-  orptr(boxReg, Address(tmpReg, OM_OFFSET_NO_MONITOR_VALUE_TAG(recursions)));
-  jccb  (Assembler::notZero, DONE_LABEL);
-  movptr(boxReg, Address(tmpReg, OM_OFFSET_NO_MONITOR_VALUE_TAG(cxq)));
-  orptr(boxReg, Address(tmpReg, OM_OFFSET_NO_MONITOR_VALUE_TAG(EntryList)));
-  jccb  (Assembler::notZero, CheckSucc);
-  // Without cast to int32_t this style of movptr will destroy r10 which is typically obj.
-  movptr(Address(tmpReg, OM_OFFSET_NO_MONITOR_VALUE_TAG(owner)), (int32_t)NULL_WORD);
-  jmpb  (DONE_LABEL);
-
-  // Try to avoid passing control into the slow_path ...
-  Label LSuccess, LGoSlowPath ;
-  bind  (CheckSucc);
-
-  // The following optional optimization can be elided if necessary
-  // Effectively: if (succ == null) goto slow path
-  // The code reduces the window for a race, however,
-  // and thus benefits performance.
-  cmpptr(Address(tmpReg, OM_OFFSET_NO_MONITOR_VALUE_TAG(succ)), (int32_t)NULL_WORD);
-  jccb  (Assembler::zero, LGoSlowPath);
-
-  xorptr(boxReg, boxReg);
-  // Without cast to int32_t this style of movptr will destroy r10 which is typically obj.
-  movptr(Address(tmpReg, OM_OFFSET_NO_MONITOR_VALUE_TAG(owner)), (int32_t)NULL_WORD);
-
-  // Memory barrier/fence
-  // Dekker pivot point -- fulcrum : ST Owner; MEMBAR; LD Succ
-  // Instead of MFENCE we use a dummy locked add of 0 to the top-of-stack.
-  // This is faster on Nehalem and AMD Shanghai/Barcelona.
-  // See https://blogs.oracle.com/dave/entry/instruction_selection_for_volatile_fences
-  // We might also restructure (ST Owner=0;barrier;LD _Succ) to
-  // (mov box,0; xchgq box, &m->Owner; LD _succ) .
-  lock(); addl(Address(rsp, 0), 0);
-
-  cmpptr(Address(tmpReg, OM_OFFSET_NO_MONITOR_VALUE_TAG(succ)), (int32_t)NULL_WORD);
-  jccb  (Assembler::notZero, LSuccess);
-
-  // Rare inopportune interleaving - race.
-  // The successor vanished in the small window above.
-  // The lock is contended -- (cxq|EntryList) != null -- and there's no apparent successor.
-  // We need to ensure progress and succession.
-  // Try to reacquire the lock.
-  // If that fails then the new owner is responsible for succession and this
-  // thread needs to take no further action and can exit via the fast path (success).
-  // If the re-acquire succeeds then pass control into the slow path.
-  // As implemented, this latter mode is horrible because we generated more
-  // coherence traffic on the lock *and* artifically extended the critical section
-  // length while by virtue of passing control into the slow path.
-
-  // box is really RAX -- the following CMPXCHG depends on that binding
-  // cmpxchg R,[M] is equivalent to rax = CAS(M,rax,R)
-  lock();
-  cmpxchgptr(r15_thread, Address(tmpReg, OM_OFFSET_NO_MONITOR_VALUE_TAG(owner)));
-  // There's no successor so we tried to regrab the lock.
-  // If that didn't work, then another thread grabbed the
-  // lock so we're done (and exit was a success).
-  jccb  (Assembler::notEqual, LSuccess);
-  // Intentional fall-through into slow path
-
-  bind  (LGoSlowPath);
-  orl   (boxReg, 1);                      // set ICC.ZF=0 to indicate failure
-  jmpb  (DONE_LABEL);
-
-  bind  (LSuccess);
-  testl (boxReg, 0);                      // set ICC.ZF=1 to indicate success
-  jmpb  (DONE_LABEL);
-
-  bind  (Stacked);
-  movptr(tmpReg, Address (boxReg, 0));      // re-fetch
-  lock();
-  cmpxchgptr(tmpReg, Address(objReg, oopDesc::mark_offset_in_bytes())); // Uses RAX which is box
-
-#endif
-  bind(DONE_LABEL);
-}
-#endif // COMPILER2
-
-=======
->>>>>>> b0e1ee4b
 void MacroAssembler::c2bool(Register x) {
   // implements x == 0 ? 0 : 1
   // note: must only look at least-significant byte of x
@@ -3384,14 +2616,6 @@
 
   // Move Aligned, possibly non-temporal
   void MacroAssembler::movqa(Address dst, Register src, bool nt) {
-    if (nt) {
-      Assembler::movntq(dst, src);
-    } else {
-      Assembler::movq(dst, src);
-    }
-  }
-
-  void MacroAssembler::movqa(Address dst, MMXRegister src, bool nt) {
     if (nt) {
       Assembler::movntq(dst, src);
     } else {
