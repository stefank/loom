--- conflicted
+++ resolved
@@ -1462,13 +1462,10 @@
       if (UseSSE < 2)
         ret_value = false;
       break;
-<<<<<<< HEAD
     case Op_CompareAndSwapLCPU:
       if (!os::supports_rseq()) {
         ret_value = false;
       }
-      break;
-=======
     case Op_MulVB:
     case Op_LShiftVB:
     case Op_RShiftVB:
@@ -1485,7 +1482,6 @@
         ret_value = false;
       break;
 #endif
->>>>>>> 19ab931c
   }
 
   return ret_value;  // Per default match rules are supported.
