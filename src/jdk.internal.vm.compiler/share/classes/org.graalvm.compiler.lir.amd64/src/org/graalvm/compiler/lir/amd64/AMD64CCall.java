/*
 * Copyright (c) 2013, 2020, Oracle and/or its affiliates. All rights reserved.
 * DO NOT ALTER OR REMOVE COPYRIGHT NOTICES OR THIS FILE HEADER.
 *
 * This code is free software; you can redistribute it and/or modify it
 * under the terms of the GNU General Public License version 2 only, as
 * published by the Free Software Foundation.
 *
 * This code is distributed in the hope that it will be useful, but WITHOUT
 * ANY WARRANTY; without even the implied warranty of MERCHANTABILITY or
 * FITNESS FOR A PARTICULAR PURPOSE.  See the GNU General Public License
 * version 2 for more details (a copy is included in the LICENSE file that
 * accompanied this code).
 *
 * You should have received a copy of the GNU General Public License version
 * 2 along with this work; if not, write to the Free Software Foundation,
 * Inc., 51 Franklin St, Fifth Floor, Boston, MA 02110-1301 USA.
 *
 * Please contact Oracle, 500 Oracle Parkway, Redwood Shores, CA 94065 USA
 * or visit www.oracle.com if you need additional information or have any
 * questions.
 */


package org.graalvm.compiler.lir.amd64;

import static org.graalvm.compiler.lir.LIRInstruction.OperandFlag.ILLEGAL;
import static org.graalvm.compiler.lir.LIRInstruction.OperandFlag.REG;
import static org.graalvm.compiler.lir.LIRInstruction.OperandFlag.STACK;

import org.graalvm.compiler.asm.amd64.AMD64MacroAssembler;
import org.graalvm.compiler.lir.LIRInstructionClass;
import org.graalvm.compiler.lir.asm.CompilationResultBuilder;

import jdk.vm.ci.code.Register;
import jdk.vm.ci.code.ValueUtil;
import jdk.vm.ci.meta.Value;

public final class AMD64CCall extends AMD64LIRInstruction {
    public static final LIRInstructionClass<AMD64CCall> TYPE = LIRInstructionClass.create(AMD64CCall.class);

    @Def({REG, ILLEGAL}) protected Value result;
    @Use({REG, STACK}) protected Value[] parameters;
    @Use({REG}) protected Value functionPtr;
    @Use({REG}) protected Value numberOfFloatingPointArguments;

    public AMD64CCall(Value result, Value functionPtr, Value numberOfFloatingPointArguments, Value[] parameters) {
        super(TYPE);
        this.result = result;
        this.functionPtr = functionPtr;
        this.parameters = parameters;
        this.numberOfFloatingPointArguments = numberOfFloatingPointArguments;
    }

    @Override
    public void emitCode(CompilationResultBuilder crb, AMD64MacroAssembler masm) {
        directCall(masm);
    }

    private void directCall(AMD64MacroAssembler masm) {
        Register reg = ValueUtil.asRegister(functionPtr);
<<<<<<< HEAD
        masm.call(reg);
        masm.nop(8);
=======
        masm.indirectCall(reg);
        masm.ensureUniquePC();
>>>>>>> 257de28b
    }

    @Override
    public boolean destroysCallerSavedRegisters() {
        return true;
    }

}<|MERGE_RESOLUTION|>--- conflicted
+++ resolved
@@ -59,13 +59,8 @@
 
     private void directCall(AMD64MacroAssembler masm) {
         Register reg = ValueUtil.asRegister(functionPtr);
-<<<<<<< HEAD
-        masm.call(reg);
+        masm.indirectCall(reg);
         masm.nop(8);
-=======
-        masm.indirectCall(reg);
-        masm.ensureUniquePC();
->>>>>>> 257de28b
     }
 
     @Override
