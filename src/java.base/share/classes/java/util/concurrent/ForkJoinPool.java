--- conflicted
+++ resolved
@@ -51,15 +51,10 @@
 import java.util.concurrent.locks.LockSupport;
 import java.util.concurrent.locks.ReentrantLock;
 import java.util.concurrent.locks.Condition;
-<<<<<<< HEAD
 import jdk.internal.access.JavaUtilConcurrentFJPAccess;
 import jdk.internal.access.SharedSecrets;
 import jdk.internal.misc.Unsafe;
 import jdk.internal.vm.SharedThreadContainer;
-=======
-import jdk.internal.misc.Unsafe;
-//import jdk.internal.vm.SharedThreadContainer; // for loom
->>>>>>> 00e6c63c
 
 /**
  * An {@link ExecutorService} for running {@link ForkJoinTask}s.
@@ -479,11 +474,7 @@
      *
      * WorkQueue field "phase" is used by both workers and the pool to
      * manage and track whether a worker is unsignalled (possibly
-<<<<<<< HEAD
-     * blocked waiting for a signal), convienently using the sign bit
-=======
      * blocked waiting for a signal), conveniently using the sign bit
->>>>>>> 00e6c63c
      * to check.  When a worker is enqueued its phase field is set
      * negative. Note that phase field updates lag queue CAS releases;
      * seeing a negative phase does not guarantee that the worker is
@@ -1391,7 +1382,6 @@
                             break;
                         else if ((f = f.completer) == null)
                             break outer;       // ineligible
-<<<<<<< HEAD
                     }
                     if (!owned && getAndSetAccess(1) != 0)
                         break;                 // fail if locked
@@ -1399,15 +1389,6 @@
                         access = 0;
                         break;                 // missed
                     }
-=======
-                    }
-                    if (!owned && getAndSetAccess(1) != 0)
-                        break;                 // fail if locked
-                    if (top != p || a[k] != t || getAndClearSlot(a, k) == null) {
-                        access = 0;
-                        break;                 // missed
-                    }
->>>>>>> 00e6c63c
                     top = s;
                     releaseAccess();
                     t.doExec();
@@ -1533,11 +1514,7 @@
     final ForkJoinWorkerThreadFactory factory;
     final UncaughtExceptionHandler ueh;  // per-worker UEH
     final Predicate<? super ForkJoinPool> saturate;
-<<<<<<< HEAD
     final SharedThreadContainer container;
-=======
-    //    final SharedThreadContainer container; // for loom
->>>>>>> 00e6c63c
 
     @jdk.internal.vm.annotation.Contended("fjpctl") // segregate
     volatile long ctl;                   // main pool control
@@ -1593,12 +1570,7 @@
         try {
             if (runState >= 0 &&  // avoid construction if terminating
                 fac != null && (wt = fac.newThread(this)) != null) {
-<<<<<<< HEAD
                 container.start(wt);
-=======
-                wt.start();       // replace with following line for loom
-                //                container.start(wt);
->>>>>>> 00e6c63c
                 return true;
             }
         } catch (Throwable rex) {
@@ -1709,7 +1681,6 @@
             }
             ForkJoinTask.rethrow(ex);
         }
-<<<<<<< HEAD
     }
 
     /*
@@ -1802,100 +1773,6 @@
      * approximate.
      * @param submissionsOnly if true, only check submission queues
      */
-=======
-    }
-
-    /*
-     * Releases an idle worker, or creates one if not enough exist.
-     */
-    final void signalWork() {
-        int pc = parallelism, n;
-        long c = ctl;
-        WorkQueue[] qs = queues;
-        if ((short)(c >>> RC_SHIFT) < pc && qs != null && (n = qs.length) > 0) {
-            for (;;) {
-                boolean create = false;
-                int sp = (int)c & ~INACTIVE;
-                WorkQueue v = qs[sp & (n - 1)];
-                int deficit = pc - (short)(c >>> TC_SHIFT);
-                long ac = (c + RC_UNIT) & RC_MASK, nc;
-                if (sp != 0 && v != null)
-                    nc = (v.stackPred & SP_MASK) | (c & TC_MASK);
-                else if (deficit <= 0)
-                    break;
-                else {
-                    create = true;
-                    nc = ((c + TC_UNIT) & TC_MASK);
-                }
-                if (c == (c = compareAndExchangeCtl(c, nc | ac))) {
-                    if (create)
-                        createWorker();
-                    else {
-                        Thread owner = v.owner;
-                        v.phase = sp;
-                        if (v.access == PARKED)
-                            LockSupport.unpark(owner);
-                    }
-                    break;
-                }
-            }
-        }
-    }
-
-    /**
-     * Reactivates any idle worker, if one exists.
-     *
-     * @return the signalled worker, or null if none
-     */
-    private WorkQueue reactivate() {
-        WorkQueue[] qs; int n;
-        long c = ctl;
-        if ((qs = queues) != null && (n = qs.length) > 0) {
-            for (;;) {
-                int sp = (int)c & ~INACTIVE;
-                WorkQueue v = qs[sp & (n - 1)];
-                long ac = UC_MASK & (c + RC_UNIT);
-                if (sp == 0 || v == null)
-                    break;
-                if (c == (c = compareAndExchangeCtl(
-                              c, (v.stackPred & SP_MASK) | ac))) {
-                    Thread owner = v.owner;
-                    v.phase = sp;
-                    if (v.access == PARKED)
-                        LockSupport.unpark(owner);
-                    return v;
-                }
-            }
-        }
-        return null;
-    }
-
-    /**
-     * Tries to deactivate worker w; called only on idle timeout.
-     */
-    private boolean tryTrim(WorkQueue w) {
-        if (w != null) {
-            int pred = w.stackPred, cfg = w.config | TRIMMED;
-            long c = ctl;
-            int sp = (int)c & ~INACTIVE;
-            if ((sp & SMASK) == (cfg & SMASK) &&
-                compareAndSetCtl(c, ((pred & SP_MASK) |
-                                     (UC_MASK & (c - TC_UNIT))))) {
-                w.config = cfg;  // add sentinel for deregisterWorker
-                w.phase = sp;
-                return true;
-            }
-        }
-        return false;
-    }
-
-    /**
-     * Returns true if any queue is detectably nonempty.  Accurate
-     * only when workers are quiescent; else conservatively
-     * approximate.
-     * @param submissionsOnly if true, only check submission queues
-     */
->>>>>>> 00e6c63c
     private boolean hasTasks(boolean submissionsOnly) {
         int step = submissionsOnly ? 2 : 1;
         for (int checkSum = 0;;) { // repeat until stable (normally twice)
@@ -2652,11 +2529,7 @@
             if ((cond = termination) != null)
                 cond.signalAll();
             lock.unlock();
-<<<<<<< HEAD
             container.close();
-=======
-            // container.close(); // for loom
->>>>>>> 00e6c63c
         }
         return true;
     }
@@ -2849,11 +2722,7 @@
         String pid = Integer.toString(getAndAddPoolIds(1) + 1);
         String name = "ForkJoinPool-" + pid;
         this.workerNamePrefix = name + "-worker-";
-<<<<<<< HEAD
         this.container = SharedThreadContainer.create(name);
-=======
-        //        this.container = SharedThreadContainer.create(name); // for loom
->>>>>>> 00e6c63c
     }
 
     /**
@@ -2905,11 +2774,7 @@
         this.workerNamePrefix = null;
         this.registrationLock = new ReentrantLock();
         this.queues = new WorkQueue[size];
-<<<<<<< HEAD
         this.container = SharedThreadContainer.create("ForkJoinPool.commonPool");
-=======
-        //        this.container = SharedThreadContainer.create("ForkJoinPool.commonPool"); // for loom
->>>>>>> 00e6c63c
     }
 
     /**
@@ -3866,7 +3731,6 @@
             AccessController.doPrivileged(new PrivilegedAction<>() {
                     public ForkJoinPool run() {
                         return new ForkJoinPool((byte)0); }});
-<<<<<<< HEAD
         // allow access to non-public methods
         SharedSecrets.setJavaUtilConcurrentFJPAccess(
             new JavaUtilConcurrentFJPAccess() {
@@ -3878,8 +3742,6 @@
                     pool.endCompensatedBlock(post);
                 }
             });
-=======
->>>>>>> 00e6c63c
         Class<?> dep = LockSupport.class; // ensure loaded
     }
 }