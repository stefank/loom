--- conflicted
+++ resolved
@@ -2037,12 +2037,8 @@
      *     active platform threads can invoke the thread group's {@link
      *     ThreadGroup#enumerate(Thread[])} method.
      */
-<<<<<<< HEAD
     @Deprecated(since = "99")
-    public static int enumerate(Thread tarray[]) {
-=======
     public static int enumerate(Thread[] tarray) {
->>>>>>> 96107e31
         return currentThread().getThreadGroup().enumerate(tarray);
     }
 
