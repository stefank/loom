--- conflicted
+++ resolved
@@ -150,15 +150,8 @@
         java.compiler,
         jdk.compiler,
         jdk.incubator.vector, // participates in preview features
-<<<<<<< HEAD
+        jdk.jartool, // participates in preview features
         jdk.jshell;
-=======
-        jdk.jartool, // participates in preview features
-        jdk.jdi,
-        jdk.jfr,
-        jdk.jshell,
-        jdk.management;
->>>>>>> 2b81faeb
     exports jdk.internal.access to
         java.desktop,
         java.logging,
