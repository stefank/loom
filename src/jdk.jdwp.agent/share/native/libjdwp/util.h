/*
 * Copyright (c) 1998, 2021, Oracle and/or its affiliates. All rights reserved.
 * DO NOT ALTER OR REMOVE COPYRIGHT NOTICES OR THIS FILE HEADER.
 *
 * This code is free software; you can redistribute it and/or modify it
 * under the terms of the GNU General Public License version 2 only, as
 * published by the Free Software Foundation.  Oracle designates this
 * particular file as subject to the "Classpath" exception as provided
 * by Oracle in the LICENSE file that accompanied this code.
 *
 * This code is distributed in the hope that it will be useful, but WITHOUT
 * ANY WARRANTY; without even the implied warranty of MERCHANTABILITY or
 * FITNESS FOR A PARTICULAR PURPOSE.  See the GNU General Public License
 * version 2 for more details (a copy is included in the LICENSE file that
 * accompanied this code).
 *
 * You should have received a copy of the GNU General Public License version
 * 2 along with this work; if not, write to the Free Software Foundation,
 * Inc., 51 Franklin St, Fifth Floor, Boston, MA 02110-1301 USA.
 *
 * Please contact Oracle, 500 Oracle Parkway, Redwood Shores, CA 94065 USA
 * or visit www.oracle.com if you need additional information or have any
 * questions.
 */

#ifndef JDWP_UTIL_H
#define JDWP_UTIL_H

#include <stddef.h>
#include <stdio.h>
#include <string.h>
#include <stdlib.h>
#include <stdarg.h>

#ifdef LINUX
// Note. On Alpine Linux pthread.h includes calloc/malloc functions declaration.
// We need to include pthread.h before the following stdlib names poisoning.
#include <pthread.h>
#endif

#ifdef DEBUG
    /* Just to make sure these interfaces are not used here. */
    #undef free
    #define free(p) Do not use this interface.
    #undef malloc
    #define malloc(p) Do not use this interface.
    #undef calloc
    #define calloc(p) Do not use this interface.
    #undef realloc
    #define realloc(p) Do not use this interface.
    #undef strdup
    #define strdup(p) Do not use this interface.
#endif

#include "log_messages.h"
#include "vm_interface.h"
#include "JDWP.h"
#include "util_md.h"
#include "error_messages.h"
#include "debugInit.h"

/* Definition of a CommonRef tracked by the backend for the frontend */
typedef struct RefNode {
    jlong        seqNum;        /* ID of reference, also key for hash table */
    jobject      ref;           /* could be strong or weak */
    struct RefNode *next;       /* next RefNode* in bucket chain */
    jint         count;         /* count of references */
    unsigned     strongCount;   /* count of strong reference */
} RefNode;

/* Value of a NULL ID */
#define NULL_OBJECT_ID  ((jlong)0)

/*
 * Globals used throughout the back end
 */

typedef jint FrameNumber;

typedef struct {
    jvmtiEnv *jvmti;
    JavaVM   *jvm;
    volatile jboolean vmDead; /* Once VM is dead it stays that way - don't put in init */
    jboolean assertOn;
    jboolean assertFatal;
    jboolean vthreadsSupported;      /* If true, debugging support for vthreads is enabled.*/
    jboolean notifyDebuggerOfAllVThreads; /* If true, the debugger will be notified of all known vthreads.
                                           * If false the debugger is only notified of vthreads for which
                                           * certain events have been received. */
    jboolean doerrorexit;
    jboolean modifiedUtf8;
    jboolean quiet;

    /* Debug flags (bit mask) */
    int      debugflags;

    /* Possible debug flags */
    #define USE_ITERATE_THROUGH_HEAP 0X001

    char * options;

    jclass              classClass;
    jclass              threadClass;
    jclass              threadGroupClass;
    jclass              classLoaderClass;
    jclass              stringClass;
    jclass              systemClass;
    jmethodID           threadConstructor;
    jmethodID           threadSetDaemon;
    jmethodID           threadResume;
    jmethodID           systemGetProperty;
    jmethodID           setProperty;
    jthreadGroup        systemThreadGroup;
    jthreadGroup        vthreadThreadGroup;
    jobject             agent_properties;

    jint                cachedJvmtiVersion;
    jvmtiCapabilities   cachedJvmtiCapabilities;
    jboolean            haveCachedJvmtiCapabilities;
    jvmtiEventCallbacks callbacks;

    /* Various property values we should grab on initialization */
    char* property_java_version;          /* UTF8 java.version */
    char* property_java_vm_name;          /* UTF8 java.vm.name */
    char* property_java_vm_info;          /* UTF8 java.vm.info */
    char* property_java_class_path;       /* UTF8 java.class.path */
    char* property_sun_boot_library_path; /* UTF8 sun.boot.library.path */
    char* property_path_separator;        /* UTF8 path.separator */
    char* property_user_dir;              /* UTF8 user.dir */

    unsigned log_flags;

    /* Common References static data */
    jrawMonitorID refLock;
    jlong         nextSeqNum;
    unsigned      pinAllCount;
    RefNode     **objectsByID;
    int           objectsByIDsize;
    int           objectsByIDcount;

     /* Indication that the agent has been loaded */
     jboolean isLoaded;

} BackendGlobalData;

extern BackendGlobalData * gdata;

/*
 * Event Index for handlers
 */

typedef enum {
        EI_min                  =  1,

        EI_SINGLE_STEP          =  1,
        EI_BREAKPOINT           =  2,
        EI_FRAME_POP            =  3,
        EI_EXCEPTION            =  4,
        EI_THREAD_START         =  5,
        EI_THREAD_END           =  6,
        EI_CLASS_PREPARE        =  7,
        EI_GC_FINISH            =  8,
        EI_CLASS_LOAD           =  9,
        EI_FIELD_ACCESS         = 10,
        EI_FIELD_MODIFICATION   = 11,
        EI_EXCEPTION_CATCH      = 12,
        EI_METHOD_ENTRY         = 13,
        EI_METHOD_EXIT          = 14,
        EI_MONITOR_CONTENDED_ENTER = 15,
        EI_MONITOR_CONTENDED_ENTERED = 16,
        EI_MONITOR_WAIT         = 17,
        EI_MONITOR_WAITED       = 18,
        EI_VM_INIT              = 19,
        EI_VM_DEATH             = 20,
        EI_VIRTUAL_THREAD_SCHEDULED  = 21,
        EI_VIRTUAL_THREAD_TERMINATED = 22,
        EI_VIRTUAL_THREAD_MOUNTED    = 23,
        EI_VIRTUAL_THREAD_UNMOUNTED  = 24,
        EI_CONTINUATION_RUN     = 25,
        EI_CONTINUATION_YIELD   = 26,

        EI_max                  = 26
} EventIndex;

/* Agent errors that might be in a jvmtiError for JDWP or internal.
 *    (Done this way so that compiler allows it's use as a jvmtiError)
 */
#define _AGENT_ERROR(x)                 ((jvmtiError)(JVMTI_ERROR_MAX+64+x))
#define AGENT_ERROR_INTERNAL                    _AGENT_ERROR(1)
#define AGENT_ERROR_VM_DEAD                     _AGENT_ERROR(2)
#define AGENT_ERROR_NO_JNI_ENV                  _AGENT_ERROR(3)
#define AGENT_ERROR_JNI_EXCEPTION               _AGENT_ERROR(4)
#define AGENT_ERROR_JVMTI_INTERNAL              _AGENT_ERROR(5)
#define AGENT_ERROR_JDWP_INTERNAL               _AGENT_ERROR(6)
#define AGENT_ERROR_NOT_CURRENT_FRAME           _AGENT_ERROR(7)
#define AGENT_ERROR_OUT_OF_MEMORY               _AGENT_ERROR(8)
#define AGENT_ERROR_INVALID_TAG                 _AGENT_ERROR(9)
#define AGENT_ERROR_ALREADY_INVOKING            _AGENT_ERROR(10)
#define AGENT_ERROR_INVALID_INDEX               _AGENT_ERROR(11)
#define AGENT_ERROR_INVALID_LENGTH              _AGENT_ERROR(12)
#define AGENT_ERROR_INVALID_STRING              _AGENT_ERROR(13)
#define AGENT_ERROR_INVALID_CLASS_LOADER        _AGENT_ERROR(14)
#define AGENT_ERROR_INVALID_ARRAY               _AGENT_ERROR(15)
#define AGENT_ERROR_TRANSPORT_LOAD              _AGENT_ERROR(16)
#define AGENT_ERROR_TRANSPORT_INIT              _AGENT_ERROR(17)
#define AGENT_ERROR_NATIVE_METHOD               _AGENT_ERROR(18)
#define AGENT_ERROR_INVALID_COUNT               _AGENT_ERROR(19)
#define AGENT_ERROR_INVALID_FRAMEID             _AGENT_ERROR(20)
#define AGENT_ERROR_NULL_POINTER                _AGENT_ERROR(21)
#define AGENT_ERROR_ILLEGAL_ARGUMENT            _AGENT_ERROR(22)
#define AGENT_ERROR_INVALID_THREAD              _AGENT_ERROR(23)
#define AGENT_ERROR_INVALID_EVENT_TYPE          _AGENT_ERROR(24)
#define AGENT_ERROR_INVALID_OBJECT              _AGENT_ERROR(25)
#define AGENT_ERROR_NO_MORE_FRAMES              _AGENT_ERROR(26)
#define AGENT_ERROR_INVALID_MODULE              _AGENT_ERROR(27)

/* Combined event information */

typedef struct {

    EventIndex  ei;
    jthread     thread;
    jboolean    is_vthread;
    jclass      clazz;
    jmethodID   method;
    jlocation   location;
    jobject     object; /* possibly an exception or user object */

    union {

        /* ei = EI_FIELD_ACCESS */
        struct {
            jclass      field_clazz;
            jfieldID    field;
        } field_access;

        /* ei = EI_FIELD_MODIFICATION */
        struct {
            jclass      field_clazz;
            jfieldID    field;
            char        signature_type;
            jvalue      new_value;
        } field_modification;

        /* ei = EI_EXCEPTION */
        struct {
            jclass      catch_clazz;
            jmethodID   catch_method;
            jlocation   catch_location;
        } exception;

        /* ei = EI_METHOD_EXIT */
        struct {
            jvalue      return_value;
        } method_exit;

        /* For monitor wait events */
        union {
            /* ei = EI_MONITOR_WAIT */
            jlong timeout;
            /* ei = EI_MONITOR_WAITED */
            jboolean timed_out;
        } monitor;
    } u;

} EventInfo;

/* Structure to hold dynamic array of objects */
typedef struct ObjectBatch {
    jobject *objects;
    jint     count;
} ObjectBatch;

/*
 * Modifier flags for classes, fields, methods
 */
#define MOD_PUBLIC       0x0001     /* visible to everyone */
#define MOD_PRIVATE      0x0002     /* visible only to the defining class */
#define MOD_PROTECTED    0x0004     /* visible to subclasses */
#define MOD_STATIC       0x0008     /* instance variable is static */
#define MOD_FINAL        0x0010     /* no further subclassing, overriding */
#define MOD_SYNCHRONIZED 0x0020     /* wrap method call in monitor lock */
#define MOD_VOLATILE     0x0040     /* can cache in registers */
#define MOD_TRANSIENT    0x0080     /* not persistant */
#define MOD_NATIVE       0x0100     /* implemented in C */
#define MOD_INTERFACE    0x0200     /* class is an interface */
#define MOD_ABSTRACT     0x0400     /* no definition provided */
/*
 * Additional modifiers not defined as such in the JVM spec
 */
#define MOD_SYNTHETIC    0xf0000000  /* not in source code */

/*
 * util funcs
 */
void util_initialize(JNIEnv *env);
void util_reset(void);

struct PacketInputStream;
struct PacketOutputStream;

jint uniqueID(void);
jbyte referenceTypeTag(jclass clazz);
jbyte specificTypeKey(JNIEnv *env, jobject object);
jboolean isObjectTag(jbyte tag);
jvmtiError spawnNewThread(jvmtiStartFunction func, void *arg, char *name);
void writeCodeLocation(struct PacketOutputStream *out, jclass clazz,
                       jmethodID method, jlocation location);

jvmtiError classInstances(jclass klass, ObjectBatch *instances, int maxInstances);
jvmtiError classInstanceCounts(jint classCount, jclass *classes, jlong *counts);
jvmtiError objectReferrers(jobject obj, ObjectBatch *referrers, int maxObjects);

/*
 * Command handling helpers shared among multiple command sets
 */
int filterDebugThreads(jthread *threads, int count);


void sharedGetFieldValues(struct PacketInputStream *in,
                          struct PacketOutputStream *out,
                          jboolean isStatic);
jboolean sharedInvoke(struct PacketInputStream *in,
                      struct PacketOutputStream *out);

jvmtiError fieldSignature(jclass, jfieldID, char **, char **, char **);
jvmtiError fieldModifiers(jclass, jfieldID, jint *);
jvmtiError methodSignature(jmethodID, char **, char **, char **);
jvmtiError methodReturnType(jmethodID, char *);
jvmtiError methodModifiers(jmethodID, jint *);
jvmtiError methodClass(jmethodID, jclass *);
jvmtiError methodLocation(jmethodID, jlocation*, jlocation*);
jvmtiError classLoader(jclass, jobject *);

/*
 * Thin wrappers on top of JNI
 */
JNIEnv *getEnv(void);
jboolean isClass(jobject object);
jboolean isVThread(jobject object);
jboolean isThread(jobject object);
jboolean isThreadGroup(jobject object);
jboolean isString(jobject object);
jboolean isClassLoader(jobject object);
jboolean isArray(jobject object);

/*
 * Thin wrappers on top of JVMTI
 */
jvmtiError jvmtiGetCapabilities(jvmtiCapabilities *caps);
jint jvmtiMajorVersion(void);
jint jvmtiMinorVersion(void);
jint jvmtiMicroVersion(void);
jvmtiError getSourceDebugExtension(jclass clazz, char **extensionPtr);
jboolean canSuspendResumeThreadLists(void);

jrawMonitorID debugMonitorCreate(char *name);
void debugMonitorEnter(jrawMonitorID theLock);
void debugMonitorExit(jrawMonitorID theLock);
void debugMonitorWait(jrawMonitorID theLock);
void debugMonitorTimedWait(jrawMonitorID theLock, jlong millis);
void debugMonitorNotify(jrawMonitorID theLock);
void debugMonitorNotifyAll(jrawMonitorID theLock);
void debugMonitorDestroy(jrawMonitorID theLock);

jthread *allThreads(jint *count);

void threadGroupInfo(jthreadGroup, jvmtiThreadGroupInfo *info);

jclass findClass(JNIEnv *env, const char * name);
jmethodID getMethod(JNIEnv *env, jclass clazz, const char * name, const char *signature);
char *getModuleName(jclass);
char *getClassname(jclass);
jvmtiError classSignature(jclass, char**, char**);
jint classStatus(jclass);
void writeGenericSignature(struct PacketOutputStream *, char *);
jboolean isMethodNative(jmethodID);
jboolean isMethodObsolete(jmethodID);
jvmtiError isMethodSynthetic(jmethodID, jboolean*);
jvmtiError isFieldSynthetic(jclass, jfieldID, jboolean*);

jboolean isSameObject(JNIEnv *env, jobject o1, jobject o2);

jthread  getThreadVThread(jthread thread);
jthread  getVThreadThread(jthread vthread);

jint getThreadFrameCount(jthread thread);

jint objectHashCode(jobject);

jvmtiError allInterfaces(jclass clazz, jclass **ppinterfaces, jint *count);
jvmtiError allLoadedClasses(jclass **ppclasses, jint *count);
jvmtiError allClassLoaderClasses(jobject loader, jclass **ppclasses, jint *count);
jvmtiError allNestedClasses(jclass clazz, jclass **ppnested, jint *pcount);

void setAgentPropertyValue(JNIEnv *env, char *propertyName, char* propertyValue);

void *jvmtiAllocate(jint numBytes);
void jvmtiDeallocate(void *buffer);

void             eventIndexInit(void);
<<<<<<< HEAD
char*            eventIndex2EventName(EventIndex ei);
=======
#ifdef DEBUG
char*            eventIndex2EventName(EventIndex ei);
#endif
>>>>>>> 07851474
jdwpEvent        eventIndex2jdwp(EventIndex i);
jvmtiEvent       eventIndex2jvmti(EventIndex i);
EventIndex       jdwp2EventIndex(jdwpEvent eventType);
EventIndex       jvmti2EventIndex(jvmtiEvent kind);

jvmtiError       map2jvmtiError(jdwpError);
jdwpError        map2jdwpError(jvmtiError);
jdwpThreadStatus map2jdwpThreadStatus(jint state);
jint             map2jdwpSuspendStatus(jint state);
jint             map2jdwpClassStatus(jint);

void log_debugee_location(const char *func,
                jthread thread, jmethodID method, jlocation location);

/*
 * Local Reference management. The two macros below are used
 * throughout the back end whenever space for JNI local references
 * is needed in the current frame.
 */

void createLocalRefSpace(JNIEnv *env, jint capacity);

#define WITH_LOCAL_REFS(env, number) \
    createLocalRefSpace(env, number); \
    { /* BEGINNING OF WITH SCOPE */

#define END_WITH_LOCAL_REFS(env) \
        JNI_FUNC_PTR(env,PopLocalFrame)(env, NULL); \
    } /* END OF WITH SCOPE */

void saveGlobalRef(JNIEnv *env, jobject obj, jobject *pobj);
void tossGlobalRef(JNIEnv *env, jobject *pobj);

jvmtiEnv* getSpecialJvmti(void);

#endif<|MERGE_RESOLUTION|>--- conflicted
+++ resolved
@@ -399,13 +399,9 @@
 void jvmtiDeallocate(void *buffer);
 
 void             eventIndexInit(void);
-<<<<<<< HEAD
-char*            eventIndex2EventName(EventIndex ei);
-=======
 #ifdef DEBUG
 char*            eventIndex2EventName(EventIndex ei);
 #endif
->>>>>>> 07851474
 jdwpEvent        eventIndex2jdwp(EventIndex i);
 jvmtiEvent       eventIndex2jvmti(EventIndex i);
 EventIndex       jdwp2EventIndex(jdwpEvent eventType);
